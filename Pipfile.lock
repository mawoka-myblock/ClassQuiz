{
    "_meta": {
        "hash": {
            "sha256": "f10247b4d32925c62f8f9c99a6b3d3bf0073f630d09cf15a7df884f86b78b0a2"
        },
        "pipfile-spec": 6,
        "requires": {
            "python_version": "3.11"
        },
        "sources": [
            {
                "name": "pypi",
                "url": "https://pypi.org/simple",
                "verify_ssl": true
            }
        ]
    },
    "default": {
        "aiofiles": {
            "hashes": [
                "sha256:9312414ae06472eb6f1d163f555e466a23aed1c8f60c30cccf7121dba2e53eb2",
                "sha256:edd247df9a19e0db16534d4baaf536d6609a43e1de5401d7a4c1c148753a1635"
            ],
            "index": "pypi",
            "version": "==23.1.0"
        },
        "aiohttp": {
            "hashes": [
                "sha256:03543dcf98a6619254b409be2d22b51f21ec66272be4ebda7b04e6412e4b2e14",
                "sha256:03baa76b730e4e15a45f81dfe29a8d910314143414e528737f8589ec60cf7391",
                "sha256:0a63f03189a6fa7c900226e3ef5ba4d3bd047e18f445e69adbd65af433add5a2",
                "sha256:10c8cefcff98fd9168cdd86c4da8b84baaa90bf2da2269c6161984e6737bf23e",
                "sha256:147ae376f14b55f4f3c2b118b95be50a369b89b38a971e80a17c3fd623f280c9",
                "sha256:176a64b24c0935869d5bbc4c96e82f89f643bcdf08ec947701b9dbb3c956b7dd",
                "sha256:17b79c2963db82086229012cff93ea55196ed31f6493bb1ccd2c62f1724324e4",
                "sha256:1a45865451439eb320784918617ba54b7a377e3501fb70402ab84d38c2cd891b",
                "sha256:1b3ea7edd2d24538959c1c1abf97c744d879d4e541d38305f9bd7d9b10c9ec41",
                "sha256:22f6eab15b6db242499a16de87939a342f5a950ad0abaf1532038e2ce7d31567",
                "sha256:3032dcb1c35bc330134a5b8a5d4f68c1a87252dfc6e1262c65a7e30e62298275",
                "sha256:33587f26dcee66efb2fff3c177547bd0449ab7edf1b73a7f5dea1e38609a0c54",
                "sha256:34ce9f93a4a68d1272d26030655dd1b58ff727b3ed2a33d80ec433561b03d67a",
                "sha256:3a80464982d41b1fbfe3154e440ba4904b71c1a53e9cd584098cd41efdb188ef",
                "sha256:3b90467ebc3d9fa5b0f9b6489dfb2c304a1db7b9946fa92aa76a831b9d587e99",
                "sha256:3d89efa095ca7d442a6d0cbc755f9e08190ba40069b235c9886a8763b03785da",
                "sha256:3d8ef1a630519a26d6760bc695842579cb09e373c5f227a21b67dc3eb16cfea4",
                "sha256:3f43255086fe25e36fd5ed8f2ee47477408a73ef00e804cb2b5cba4bf2ac7f5e",
                "sha256:40653609b3bf50611356e6b6554e3a331f6879fa7116f3959b20e3528783e699",
                "sha256:41a86a69bb63bb2fc3dc9ad5ea9f10f1c9c8e282b471931be0268ddd09430b04",
                "sha256:493f5bc2f8307286b7799c6d899d388bbaa7dfa6c4caf4f97ef7521b9cb13719",
                "sha256:4a6cadebe132e90cefa77e45f2d2f1a4b2ce5c6b1bfc1656c1ddafcfe4ba8131",
                "sha256:4c745b109057e7e5f1848c689ee4fb3a016c8d4d92da52b312f8a509f83aa05e",
                "sha256:4d347a172f866cd1d93126d9b239fcbe682acb39b48ee0873c73c933dd23bd0f",
                "sha256:4dac314662f4e2aa5009977b652d9b8db7121b46c38f2073bfeed9f4049732cd",
                "sha256:4ddaae3f3d32fc2cb4c53fab020b69a05c8ab1f02e0e59665c6f7a0d3a5be54f",
                "sha256:5393fb786a9e23e4799fec788e7e735de18052f83682ce2dfcabaf1c00c2c08e",
                "sha256:59f029a5f6e2d679296db7bee982bb3d20c088e52a2977e3175faf31d6fb75d1",
                "sha256:5a7bdf9e57126dc345b683c3632e8ba317c31d2a41acd5800c10640387d193ed",
                "sha256:5b3f2e06a512e94722886c0827bee9807c86a9f698fac6b3aee841fab49bbfb4",
                "sha256:5ce45967538fb747370308d3145aa68a074bdecb4f3a300869590f725ced69c1",
                "sha256:5e14f25765a578a0a634d5f0cd1e2c3f53964553a00347998dfdf96b8137f777",
                "sha256:618c901dd3aad4ace71dfa0f5e82e88b46ef57e3239fc7027773cb6d4ed53531",
                "sha256:652b1bff4f15f6287550b4670546a2947f2a4575b6c6dff7760eafb22eacbf0b",
                "sha256:6c08e8ed6fa3d477e501ec9db169bfac8140e830aa372d77e4a43084d8dd91ab",
                "sha256:6ddb2a2026c3f6a68c3998a6c47ab6795e4127315d2e35a09997da21865757f8",
                "sha256:6e601588f2b502c93c30cd5a45bfc665faaf37bbe835b7cfd461753068232074",
                "sha256:6e74dd54f7239fcffe07913ff8b964e28b712f09846e20de78676ce2a3dc0bfc",
                "sha256:7235604476a76ef249bd64cb8274ed24ccf6995c4a8b51a237005ee7a57e8643",
                "sha256:7ab43061a0c81198d88f39aaf90dae9a7744620978f7ef3e3708339b8ed2ef01",
                "sha256:7c7837fe8037e96b6dd5cfcf47263c1620a9d332a87ec06a6ca4564e56bd0f36",
                "sha256:80575ba9377c5171407a06d0196b2310b679dc752d02a1fcaa2bc20b235dbf24",
                "sha256:80a37fe8f7c1e6ce8f2d9c411676e4bc633a8462844e38f46156d07a7d401654",
                "sha256:8189c56eb0ddbb95bfadb8f60ea1b22fcfa659396ea36f6adcc521213cd7b44d",
                "sha256:854f422ac44af92bfe172d8e73229c270dc09b96535e8a548f99c84f82dde241",
                "sha256:880e15bb6dad90549b43f796b391cfffd7af373f4646784795e20d92606b7a51",
                "sha256:8b631e26df63e52f7cce0cce6507b7a7f1bc9b0c501fcde69742130b32e8782f",
                "sha256:8c29c77cc57e40f84acef9bfb904373a4e89a4e8b74e71aa8075c021ec9078c2",
                "sha256:91f6d540163f90bbaef9387e65f18f73ffd7c79f5225ac3d3f61df7b0d01ad15",
                "sha256:92c0cea74a2a81c4c76b62ea1cac163ecb20fb3ba3a75c909b9fa71b4ad493cf",
                "sha256:9bcb89336efa095ea21b30f9e686763f2be4478f1b0a616969551982c4ee4c3b",
                "sha256:a1f4689c9a1462f3df0a1f7e797791cd6b124ddbee2b570d34e7f38ade0e2c71",
                "sha256:a3fec6a4cb5551721cdd70473eb009d90935b4063acc5f40905d40ecfea23e05",
                "sha256:a5d794d1ae64e7753e405ba58e08fcfa73e3fad93ef9b7e31112ef3c9a0efb52",
                "sha256:a86d42d7cba1cec432d47ab13b6637bee393a10f664c425ea7b305d1301ca1a3",
                "sha256:adfbc22e87365a6e564c804c58fc44ff7727deea782d175c33602737b7feadb6",
                "sha256:aeb29c84bb53a84b1a81c6c09d24cf33bb8432cc5c39979021cc0f98c1292a1a",
                "sha256:aede4df4eeb926c8fa70de46c340a1bc2c6079e1c40ccf7b0eae1313ffd33519",
                "sha256:b744c33b6f14ca26b7544e8d8aadff6b765a80ad6164fb1a430bbadd593dfb1a",
                "sha256:b7a00a9ed8d6e725b55ef98b1b35c88013245f35f68b1b12c5cd4100dddac333",
                "sha256:bb96fa6b56bb536c42d6a4a87dfca570ff8e52de2d63cabebfd6fb67049c34b6",
                "sha256:bbcf1a76cf6f6dacf2c7f4d2ebd411438c275faa1dc0c68e46eb84eebd05dd7d",
                "sha256:bca5f24726e2919de94f047739d0a4fc01372801a3672708260546aa2601bf57",
                "sha256:bf2e1a9162c1e441bf805a1fd166e249d574ca04e03b34f97e2928769e91ab5c",
                "sha256:c4eb3b82ca349cf6fadcdc7abcc8b3a50ab74a62e9113ab7a8ebc268aad35bb9",
                "sha256:c6cc15d58053c76eacac5fa9152d7d84b8d67b3fde92709195cb984cfb3475ea",
                "sha256:c6cd05ea06daca6ad6a4ca3ba7fe7dc5b5de063ff4daec6170ec0f9979f6c332",
                "sha256:c844fd628851c0bc309f3c801b3a3d58ce430b2ce5b359cd918a5a76d0b20cb5",
                "sha256:c9cb1565a7ad52e096a6988e2ee0397f72fe056dadf75d17fa6b5aebaea05622",
                "sha256:cab9401de3ea52b4b4c6971db5fb5c999bd4260898af972bf23de1c6b5dd9d71",
                "sha256:cd468460eefef601ece4428d3cf4562459157c0f6523db89365202c31b6daebb",
                "sha256:d1e6a862b76f34395a985b3cd39a0d949ca80a70b6ebdea37d3ab39ceea6698a",
                "sha256:d1f9282c5f2b5e241034a009779e7b2a1aa045f667ff521e7948ea9b56e0c5ff",
                "sha256:d265f09a75a79a788237d7f9054f929ced2e69eb0bb79de3798c468d8a90f945",
                "sha256:db3fc6120bce9f446d13b1b834ea5b15341ca9ff3f335e4a951a6ead31105480",
                "sha256:dbf3a08a06b3f433013c143ebd72c15cac33d2914b8ea4bea7ac2c23578815d6",
                "sha256:de04b491d0e5007ee1b63a309956eaed959a49f5bb4e84b26c8f5d49de140fa9",
                "sha256:e4b09863aae0dc965c3ef36500d891a3ff495a2ea9ae9171e4519963c12ceefd",
                "sha256:e595432ac259af2d4630008bf638873d69346372d38255774c0e286951e8b79f",
                "sha256:e75b89ac3bd27d2d043b234aa7b734c38ba1b0e43f07787130a0ecac1e12228a",
                "sha256:ea9eb976ffdd79d0e893869cfe179a8f60f152d42cb64622fca418cd9b18dc2a",
                "sha256:eafb3e874816ebe2a92f5e155f17260034c8c341dad1df25672fb710627c6949",
                "sha256:ee3c36df21b5714d49fc4580247947aa64bcbe2939d1b77b4c8dcb8f6c9faecc",
                "sha256:f352b62b45dff37b55ddd7b9c0c8672c4dd2eb9c0f9c11d395075a84e2c40f75",
                "sha256:fabb87dd8850ef0f7fe2b366d44b77d7e6fa2ea87861ab3844da99291e81e60f",
                "sha256:fe11310ae1e4cd560035598c3f29d86cef39a83d244c7466f95c27ae04850f10",
                "sha256:fe7ba4a51f33ab275515f66b0a236bcde4fb5561498fe8f898d4e549b2e4509f"
            ],
            "index": "pypi",
            "version": "==3.8.4"
        },
        "aiosignal": {
            "hashes": [
                "sha256:54cd96e15e1649b75d6c87526a6ff0b6c1b0dd3459f43d9ca11d48c339b68cfc",
                "sha256:f8376fb07dd1e86a584e4fcdec80b36b7f81aac666ebc724e2c090300dd83b17"
            ],
            "markers": "python_version >= '3.7'",
            "version": "==1.3.1"
        },
        "alembic": {
            "hashes": [
<<<<<<< HEAD
                "sha256:32a69b13a613aeb7e8093f242da60eff9daed13c0df02fff279c1b06c32965d2",
                "sha256:b2e0a6cfd3a8ce936a1168320bcbe94aefa3f4463cd773a968a55071beb3cd37"
            ],
            "index": "pypi",
            "version": "==1.10.3"
=======
                "sha256:6a810a6b012c88b33458fceb869aef09ac75d6ace5291915ba7fae44de372c01",
                "sha256:dc871798a601fab38332e38d6ddb38d5e734f60034baeb8e2db5b642fccd8ab8"
            ],
            "index": "pypi",
            "version": "==1.11.1"
>>>>>>> 394b8b1a
        },
        "anyio": {
            "hashes": [
                "sha256:275d9973793619a5374e1c89a4f4ad3f4b0a5510a2b5b939444bee8f4c4d37ce",
                "sha256:eddca883c4175f14df8aedce21054bfca3adb70ffe76a9f607aef9d7fa2ea7f0"
            ],
            "markers": "python_version >= '3.7'",
            "version": "==3.7.0"
        },
        "argon2-cffi": {
            "hashes": [
                "sha256:8c976986f2c5c0e5000919e6de187906cfd81fb1c72bf9d88c01177e77da7f80",
                "sha256:d384164d944190a7dd7ef22c6aa3ff197da12962bd04b17f64d4e93d934dba5b"
            ],
            "index": "pypi",
            "version": "==21.3.0"
        },
        "argon2-cffi-bindings": {
            "hashes": [
                "sha256:20ef543a89dee4db46a1a6e206cd015360e5a75822f76df533845c3cbaf72670",
                "sha256:2c3e3cc67fdb7d82c4718f19b4e7a87123caf8a93fde7e23cf66ac0337d3cb3f",
                "sha256:3b9ef65804859d335dc6b31582cad2c5166f0c3e7975f324d9ffaa34ee7e6583",
                "sha256:3e385d1c39c520c08b53d63300c3ecc28622f076f4c2b0e6d7e796e9f6502194",
                "sha256:58ed19212051f49a523abb1dbe954337dc82d947fb6e5a0da60f7c8471a8476c",
                "sha256:5e00316dabdaea0b2dd82d141cc66889ced0cdcbfa599e8b471cf22c620c329a",
                "sha256:603ca0aba86b1349b147cab91ae970c63118a0f30444d4bc80355937c950c082",
                "sha256:6a22ad9800121b71099d0fb0a65323810a15f2e292f2ba450810a7316e128ee5",
                "sha256:8cd69c07dd875537a824deec19f978e0f2078fdda07fd5c42ac29668dda5f40f",
                "sha256:93f9bf70084f97245ba10ee36575f0c3f1e7d7724d67d8e5b08e61787c320ed7",
                "sha256:9524464572e12979364b7d600abf96181d3541da11e23ddf565a32e70bd4dc0d",
                "sha256:b2ef1c30440dbbcba7a5dc3e319408b59676e2e039e2ae11a8775ecf482b192f",
                "sha256:b746dba803a79238e925d9046a63aa26bf86ab2a2fe74ce6b009a1c3f5c8f2ae",
                "sha256:bb89ceffa6c791807d1305ceb77dbfacc5aa499891d2c55661c6459651fc39e3",
                "sha256:bd46088725ef7f58b5a1ef7ca06647ebaf0eb4baff7d1d0d177c6cc8744abd86",
                "sha256:ccb949252cb2ab3a08c02024acb77cfb179492d5701c7cbdbfd776124d4d2367",
                "sha256:d4966ef5848d820776f5f562a7d45fdd70c2f330c961d0d745b784034bd9f48d",
                "sha256:e415e3f62c8d124ee16018e491a009937f8cf7ebf5eb430ffc5de21b900dad93",
                "sha256:ed2937d286e2ad0cc79a7087d3c272832865f779430e0cc2b4f3718d3159b0cb",
                "sha256:f1152ac548bd5b8bcecfb0b0371f082037e47128653df2e8ba6e914d384f3c3e",
                "sha256:f9f8b450ed0547e3d473fdc8612083fd08dd2120d6ac8f73828df9b7d45bb351"
            ],
            "markers": "python_version >= '3.6'",
            "version": "==21.2.0"
        },
        "arq": {
            "hashes": [
                "sha256:d176ebadfba920c039dc578814d19b7814d67fa15f82fdccccaedb4330d65dae",
                "sha256:db072d0f39c0bc06b436db67ae1f315c81abc1527563b828955670531815290b"
            ],
            "index": "pypi",
            "version": "==0.25.0"
        },
        "asn1crypto": {
            "hashes": [
                "sha256:13ae38502be632115abf8a24cbe5f4da52e3b5231990aff31123c805306ccb9c",
                "sha256:db4e40728b728508912cbb3d44f19ce188f218e9eba635821bb4b68564f8fd67"
            ],
            "version": "==1.5.1"
        },
        "async-timeout": {
            "hashes": [
                "sha256:2163e1640ddb52b7a8c80d0a67a08587e5d245cc9c553a74a847056bc2976b15",
                "sha256:8ca1e4fcf50d07413d66d1a5e416e42cfdf5851c981d679a09851a6853383b3c"
            ],
            "markers": "python_version >= '3.6'",
            "version": "==4.0.2"
        },
        "asyncpg": {
            "hashes": [
                "sha256:16ba8ec2e85d586b4a12bcd03e8d29e3d99e832764d6a1d0b8c27dbbe4a2569d",
                "sha256:18f77e8e71e826ba2d0c3ba6764930776719ae2b225ca07e014590545928b576",
                "sha256:1b6499de06fe035cf2fa932ec5617ed3f37d4ebbf663b655922e105a484a6af9",
                "sha256:20b596d8d074f6f695c13ffb8646d0b6bb1ab570ba7b0cfd349b921ff03cfc1e",
                "sha256:2232ebae9796d4600a7819fc383da78ab51b32a092795f4555575fc934c1c89d",
                "sha256:4750f5cf49ed48a6e49c6e5aed390eee367694636c2dcfaf4a273ca832c5c43c",
                "sha256:4bb366ae34af5b5cabc3ac6a5347dfb6013af38c68af8452f27968d49085ecc0",
                "sha256:5710cb0937f696ce303f5eed6d272e3f057339bb4139378ccecafa9ee923a71c",
                "sha256:609054a1f47292a905582a1cfcca51a6f3f30ab9d822448693e66fdddde27920",
                "sha256:62932f29cf2433988fcd799770ec64b374a3691e7902ecf85da14d5e0854d1ea",
                "sha256:69aa1b443a182b13a17ff926ed6627af2d98f62f2fe5890583270cc4073f63bf",
                "sha256:71cca80a056ebe19ec74b7117b09e650990c3ca535ac1c35234a96f65604192f",
                "sha256:720986d9a4705dd8a40fdf172036f5ae787225036a7eb46e704c45aa8f62c054",
                "sha256:768e0e7c2898d40b16d4ef7a0b44e8150db3dd8995b4652aa1fe2902e92c7df8",
                "sha256:7a6206210c869ebd3f4eb9e89bea132aefb56ff3d1b7dd7e26b102b17e27bbb1",
                "sha256:7d8585707ecc6661d07367d444bbaa846b4e095d84451340da8df55a3757e152",
                "sha256:8113e17cfe236dc2277ec844ba9b3d5312f61bd2fdae6d3ed1c1cdd75f6cf2d8",
                "sha256:879c29a75969eb2722f94443752f4720d560d1e748474de54ae8dd230bc4956b",
                "sha256:88b62164738239f62f4af92567b846a8ef7cf8abf53eddd83650603de4d52163",
                "sha256:8934577e1ed13f7d2d9cea3cc016cc6f95c19faedea2c2b56a6f94f257cea672",
                "sha256:9654085f2b22f66952124de13a8071b54453ff972c25c59b5ce1173a4283ffd9",
                "sha256:975a320baf7020339a67315284a4d3bf7460e664e484672bd3e71dbd881bc692",
                "sha256:9a3a4ff43702d39e3c97a8786314123d314e0f0e4dabc8367db5b665c93914de",
                "sha256:a7a94c03386bb95456b12c66026b3a87d1b965f0f1e5733c36e7229f8f137747",
                "sha256:ab0f21c4818d46a60ca789ebc92327d6d874d3b7ccff3963f7af0a21dc6cff52",
                "sha256:bb71211414dd1eeb8d31ec529fe77cff04bf53efc783a5f6f0a32d84923f45cf",
                "sha256:bf21ebf023ec67335258e0f3d3ad7b91bb9507985ba2b2206346de488267cad0",
                "sha256:bfc3980b4ba6f97138b04f0d32e8af21d6c9fa1f8e6e140c07d15690a0a99279",
                "sha256:c2232d4625c558f2aa001942cac1d7952aa9f0dbfc212f63bc754277769e1ef2",
                "sha256:ccddb9419ab4e1c48742457d0c0362dbdaeb9b28e6875115abfe319b29ee225d",
                "sha256:d20dea7b83651d93b1eb2f353511fe7fd554752844523f17ad30115d8b9c8cd6",
                "sha256:e56ac8a8237ad4adec97c0cd4728596885f908053ab725e22900b5902e7f8e69",
                "sha256:eb4b2fdf88af4fb1cc569781a8f933d2a73ee82cd720e0cb4edabbaecf2a905b",
                "sha256:eca01eb112a39d31cc4abb93a5aef2a81514c23f70956729f42fb83b11b3483f",
                "sha256:fca608d199ffed4903dce1bcd97ad0fe8260f405c1c225bdf0002709132171c2",
                "sha256:fddcacf695581a8d856654bc4c8cfb73d5c9df26d5f55201722d3e6a699e9629"
            ],
            "version": "==0.27.0"
        },
        "attrs": {
            "hashes": [
                "sha256:1f28b4522cdc2fb4256ac1a020c78acf9cba2c6b461ccd2c126f3aa8e8335d04",
                "sha256:6279836d581513a26f1bf235f9acd333bc9115683f14f7e8fae46c98fc50e015"
            ],
            "markers": "python_version >= '3.7'",
            "version": "==23.1.0"
        },
        "authlib": {
            "hashes": [
                "sha256:4ddf4fd6cfa75c9a460b361d4bd9dac71ffda0be879dbe4292a02e92349ad55a",
                "sha256:4fa3e80883a5915ef9f5bc28630564bc4ed5b5af39812a3ff130ec76bd631e9d"
            ],
            "index": "pypi",
            "version": "==1.2.0"
        },
        "bidict": {
            "hashes": [
                "sha256:1e0f7f74e4860e6d0943a05d4134c63a2fad86f3d4732fb265bd79e4e856d81d",
                "sha256:6ef212238eb884b664f28da76f33f1d28b260f665fc737b413b287d5487d1e7b"
            ],
            "index": "pypi",
            "version": "==0.22.1"
        },
        "bleach": {
            "hashes": [
                "sha256:1a1a85c1595e07d8db14c5f09f09e6433502c51c595970edc090551f0db99414",
                "sha256:33c16e3353dbd13028ab4799a0f89a83f113405c766e9c122df8a06f5b85b3f4"
            ],
            "index": "pypi",
            "version": "==6.0.0"
        },
        "camel-converter": {
            "extras": [
                "pydantic"
            ],
            "hashes": [
                "sha256:4b01725c8ccf918752436a8aab595fa153c5123c147225434bf1f40041acb3c7",
                "sha256:7f200e1d1067245f39ae2df6c547dc3de8619060012679702f6471187280e6eb"
            ],
            "markers": "python_version >= '3.7' and python_full_version < '4.0.0'",
            "version": "==3.0.0"
        },
        "cbor2": {
            "hashes": [
                "sha256:0b956f19e93ba3180c336282cd1b6665631f2d3a196a9c19b29a833bf979e7a4",
                "sha256:0bd12c54a48949d11f5ffc2fa27f5df1b4754111f5207453e5fae3512ebb3cab",
                "sha256:0d2b926b024d3a1549b819bc82fdc387062bbd977b0299dd5fa5e0ea3267b98b",
                "sha256:1618d16e310f7ffed141762b0ff5d8bb6b53ad449406115cc465bf04213cefcf",
                "sha256:181ac494091d1f9c5bb373cd85514ce1eb967a8cf3ec298e8dfa8878aa823956",
                "sha256:1835536e76ea16e88c934aac5e369ba9f93d495b01e5fa2d93f0b4986b89146d",
                "sha256:1c12c0ab78f5bc290b08a79152a8621822415836a86f8f4b50dadba371736fda",
                "sha256:24144822f8d2b0156f4cda9427f071f969c18683ffed39663dc86bc0a75ae4dd",
                "sha256:309fffbb7f561d67f02095d4b9657b73c9220558701c997e9bfcfbca2696e927",
                "sha256:3316f09a77af85e7772ecfdd693b0f450678a60b1aee641bac319289757e3fa0",
                "sha256:3545b16f9f0d5f34d4c99052829c3726020a07be34c99c250d0df87418f02954",
                "sha256:39452c799453f5bf33281ffc0752c620b8bfa0b7c13070b87d370257a1311976",
                "sha256:3950be57a1698086cf26d8710b4e5a637b65133c5b1f9eec23967d4089d8cfed",
                "sha256:456cdff668a50a52fdb8aa6d0742511e43ed46d6a5b463dba80a5a720fa0d320",
                "sha256:4b9f3924da0e460a93b3674c7e71020dd6c9e9f17400a34e52a88c0af2dcd2aa",
                "sha256:4bbbdb2e3ef274865dc3f279aae109b5d94f4654aea3c72c479fb37e4a1e7ed7",
                "sha256:4ce1a2c272ba8523a55ea2f1d66e3464e89fa0e37c9a3d786a919fe64e68dbd7",
                "sha256:56dfa030cd3d67e5b6701d3067923f2f61536a8ffb1b45be14775d1e866b59ae",
                "sha256:6709d97695205cd08255363b54afa035306d5302b7b5e38308c8ff5a47e60f2a",
                "sha256:6e1b5aee920b6a2f737aa12e2b54de3826b09f885a7ce402db84216343368140",
                "sha256:6f9c702bee2954fffdfa3de95a5af1a6b1c5f155e39490353d5654d83bb05bb9",
                "sha256:78304df140b9e13b93bcbb2aecee64c9aaa9f1cadbd45f043b5e7b93cc2f21a2",
                "sha256:79e048e623846d60d735bb350263e8fdd36cb6195d7f1a2b57eacd573d9c0b33",
                "sha256:7bbd3470eb685325398023e335be896b74f61b014896604ed45049a7b7b6d8ac",
                "sha256:80ac8ba450c7a41c5afe5f7e503d3092442ed75393e1de162b0bf0d97edf7c7f",
                "sha256:9394ca49ecdf0957924e45d09a4026482d184a465a047f60c4044eb464c43de9",
                "sha256:94f844d0e232aca061a86dd6ff191e47ba0389ddd34acb784ad9a41594dc99a4",
                "sha256:96087fa5336ebfc94465c0768cd5de0fcf9af3840d2cf0ce32f5767855f1a293",
                "sha256:b893500db0fe033e570c3adc956af6eefc57e280026bd2d86fd53da9f1e594d7",
                "sha256:c285a2cb2c04004bfead93df89d92a0cef1874ad337d0cb5ea53c2c31e97bfdb",
                "sha256:d2984a488f350aee1d54fa9cb8c6a3c1f1f5b268abbc91161e47185de4d829f3",
                "sha256:d54bd840b4fe34f097b8665fc0692c7dd175349e53976be6c5de4433b970daa4",
                "sha256:db9eb582fce972f0fa429d8159b7891ff8deccb7affc4995090afc61ce0d328a",
                "sha256:e5094562dfe3e5583202b93ef7ca5082c2ba5571accb2c4412d27b7d0ba8a563",
                "sha256:e73ca40dd3c7210ff776acff9869ddc9ff67bae7c425b58e5715dcf55275163f",
                "sha256:ff95b33e5482313a74648ca3620c9328e9f30ecfa034df040b828e476597d352"
            ],
            "markers": "python_version >= '3.7'",
            "version": "==5.4.6"
        },
        "certifi": {
            "hashes": [
                "sha256:0f0d56dc5a6ad56fd4ba36484d6cc34451e1c6548c61daad8c320169f91eddc7",
                "sha256:c6c2e98f5c7869efca1f8916fed228dd91539f9f1b444c314c06eef02980c716"
            ],
            "markers": "python_version >= '3.6'",
            "version": "==2023.5.7"
        },
        "cffi": {
            "hashes": [
                "sha256:00a9ed42e88df81ffae7a8ab6d9356b371399b91dbdf0c3cb1e84c03a13aceb5",
                "sha256:03425bdae262c76aad70202debd780501fabeaca237cdfddc008987c0e0f59ef",
                "sha256:04ed324bda3cda42b9b695d51bb7d54b680b9719cfab04227cdd1e04e5de3104",
                "sha256:0e2642fe3142e4cc4af0799748233ad6da94c62a8bec3a6648bf8ee68b1c7426",
                "sha256:173379135477dc8cac4bc58f45db08ab45d228b3363adb7af79436135d028405",
                "sha256:198caafb44239b60e252492445da556afafc7d1e3ab7a1fb3f0584ef6d742375",
                "sha256:1e74c6b51a9ed6589199c787bf5f9875612ca4a8a0785fb2d4a84429badaf22a",
                "sha256:2012c72d854c2d03e45d06ae57f40d78e5770d252f195b93f581acf3ba44496e",
                "sha256:21157295583fe8943475029ed5abdcf71eb3911894724e360acff1d61c1d54bc",
                "sha256:2470043b93ff09bf8fb1d46d1cb756ce6132c54826661a32d4e4d132e1977adf",
                "sha256:285d29981935eb726a4399badae8f0ffdff4f5050eaa6d0cfc3f64b857b77185",
                "sha256:30d78fbc8ebf9c92c9b7823ee18eb92f2e6ef79b45ac84db507f52fbe3ec4497",
                "sha256:320dab6e7cb2eacdf0e658569d2575c4dad258c0fcc794f46215e1e39f90f2c3",
                "sha256:33ab79603146aace82c2427da5ca6e58f2b3f2fb5da893ceac0c42218a40be35",
                "sha256:3548db281cd7d2561c9ad9984681c95f7b0e38881201e157833a2342c30d5e8c",
                "sha256:3799aecf2e17cf585d977b780ce79ff0dc9b78d799fc694221ce814c2c19db83",
                "sha256:39d39875251ca8f612b6f33e6b1195af86d1b3e60086068be9cc053aa4376e21",
                "sha256:3b926aa83d1edb5aa5b427b4053dc420ec295a08e40911296b9eb1b6170f6cca",
                "sha256:3bcde07039e586f91b45c88f8583ea7cf7a0770df3a1649627bf598332cb6984",
                "sha256:3d08afd128ddaa624a48cf2b859afef385b720bb4b43df214f85616922e6a5ac",
                "sha256:3eb6971dcff08619f8d91607cfc726518b6fa2a9eba42856be181c6d0d9515fd",
                "sha256:40f4774f5a9d4f5e344f31a32b5096977b5d48560c5592e2f3d2c4374bd543ee",
                "sha256:4289fc34b2f5316fbb762d75362931e351941fa95fa18789191b33fc4cf9504a",
                "sha256:470c103ae716238bbe698d67ad020e1db9d9dba34fa5a899b5e21577e6d52ed2",
                "sha256:4f2c9f67e9821cad2e5f480bc8d83b8742896f1242dba247911072d4fa94c192",
                "sha256:50a74364d85fd319352182ef59c5c790484a336f6db772c1a9231f1c3ed0cbd7",
                "sha256:54a2db7b78338edd780e7ef7f9f6c442500fb0d41a5a4ea24fff1c929d5af585",
                "sha256:5635bd9cb9731e6d4a1132a498dd34f764034a8ce60cef4f5319c0541159392f",
                "sha256:59c0b02d0a6c384d453fece7566d1c7e6b7bae4fc5874ef2ef46d56776d61c9e",
                "sha256:5d598b938678ebf3c67377cdd45e09d431369c3b1a5b331058c338e201f12b27",
                "sha256:5df2768244d19ab7f60546d0c7c63ce1581f7af8b5de3eb3004b9b6fc8a9f84b",
                "sha256:5ef34d190326c3b1f822a5b7a45f6c4535e2f47ed06fec77d3d799c450b2651e",
                "sha256:6975a3fac6bc83c4a65c9f9fcab9e47019a11d3d2cf7f3c0d03431bf145a941e",
                "sha256:6c9a799e985904922a4d207a94eae35c78ebae90e128f0c4e521ce339396be9d",
                "sha256:70df4e3b545a17496c9b3f41f5115e69a4f2e77e94e1d2a8e1070bc0c38c8a3c",
                "sha256:7473e861101c9e72452f9bf8acb984947aa1661a7704553a9f6e4baa5ba64415",
                "sha256:8102eaf27e1e448db915d08afa8b41d6c7ca7a04b7d73af6514df10a3e74bd82",
                "sha256:87c450779d0914f2861b8526e035c5e6da0a3199d8f1add1a665e1cbc6fc6d02",
                "sha256:8b7ee99e510d7b66cdb6c593f21c043c248537a32e0bedf02e01e9553a172314",
                "sha256:91fc98adde3d7881af9b59ed0294046f3806221863722ba7d8d120c575314325",
                "sha256:94411f22c3985acaec6f83c6df553f2dbe17b698cc7f8ae751ff2237d96b9e3c",
                "sha256:98d85c6a2bef81588d9227dde12db8a7f47f639f4a17c9ae08e773aa9c697bf3",
                "sha256:9ad5db27f9cabae298d151c85cf2bad1d359a1b9c686a275df03385758e2f914",
                "sha256:a0b71b1b8fbf2b96e41c4d990244165e2c9be83d54962a9a1d118fd8657d2045",
                "sha256:a0f100c8912c114ff53e1202d0078b425bee3649ae34d7b070e9697f93c5d52d",
                "sha256:a591fe9e525846e4d154205572a029f653ada1a78b93697f3b5a8f1f2bc055b9",
                "sha256:a5c84c68147988265e60416b57fc83425a78058853509c1b0629c180094904a5",
                "sha256:a66d3508133af6e8548451b25058d5812812ec3798c886bf38ed24a98216fab2",
                "sha256:a8c4917bd7ad33e8eb21e9a5bbba979b49d9a97acb3a803092cbc1133e20343c",
                "sha256:b3bbeb01c2b273cca1e1e0c5df57f12dce9a4dd331b4fa1635b8bec26350bde3",
                "sha256:cba9d6b9a7d64d4bd46167096fc9d2f835e25d7e4c121fb2ddfc6528fb0413b2",
                "sha256:cc4d65aeeaa04136a12677d3dd0b1c0c94dc43abac5860ab33cceb42b801c1e8",
                "sha256:ce4bcc037df4fc5e3d184794f27bdaab018943698f4ca31630bc7f84a7b69c6d",
                "sha256:cec7d9412a9102bdc577382c3929b337320c4c4c4849f2c5cdd14d7368c5562d",
                "sha256:d400bfb9a37b1351253cb402671cea7e89bdecc294e8016a707f6d1d8ac934f9",
                "sha256:d61f4695e6c866a23a21acab0509af1cdfd2c013cf256bbf5b6b5e2695827162",
                "sha256:db0fbb9c62743ce59a9ff687eb5f4afbe77e5e8403d6697f7446e5f609976f76",
                "sha256:dd86c085fae2efd48ac91dd7ccffcfc0571387fe1193d33b6394db7ef31fe2a4",
                "sha256:e00b098126fd45523dd056d2efba6c5a63b71ffe9f2bbe1a4fe1716e1d0c331e",
                "sha256:e229a521186c75c8ad9490854fd8bbdd9a0c9aa3a524326b55be83b54d4e0ad9",
                "sha256:e263d77ee3dd201c3a142934a086a4450861778baaeeb45db4591ef65550b0a6",
                "sha256:ed9cb427ba5504c1dc15ede7d516b84757c3e3d7868ccc85121d9310d27eed0b",
                "sha256:fa6693661a4c91757f4412306191b6dc88c1703f780c8234035eac011922bc01",
                "sha256:fcd131dd944808b5bdb38e6f5b53013c5aa4f334c5cad0c72742f6eba4b73db0"
            ],
            "version": "==1.15.1"
        },
        "charset-normalizer": {
            "hashes": [
                "sha256:04afa6387e2b282cf78ff3dbce20f0cc071c12dc8f685bd40960cc68644cfea6",
                "sha256:04eefcee095f58eaabe6dc3cc2262f3bcd776d2c67005880894f447b3f2cb9c1",
                "sha256:0be65ccf618c1e7ac9b849c315cc2e8a8751d9cfdaa43027d4f6624bd587ab7e",
                "sha256:0c95f12b74681e9ae127728f7e5409cbbef9cd914d5896ef238cc779b8152373",
                "sha256:0ca564606d2caafb0abe6d1b5311c2649e8071eb241b2d64e75a0d0065107e62",
                "sha256:10c93628d7497c81686e8e5e557aafa78f230cd9e77dd0c40032ef90c18f2230",
                "sha256:11d117e6c63e8f495412d37e7dc2e2fff09c34b2d09dbe2bee3c6229577818be",
                "sha256:11d3bcb7be35e7b1bba2c23beedac81ee893ac9871d0ba79effc7fc01167db6c",
                "sha256:12a2b561af122e3d94cdb97fe6fb2bb2b82cef0cdca131646fdb940a1eda04f0",
                "sha256:12d1a39aa6b8c6f6248bb54550efcc1c38ce0d8096a146638fd4738e42284448",
                "sha256:1435ae15108b1cb6fffbcea2af3d468683b7afed0169ad718451f8db5d1aff6f",
                "sha256:1c60b9c202d00052183c9be85e5eaf18a4ada0a47d188a83c8f5c5b23252f649",
                "sha256:1e8fcdd8f672a1c4fc8d0bd3a2b576b152d2a349782d1eb0f6b8e52e9954731d",
                "sha256:20064ead0717cf9a73a6d1e779b23d149b53daf971169289ed2ed43a71e8d3b0",
                "sha256:21fa558996782fc226b529fdd2ed7866c2c6ec91cee82735c98a197fae39f706",
                "sha256:22908891a380d50738e1f978667536f6c6b526a2064156203d418f4856d6e86a",
                "sha256:3160a0fd9754aab7d47f95a6b63ab355388d890163eb03b2d2b87ab0a30cfa59",
                "sha256:322102cdf1ab682ecc7d9b1c5eed4ec59657a65e1c146a0da342b78f4112db23",
                "sha256:34e0a2f9c370eb95597aae63bf85eb5e96826d81e3dcf88b8886012906f509b5",
                "sha256:3573d376454d956553c356df45bb824262c397c6e26ce43e8203c4c540ee0acb",
                "sha256:3747443b6a904001473370d7810aa19c3a180ccd52a7157aacc264a5ac79265e",
                "sha256:38e812a197bf8e71a59fe55b757a84c1f946d0ac114acafaafaf21667a7e169e",
                "sha256:3a06f32c9634a8705f4ca9946d667609f52cf130d5548881401f1eb2c39b1e2c",
                "sha256:3a5fc78f9e3f501a1614a98f7c54d3969f3ad9bba8ba3d9b438c3bc5d047dd28",
                "sha256:3d9098b479e78c85080c98e1e35ff40b4a31d8953102bb0fd7d1b6f8a2111a3d",
                "sha256:3dc5b6a8ecfdc5748a7e429782598e4f17ef378e3e272eeb1340ea57c9109f41",
                "sha256:4155b51ae05ed47199dc5b2a4e62abccb274cee6b01da5b895099b61b1982974",
                "sha256:49919f8400b5e49e961f320c735388ee686a62327e773fa5b3ce6721f7e785ce",
                "sha256:53d0a3fa5f8af98a1e261de6a3943ca631c526635eb5817a87a59d9a57ebf48f",
                "sha256:5f008525e02908b20e04707a4f704cd286d94718f48bb33edddc7d7b584dddc1",
                "sha256:628c985afb2c7d27a4800bfb609e03985aaecb42f955049957814e0491d4006d",
                "sha256:65ed923f84a6844de5fd29726b888e58c62820e0769b76565480e1fdc3d062f8",
                "sha256:6734e606355834f13445b6adc38b53c0fd45f1a56a9ba06c2058f86893ae8017",
                "sha256:6baf0baf0d5d265fa7944feb9f7451cc316bfe30e8df1a61b1bb08577c554f31",
                "sha256:6f4f4668e1831850ebcc2fd0b1cd11721947b6dc7c00bf1c6bd3c929ae14f2c7",
                "sha256:6f5c2e7bc8a4bf7c426599765b1bd33217ec84023033672c1e9a8b35eaeaaaf8",
                "sha256:6f6c7a8a57e9405cad7485f4c9d3172ae486cfef1344b5ddd8e5239582d7355e",
                "sha256:7381c66e0561c5757ffe616af869b916c8b4e42b367ab29fedc98481d1e74e14",
                "sha256:73dc03a6a7e30b7edc5b01b601e53e7fc924b04e1835e8e407c12c037e81adbd",
                "sha256:74db0052d985cf37fa111828d0dd230776ac99c740e1a758ad99094be4f1803d",
                "sha256:75f2568b4189dda1c567339b48cba4ac7384accb9c2a7ed655cd86b04055c795",
                "sha256:78cacd03e79d009d95635e7d6ff12c21eb89b894c354bd2b2ed0b4763373693b",
                "sha256:80d1543d58bd3d6c271b66abf454d437a438dff01c3e62fdbcd68f2a11310d4b",
                "sha256:830d2948a5ec37c386d3170c483063798d7879037492540f10a475e3fd6f244b",
                "sha256:891cf9b48776b5c61c700b55a598621fdb7b1e301a550365571e9624f270c203",
                "sha256:8f25e17ab3039b05f762b0a55ae0b3632b2e073d9c8fc88e89aca31a6198e88f",
                "sha256:9a3267620866c9d17b959a84dd0bd2d45719b817245e49371ead79ed4f710d19",
                "sha256:a04f86f41a8916fe45ac5024ec477f41f886b3c435da2d4e3d2709b22ab02af1",
                "sha256:aaf53a6cebad0eae578f062c7d462155eada9c172bd8c4d250b8c1d8eb7f916a",
                "sha256:abc1185d79f47c0a7aaf7e2412a0eb2c03b724581139193d2d82b3ad8cbb00ac",
                "sha256:ac0aa6cd53ab9a31d397f8303f92c42f534693528fafbdb997c82bae6e477ad9",
                "sha256:ac3775e3311661d4adace3697a52ac0bab17edd166087d493b52d4f4f553f9f0",
                "sha256:b06f0d3bf045158d2fb8837c5785fe9ff9b8c93358be64461a1089f5da983137",
                "sha256:b116502087ce8a6b7a5f1814568ccbd0e9f6cfd99948aa59b0e241dc57cf739f",
                "sha256:b82fab78e0b1329e183a65260581de4375f619167478dddab510c6c6fb04d9b6",
                "sha256:bd7163182133c0c7701b25e604cf1611c0d87712e56e88e7ee5d72deab3e76b5",
                "sha256:c36bcbc0d5174a80d6cccf43a0ecaca44e81d25be4b7f90f0ed7bcfbb5a00909",
                "sha256:c3af8e0f07399d3176b179f2e2634c3ce9c1301379a6b8c9c9aeecd481da494f",
                "sha256:c84132a54c750fda57729d1e2599bb598f5fa0344085dbde5003ba429a4798c0",
                "sha256:cb7b2ab0188829593b9de646545175547a70d9a6e2b63bf2cd87a0a391599324",
                "sha256:cca4def576f47a09a943666b8f829606bcb17e2bc2d5911a46c8f8da45f56755",
                "sha256:cf6511efa4801b9b38dc5546d7547d5b5c6ef4b081c60b23e4d941d0eba9cbeb",
                "sha256:d16fd5252f883eb074ca55cb622bc0bee49b979ae4e8639fff6ca3ff44f9f854",
                "sha256:d2686f91611f9e17f4548dbf050e75b079bbc2a82be565832bc8ea9047b61c8c",
                "sha256:d7fc3fca01da18fbabe4625d64bb612b533533ed10045a2ac3dd194bfa656b60",
                "sha256:dd5653e67b149503c68c4018bf07e42eeed6b4e956b24c00ccdf93ac79cdff84",
                "sha256:de5695a6f1d8340b12a5d6d4484290ee74d61e467c39ff03b39e30df62cf83a0",
                "sha256:e0ac8959c929593fee38da1c2b64ee9778733cdf03c482c9ff1d508b6b593b2b",
                "sha256:e1b25e3ad6c909f398df8921780d6a3d120d8c09466720226fc621605b6f92b1",
                "sha256:e633940f28c1e913615fd624fcdd72fdba807bf53ea6925d6a588e84e1151531",
                "sha256:e89df2958e5159b811af9ff0f92614dabf4ff617c03a4c1c6ff53bf1c399e0e1",
                "sha256:ea9f9c6034ea2d93d9147818f17c2a0860d41b71c38b9ce4d55f21b6f9165a11",
                "sha256:f645caaf0008bacf349875a974220f1f1da349c5dbe7c4ec93048cdc785a3326",
                "sha256:f8303414c7b03f794347ad062c0516cee0e15f7a612abd0ce1e25caf6ceb47df",
                "sha256:fca62a8301b605b954ad2e9c3666f9d97f63872aa4efcae5492baca2056b74ab"
            ],
<<<<<<< HEAD
            "markers": "python_version >= '3.7'",
=======
            "markers": "python_full_version >= '3.7.0'",
>>>>>>> 394b8b1a
            "version": "==3.1.0"
        },
        "click": {
            "hashes": [
                "sha256:7682dc8afb30297001674575ea00d1814d808d6a36af415a82bd481d37ba7b8e",
                "sha256:bb4d8133cb15a609f44e8213d9b391b0809795062913b383c62be0ee95b1db48"
            ],
            "markers": "python_version >= '3.7'",
            "version": "==8.1.3"
        },
        "colorama": {
            "hashes": [
                "sha256:08695f5cb7ed6e0531a20572697297273c47b8cae5a63ffc6d6ed5c201be6e44",
                "sha256:4f1d9991f5acc0ca119f9d443620b77f9d6b33703e51011c16baf57afb285fc6"
            ],
            "version": "==0.4.6"
        },
        "commonmark": {
            "hashes": [
                "sha256:452f9dc859be7f06631ddcb328b6919c67984aca654e5fefb3914d54691aed60",
                "sha256:da2f38c92590f83de410ba1a3cbceafbc74fee9def35f9251ba9a971d6d66fd9"
            ],
            "version": "==0.9.1"
        },
        "cryptography": {
            "hashes": [
<<<<<<< HEAD
                "sha256:0a4e3406cfed6b1f6d6e87ed243363652b2586b2d917b0609ca4f97072994405",
                "sha256:1e0af458515d5e4028aad75f3bb3fe7a31e46ad920648cd59b64d3da842e4356",
                "sha256:2803f2f8b1e95f614419926c7e6f55d828afc614ca5ed61543877ae668cc3472",
                "sha256:28d63d75bf7ae4045b10de5413fb1d6338616e79015999ad9cf6fc538f772d41",
                "sha256:32057d3d0ab7d4453778367ca43e99ddb711770477c4f072a51b3ca69602780a",
                "sha256:3a4805a4ca729d65570a1b7cac84eac1e431085d40387b7d3bbaa47e39890b88",
                "sha256:63dac2d25c47f12a7b8aa60e528bfb3c51c5a6c5a9f7c86987909c6c79765554",
                "sha256:650883cc064297ef3676b1db1b7b1df6081794c4ada96fa457253c4cc40f97db",
                "sha256:6f2bbd72f717ce33100e6467572abaedc61f1acb87b8d546001328d7f466b778",
                "sha256:7c872413353c70e0263a9368c4993710070e70ab3e5318d85510cc91cce77e7c",
                "sha256:918cb89086c7d98b1b86b9fdb70c712e5a9325ba6f7d7cfb509e784e0cfc6917",
                "sha256:9618a87212cb5200500e304e43691111570e1f10ec3f35569fdfcd17e28fd797",
                "sha256:a805a7bce4a77d51696410005b3e85ae2839bad9aa38894afc0aa99d8e0c3160",
                "sha256:cc3a621076d824d75ab1e1e530e66e7e8564e357dd723f2533225d40fe35c60c",
                "sha256:cd033d74067d8928ef00a6b1327c8ea0452523967ca4463666eeba65ca350d4c",
                "sha256:cf91e428c51ef692b82ce786583e214f58392399cf65c341bc7301d096fa3ba2",
                "sha256:d36bbeb99704aabefdca5aee4eba04455d7a27ceabd16f3b3ba9bdcc31da86c4",
                "sha256:d8aa3609d337ad85e4eb9bb0f8bcf6e4409bfb86e706efa9a027912169e89122",
                "sha256:f5d7b79fa56bc29580faafc2ff736ce05ba31feaa9d4735048b0de7d9ceb2b94"
            ],
            "index": "pypi",
            "version": "==40.0.1"
=======
                "sha256:059e348f9a3c1950937e1b5d7ba1f8e968508ab181e75fc32b879452f08356db",
                "sha256:1a5472d40c8f8e91ff7a3d8ac6dfa363d8e3138b961529c996f3e2df0c7a411a",
                "sha256:1a8e6c2de6fbbcc5e14fd27fb24414507cb3333198ea9ab1258d916f00bc3039",
                "sha256:1fee5aacc7367487b4e22484d3c7e547992ed726d14864ee33c0176ae43b0d7c",
                "sha256:5d092fdfedaec4cbbffbf98cddc915ba145313a6fdaab83c6e67f4e6c218e6f3",
                "sha256:5f0ff6e18d13a3de56f609dd1fd11470918f770c6bd5d00d632076c727d35485",
                "sha256:7bfc55a5eae8b86a287747053140ba221afc65eb06207bedf6e019b8934b477c",
                "sha256:7fa01527046ca5facdf973eef2535a27fec4cb651e4daec4d043ef63f6ecd4ca",
                "sha256:8dde71c4169ec5ccc1087bb7521d54251c016f126f922ab2dfe6649170a3b8c5",
                "sha256:8f4ab7021127a9b4323537300a2acfb450124b2def3756f64dc3a3d2160ee4b5",
                "sha256:948224d76c4b6457349d47c0c98657557f429b4e93057cf5a2f71d603e2fc3a3",
                "sha256:9a6c7a3c87d595608a39980ebaa04d5a37f94024c9f24eb7d10262b92f739ddb",
                "sha256:b46e37db3cc267b4dea1f56da7346c9727e1209aa98487179ee8ebed09d21e43",
                "sha256:b4ceb5324b998ce2003bc17d519080b4ec8d5b7b70794cbd2836101406a9be31",
                "sha256:cb33ccf15e89f7ed89b235cff9d49e2e62c6c981a6061c9c8bb47ed7951190bc",
                "sha256:d198820aba55660b4d74f7b5fd1f17db3aa5eb3e6893b0a41b75e84e4f9e0e4b",
                "sha256:d34579085401d3f49762d2f7d6634d6b6c2ae1242202e860f4d26b046e3a1006",
                "sha256:eb8163f5e549a22888c18b0d53d6bb62a20510060a22fd5a995ec8a05268df8a",
                "sha256:f73bff05db2a3e5974a6fd248af2566134d8981fd7ab012e5dd4ddb1d9a70699"
            ],
            "index": "pypi",
            "version": "==41.0.1"
>>>>>>> 394b8b1a
        },
        "databases": {
            "hashes": [
                "sha256:b09c370ad7c2f64c7f4316c096e265dc2e28304732639889272390decda2f893",
                "sha256:ff4010136ac2bb9da2322a2ffda4ef9185ae1c365e5891e52924dd9499d33dc4"
            ],
            "markers": "python_version >= '3.7'",
            "version": "==0.6.2"
        },
        "dnspython": {
            "hashes": [
                "sha256:224e32b03eb46be70e12ef6d64e0be123a64e621ab4c0822ff6d450d52a540b9",
                "sha256:89141536394f909066cabd112e3e1a37e4e654db00a25308b0f130bc3152eb46"
            ],
            "markers": "python_version >= '3.7' and python_full_version < '4.0.0'",
            "version": "==2.3.0"
        },
        "ecdsa": {
            "hashes": [
                "sha256:190348041559e21b22a1d65cee485282ca11a6f81d503fddb84d5017e9ed1e49",
                "sha256:80600258e7ed2f16b9aa1d7c295bd70194109ad5a30fdee0eaeefef1d4c559dd"
            ],
            "markers": "python_version >= '2.6' and python_version not in '3.0, 3.1, 3.2, 3.3'",
            "version": "==0.18.0"
        },
        "email-validator": {
            "hashes": [
                "sha256:1ff6e86044200c56ae23595695c54e9614f4a9551e0e393614f764860b3d7900",
                "sha256:2466ba57cda361fb7309fd3d5a225723c788ca4bbad32a0ebd5373b99730285c"
            ],
            "index": "pypi",
            "version": "==2.0.0.post2"
        },
        "fastapi": {
            "hashes": [
<<<<<<< HEAD
                "sha256:99d4fdb10e9dd9a24027ac1d0bd4b56702652056ca17a6c8721eec4ad2f14e18",
                "sha256:daf73bbe844180200be7966f68e8ec9fd8be57079dff1bacb366db32729e6eb5"
            ],
            "index": "pypi",
            "version": "==0.95.0"
=======
                "sha256:95d757511c596409930bd20673358d4a4d709004edb85c5d24d6ffc48fabcbf2",
                "sha256:b53248ee45f64f19bb7600953696e3edf94b0f7de94df1e5433fc5c6136fa986"
            ],
            "index": "pypi",
            "version": "==0.97.0"
>>>>>>> 394b8b1a
        },
        "frozenlist": {
            "hashes": [
                "sha256:008a054b75d77c995ea26629ab3a0c0d7281341f2fa7e1e85fa6153ae29ae99c",
                "sha256:02c9ac843e3390826a265e331105efeab489ffaf4dd86384595ee8ce6d35ae7f",
                "sha256:034a5c08d36649591be1cbb10e09da9f531034acfe29275fc5454a3b101ce41a",
                "sha256:05cdb16d09a0832eedf770cb7bd1fe57d8cf4eaf5aced29c4e41e3f20b30a784",
                "sha256:0693c609e9742c66ba4870bcee1ad5ff35462d5ffec18710b4ac89337ff16e27",
                "sha256:0771aed7f596c7d73444c847a1c16288937ef988dc04fb9f7be4b2aa91db609d",
                "sha256:0af2e7c87d35b38732e810befb9d797a99279cbb85374d42ea61c1e9d23094b3",
                "sha256:14143ae966a6229350021384870458e4777d1eae4c28d1a7aa47f24d030e6678",
                "sha256:180c00c66bde6146a860cbb81b54ee0df350d2daf13ca85b275123bbf85de18a",
                "sha256:1841e200fdafc3d51f974d9d377c079a0694a8f06de2e67b48150328d66d5483",
                "sha256:23d16d9f477bb55b6154654e0e74557040575d9d19fe78a161bd33d7d76808e8",
                "sha256:2b07ae0c1edaa0a36339ec6cce700f51b14a3fc6545fdd32930d2c83917332cf",
                "sha256:2c926450857408e42f0bbc295e84395722ce74bae69a3b2aa2a65fe22cb14b99",
                "sha256:2e24900aa13212e75e5b366cb9065e78bbf3893d4baab6052d1aca10d46d944c",
                "sha256:303e04d422e9b911a09ad499b0368dc551e8c3cd15293c99160c7f1f07b59a48",
                "sha256:352bd4c8c72d508778cf05ab491f6ef36149f4d0cb3c56b1b4302852255d05d5",
                "sha256:3843f84a6c465a36559161e6c59dce2f2ac10943040c2fd021cfb70d58c4ad56",
                "sha256:394c9c242113bfb4b9aa36e2b80a05ffa163a30691c7b5a29eba82e937895d5e",
                "sha256:3bbdf44855ed8f0fbcd102ef05ec3012d6a4fd7c7562403f76ce6a52aeffb2b1",
                "sha256:40de71985e9042ca00b7953c4f41eabc3dc514a2d1ff534027f091bc74416401",
                "sha256:41fe21dc74ad3a779c3d73a2786bdf622ea81234bdd4faf90b8b03cad0c2c0b4",
                "sha256:47df36a9fe24054b950bbc2db630d508cca3aa27ed0566c0baf661225e52c18e",
                "sha256:4ea42116ceb6bb16dbb7d526e242cb6747b08b7710d9782aa3d6732bd8d27649",
                "sha256:58bcc55721e8a90b88332d6cd441261ebb22342e238296bb330968952fbb3a6a",
                "sha256:5c11e43016b9024240212d2a65043b70ed8dfd3b52678a1271972702d990ac6d",
                "sha256:5cf820485f1b4c91e0417ea0afd41ce5cf5965011b3c22c400f6d144296ccbc0",
                "sha256:5d8860749e813a6f65bad8285a0520607c9500caa23fea6ee407e63debcdbef6",
                "sha256:6327eb8e419f7d9c38f333cde41b9ae348bec26d840927332f17e887a8dcb70d",
                "sha256:65a5e4d3aa679610ac6e3569e865425b23b372277f89b5ef06cf2cdaf1ebf22b",
                "sha256:66080ec69883597e4d026f2f71a231a1ee9887835902dbe6b6467d5a89216cf6",
                "sha256:783263a4eaad7c49983fe4b2e7b53fa9770c136c270d2d4bbb6d2192bf4d9caf",
                "sha256:7f44e24fa70f6fbc74aeec3e971f60a14dde85da364aa87f15d1be94ae75aeef",
                "sha256:7fdfc24dcfce5b48109867c13b4cb15e4660e7bd7661741a391f821f23dfdca7",
                "sha256:810860bb4bdce7557bc0febb84bbd88198b9dbc2022d8eebe5b3590b2ad6c842",
                "sha256:841ea19b43d438a80b4de62ac6ab21cfe6827bb8a9dc62b896acc88eaf9cecba",
                "sha256:84610c1502b2461255b4c9b7d5e9c48052601a8957cd0aea6ec7a7a1e1fb9420",
                "sha256:899c5e1928eec13fd6f6d8dc51be23f0d09c5281e40d9cf4273d188d9feeaf9b",
                "sha256:8bae29d60768bfa8fb92244b74502b18fae55a80eac13c88eb0b496d4268fd2d",
                "sha256:8df3de3a9ab8325f94f646609a66cbeeede263910c5c0de0101079ad541af332",
                "sha256:8fa3c6e3305aa1146b59a09b32b2e04074945ffcfb2f0931836d103a2c38f936",
                "sha256:924620eef691990dfb56dc4709f280f40baee568c794b5c1885800c3ecc69816",
                "sha256:9309869032abb23d196cb4e4db574232abe8b8be1339026f489eeb34a4acfd91",
                "sha256:9545a33965d0d377b0bc823dcabf26980e77f1b6a7caa368a365a9497fb09420",
                "sha256:9ac5995f2b408017b0be26d4a1d7c61bce106ff3d9e3324374d66b5964325448",
                "sha256:9bbbcedd75acdfecf2159663b87f1bb5cfc80e7cd99f7ddd9d66eb98b14a8411",
                "sha256:a4ae8135b11652b08a8baf07631d3ebfe65a4c87909dbef5fa0cdde440444ee4",
                "sha256:a6394d7dadd3cfe3f4b3b186e54d5d8504d44f2d58dcc89d693698e8b7132b32",
                "sha256:a97b4fe50b5890d36300820abd305694cb865ddb7885049587a5678215782a6b",
                "sha256:ae4dc05c465a08a866b7a1baf360747078b362e6a6dbeb0c57f234db0ef88ae0",
                "sha256:b1c63e8d377d039ac769cd0926558bb7068a1f7abb0f003e3717ee003ad85530",
                "sha256:b1e2c1185858d7e10ff045c496bbf90ae752c28b365fef2c09cf0fa309291669",
                "sha256:b4395e2f8d83fbe0c627b2b696acce67868793d7d9750e90e39592b3626691b7",
                "sha256:b756072364347cb6aa5b60f9bc18e94b2f79632de3b0190253ad770c5df17db1",
                "sha256:ba64dc2b3b7b158c6660d49cdb1d872d1d0bf4e42043ad8d5006099479a194e5",
                "sha256:bed331fe18f58d844d39ceb398b77d6ac0b010d571cba8267c2e7165806b00ce",
                "sha256:c188512b43542b1e91cadc3c6c915a82a5eb95929134faf7fd109f14f9892ce4",
                "sha256:c21b9aa40e08e4f63a2f92ff3748e6b6c84d717d033c7b3438dd3123ee18f70e",
                "sha256:ca713d4af15bae6e5d79b15c10c8522859a9a89d3b361a50b817c98c2fb402a2",
                "sha256:cd4210baef299717db0a600d7a3cac81d46ef0e007f88c9335db79f8979c0d3d",
                "sha256:cfe33efc9cb900a4c46f91a5ceba26d6df370ffddd9ca386eb1d4f0ad97b9ea9",
                "sha256:d5cd3ab21acbdb414bb6c31958d7b06b85eeb40f66463c264a9b343a4e238642",
                "sha256:dfbac4c2dfcc082fcf8d942d1e49b6aa0766c19d3358bd86e2000bf0fa4a9cf0",
                "sha256:e235688f42b36be2b6b06fc37ac2126a73b75fb8d6bc66dd632aa35286238703",
                "sha256:eb82dbba47a8318e75f679690190c10a5e1f447fbf9df41cbc4c3afd726d88cb",
                "sha256:ebb86518203e12e96af765ee89034a1dbb0c3c65052d1b0c19bbbd6af8a145e1",
                "sha256:ee78feb9d293c323b59a6f2dd441b63339a30edf35abcb51187d2fc26e696d13",
                "sha256:eedab4c310c0299961ac285591acd53dc6723a1ebd90a57207c71f6e0c2153ab",
                "sha256:efa568b885bca461f7c7b9e032655c0c143d305bf01c30caf6db2854a4532b38",
                "sha256:efce6ae830831ab6a22b9b4091d411698145cb9b8fc869e1397ccf4b4b6455cb",
                "sha256:f163d2fd041c630fed01bc48d28c3ed4a3b003c00acd396900e11ee5316b56bb",
                "sha256:f20380df709d91525e4bee04746ba612a4df0972c1b8f8e1e8af997e678c7b81",
                "sha256:f30f1928162e189091cf4d9da2eac617bfe78ef907a761614ff577ef4edfb3c8",
                "sha256:f470c92737afa7d4c3aacc001e335062d582053d4dbe73cda126f2d7031068dd",
                "sha256:ff8bf625fe85e119553b5383ba0fb6aa3d0ec2ae980295aaefa552374926b3f4"
            ],
            "markers": "python_version >= '3.7'",
            "version": "==1.3.3"
        },
        "greenlet": {
            "hashes": [
                "sha256:03a8f4f3430c3b3ff8d10a2a86028c660355ab637cee9333d63d66b56f09d52a",
                "sha256:0bf60faf0bc2468089bdc5edd10555bab6e85152191df713e2ab1fcc86382b5a",
                "sha256:18a7f18b82b52ee85322d7a7874e676f34ab319b9f8cce5de06067384aa8ff43",
                "sha256:18e98fb3de7dba1c0a852731c3070cf022d14f0d68b4c87a19cc1016f3bb8b33",
                "sha256:1a819eef4b0e0b96bb0d98d797bef17dc1b4a10e8d7446be32d1da33e095dbb8",
                "sha256:26fbfce90728d82bc9e6c38ea4d038cba20b7faf8a0ca53a9c07b67318d46088",
                "sha256:2780572ec463d44c1d3ae850239508dbeb9fed38e294c68d19a24d925d9223ca",
                "sha256:283737e0da3f08bd637b5ad058507e578dd462db259f7f6e4c5c365ba4ee9343",
                "sha256:2d4686f195e32d36b4d7cf2d166857dbd0ee9f3d20ae349b6bf8afc8485b3645",
                "sha256:2dd11f291565a81d71dab10b7033395b7a3a5456e637cf997a6f33ebdf06f8db",
                "sha256:30bcf80dda7f15ac77ba5af2b961bdd9dbc77fd4ac6105cee85b0d0a5fcf74df",
                "sha256:32e5b64b148966d9cccc2c8d35a671409e45f195864560829f395a54226408d3",
                "sha256:36abbf031e1c0f79dd5d596bfaf8e921c41df2bdf54ee1eed921ce1f52999a86",
                "sha256:3a06ad5312349fec0ab944664b01d26f8d1f05009566339ac6f63f56589bc1a2",
                "sha256:3a51c9751078733d88e013587b108f1b7a1fb106d402fb390740f002b6f6551a",
                "sha256:3c9b12575734155d0c09d6c3e10dbd81665d5c18e1a7c6597df72fd05990c8cf",
                "sha256:3f6ea9bd35eb450837a3d80e77b517ea5bc56b4647f5502cd28de13675ee12f7",
                "sha256:4b58adb399c4d61d912c4c331984d60eb66565175cdf4a34792cd9600f21b394",
                "sha256:4d2e11331fc0c02b6e84b0d28ece3a36e0548ee1a1ce9ddde03752d9b79bba40",
                "sha256:5454276c07d27a740c5892f4907c86327b632127dd9abec42ee62e12427ff7e3",
                "sha256:561091a7be172ab497a3527602d467e2b3fbe75f9e783d8b8ce403fa414f71a6",
                "sha256:6c3acb79b0bfd4fe733dff8bc62695283b57949ebcca05ae5c129eb606ff2d74",
                "sha256:703f18f3fda276b9a916f0934d2fb6d989bf0b4fb5a64825260eb9bfd52d78f0",
                "sha256:7492e2b7bd7c9b9916388d9df23fa49d9b88ac0640db0a5b4ecc2b653bf451e3",
                "sha256:76ae285c8104046b3a7f06b42f29c7b73f77683df18c49ab5af7983994c2dd91",
                "sha256:7cafd1208fdbe93b67c7086876f061f660cfddc44f404279c1585bbf3cdc64c5",
                "sha256:7efde645ca1cc441d6dc4b48c0f7101e8d86b54c8530141b09fd31cef5149ec9",
                "sha256:88d9ab96491d38a5ab7c56dd7a3cc37d83336ecc564e4e8816dbed12e5aaefc8",
                "sha256:8eab883b3b2a38cc1e050819ef06a7e6344d4a990d24d45bc6f2cf959045a45b",
                "sha256:910841381caba4f744a44bf81bfd573c94e10b3045ee00de0cbf436fe50673a6",
                "sha256:9190f09060ea4debddd24665d6804b995a9c122ef5917ab26e1566dcc712ceeb",
                "sha256:937e9020b514ceedb9c830c55d5c9872abc90f4b5862f89c0887033ae33c6f73",
                "sha256:94c817e84245513926588caf1152e3b559ff794d505555211ca041f032abbb6b",
                "sha256:971ce5e14dc5e73715755d0ca2975ac88cfdaefcaab078a284fea6cfabf866df",
                "sha256:9d14b83fab60d5e8abe587d51c75b252bcc21683f24699ada8fb275d7712f5a9",
                "sha256:9f35ec95538f50292f6d8f2c9c9f8a3c6540bbfec21c9e5b4b751e0a7c20864f",
                "sha256:a1846f1b999e78e13837c93c778dcfc3365902cfb8d1bdb7dd73ead37059f0d0",
                "sha256:acd2162a36d3de67ee896c43effcd5ee3de247eb00354db411feb025aa319857",
                "sha256:b0ef99cdbe2b682b9ccbb964743a6aca37905fda5e0452e5ee239b1654d37f2a",
                "sha256:b80f600eddddce72320dbbc8e3784d16bd3fb7b517e82476d8da921f27d4b249",
                "sha256:b864ba53912b6c3ab6bcb2beb19f19edd01a6bfcbdfe1f37ddd1778abfe75a30",
                "sha256:b9ec052b06a0524f0e35bd8790686a1da006bd911dd1ef7d50b77bfbad74e292",
                "sha256:ba2956617f1c42598a308a84c6cf021a90ff3862eddafd20c3333d50f0edb45b",
                "sha256:bdfea8c661e80d3c1c99ad7c3ff74e6e87184895bbaca6ee8cc61209f8b9b85d",
                "sha256:be4ed120b52ae4d974aa40215fcdfde9194d63541c7ded40ee12eb4dda57b76b",
                "sha256:c4302695ad8027363e96311df24ee28978162cdcdd2006476c43970b384a244c",
                "sha256:c48f54ef8e05f04d6eff74b8233f6063cb1ed960243eacc474ee73a2ea8573ca",
                "sha256:c9c59a2120b55788e800d82dfa99b9e156ff8f2227f07c5e3012a45a399620b7",
                "sha256:cd021c754b162c0fb55ad5d6b9d960db667faad0fa2ff25bb6e1301b0b6e6a75",
                "sha256:d27ec7509b9c18b6d73f2f5ede2622441de812e7b1a80bbd446cb0633bd3d5ae",
                "sha256:d5508f0b173e6aa47273bdc0a0b5ba055b59662ba7c7ee5119528f466585526b",
                "sha256:d75209eed723105f9596807495d58d10b3470fa6732dd6756595e89925ce2470",
                "sha256:db1a39669102a1d8d12b57de2bb7e2ec9066a6f2b3da35ae511ff93b01b5d564",
                "sha256:dbfcfc0218093a19c252ca8eb9aee3d29cfdcb586df21049b9d777fd32c14fd9",
                "sha256:e0f72c9ddb8cd28532185f54cc1453f2c16fb417a08b53a855c4e6a418edd099",
                "sha256:e7c8dc13af7db097bed64a051d2dd49e9f0af495c26995c00a9ee842690d34c0",
                "sha256:ea9872c80c132f4663822dd2a08d404073a5a9b5ba6155bea72fb2a79d1093b5",
                "sha256:eff4eb9b7eb3e4d0cae3d28c283dc16d9bed6b193c2e1ace3ed86ce48ea8df19",
                "sha256:f82d4d717d8ef19188687aa32b8363e96062911e63ba22a0cff7802a8e58e5f1",
                "sha256:fc3a569657468b6f3fb60587e48356fe512c1754ca05a564f11366ac9e306526"
            ],
            "markers": "python_version >= '3' and platform_machine == 'aarch64' or (platform_machine == 'ppc64le' or (platform_machine == 'x86_64' or (platform_machine == 'amd64' or (platform_machine == 'AMD64' or (platform_machine == 'win32' or platform_machine == 'WIN32')))))",
            "version": "==2.0.2"
        },
        "gunicorn": {
            "hashes": [
                "sha256:9dcc4547dbb1cb284accfb15ab5667a0e5d1881cc443e0677b4882a4067a807e",
                "sha256:e0a968b5ba15f8a328fdfd7ab1fcb5af4470c28aaf7e55df02a99bc13138e6e8"
            ],
            "index": "pypi",
            "version": "==20.1.0"
        },
        "h11": {
            "hashes": [
                "sha256:8f19fbbe99e72420ff35c00b27a34cb9937e902a8b810e2c88300c6f0a3b699d",
                "sha256:e3fe4ac4b851c468cc8363d500db52c2ead036020723024a109d37346efaa761"
            ],
            "markers": "python_version >= '3.7'",
            "version": "==0.14.0"
        },
        "hiredis": {
            "hashes": [
                "sha256:071c5814b850574036506a8118034f97c3cbf2fe9947ff45a27b07a48da56240",
                "sha256:08415ea74c1c29b9d6a4ca3dd0e810dc1af343c1d1d442e15ba133b11ab5be6a",
                "sha256:126623b03c31cb6ac3e0d138feb6fcc36dd43dd34fc7da7b7a0c38b5d75bc896",
                "sha256:14824e457e4f5cda685c3345d125da13949bcf3bb1c88eb5d248c8d2c3dee08f",
                "sha256:15c2a551f3b8a26f7940d6ee10b837810201754b8d7e6f6b1391655370882c5a",
                "sha256:17e938d9d3ee92e1adbff361706f1c36cc60eeb3e3eeca7a3a353eae344f4c91",
                "sha256:1cadb0ac7ba3babfd804e425946bec9717b320564a1390f163a54af9365a720a",
                "sha256:1d274d5c511dfc03f83f997d3238eaa9b6ee3f982640979f509373cced891e98",
                "sha256:20f509e3a1a20d6e5f5794fc37ceb21f70f409101fcfe7a8bde783894d51b369",
                "sha256:227c5b4bcb60f89008c275d596e4a7b6625a6b3c827b8a66ae582eace7051f71",
                "sha256:232d0a70519865741ba56e1dfefd160a580ae78c30a1517bad47b3cf95a3bc7d",
                "sha256:2443659c76b226267e2a04dbbb21bc2a3f91aa53bdc0c22964632753ae43a247",
                "sha256:2d7e459fe7313925f395148d36d9b7f4f8dac65be06e45d7af356b187cef65fc",
                "sha256:2fb9300959a0048138791f3d68359d61a788574ec9556bddf1fec07f2dbc5320",
                "sha256:334f2738700b20faa04a0d813366fb16ed17287430a6b50584161d5ad31ca6d7",
                "sha256:33a94d264e6e12a79d9bb8af333b01dc286b9f39c99072ab5fef94ce1f018e17",
                "sha256:33bc4721632ef9708fa44e5df0066053fccc8e65410a2c48573192517a533b48",
                "sha256:33ee3ea5cad3a8cb339352cd230b411eb437a2e75d7736c4899acab32056ccdb",
                "sha256:3753df5f873d473f055e1f8837bfad0bd3b277c86f3c9bf058c58f14204cd901",
                "sha256:3759f4789ae1913b7df278dfc9e8749205b7a106f888cd2903d19461e24a7697",
                "sha256:3b7fe075e91b9d9cff40eba4fb6a8eff74964d3979a39be9a9ef58b1b4cb3604",
                "sha256:3bf4b5bae472630c229518e4a814b1b68f10a3d9b00aeaec45f1a330f03a0251",
                "sha256:3f006c28c885deb99b670a5a66f367a175ab8955b0374029bad7111f5357dcd4",
                "sha256:3f5446068197b35a11ccc697720c41879c8657e2e761aaa8311783aac84cef20",
                "sha256:3fa6811a618653164f918b891a0fa07052bd71a799defa5c44d167cac5557b26",
                "sha256:46525fbd84523cac75af5bf524bc74aaac848beaf31b142d2df8a787d9b4bbc4",
                "sha256:477c34c4489666dc73cb5e89dafe2617c3e13da1298917f73d55aac4696bd793",
                "sha256:4b3e974ad15eb32b1f537730dea70b93a4c3db7b026de3ad2b59da49c6f7454d",
                "sha256:4c3b8be557e08b234774925622e196f0ee36fe4eab66cd19df934d3efd8f3743",
                "sha256:4e3e3e31423f888d396b1fc1f936936e52af868ac1ec17dd15e3eeba9dd4de24",
                "sha256:4e43e2b5acaad09cf48c032f7e4926392bb3a3f01854416cf6d82ebff94d5467",
                "sha256:4ed68a3b1ccb4313d2a42546fd7e7439ad4745918a48b6c9bcaa61e1e3e42634",
                "sha256:4f674e309cd055ee7a48304ceb8cf43265d859faf4d7d01d270ce45e976ae9d3",
                "sha256:50171f985e17970f87d5a29e16603d1e5b03bdbf5c2691a37e6c912942a6b657",
                "sha256:51341e70b467004dcbec3a6ce8c478d2d6241e0f6b01e4c56764afd5022e1e9d",
                "sha256:5a4bcef114fc071d5f52c386c47f35aae0a5b43673197b9288a15b584da8fa3a",
                "sha256:5a5c8019ff94988d56eb49b15de76fe83f6b42536d76edeb6565dbf7fe14b973",
                "sha256:5cda592405bbd29d53942e0389dc3fa77b49c362640210d7e94a10c14a677d4d",
                "sha256:5e6674a017629284ef373b50496d9fb1a89b85a20a7fa100ecd109484ec748e5",
                "sha256:5e7bb4dd524f50b71c20ef5a12bd61da9b463f8894b18a06130942fe31509881",
                "sha256:60c4e3c258eafaab21b174b17270a0cc093718d61cdbde8c03f85ec4bf835343",
                "sha256:61995eb826009d99ed8590747bc0da683a5f4fbb4faa8788166bf3810845cd5c",
                "sha256:61a72e4a523cdfc521762137559c08dfa360a3caef63620be58c699d1717dac1",
                "sha256:69536b821dd1bc78058a6e7541743f8d82bf2d981b91280b14c4daa6cdc7faba",
                "sha256:6ccdcb635dae85b006592f78e32d97f4bc7541cb27829d505f9c7fefcef48298",
                "sha256:6f88cafe46612b6fa68e6dea49e25bebf160598bba00101caa51cc8c1f18d597",
                "sha256:6f969edc851efe23010e0f53a64269f2629a9364135e9ec81c842e8b2277d0c1",
                "sha256:77924b0d32fd1f493d3df15d9609ddf9d94c31a364022a6bf6b525ce9da75bea",
                "sha256:7df645b6b7800e8b748c217fbd6a4ca8361bcb9a1ae6206cc02377833ec8a1aa",
                "sha256:7e17d04ea58ab8cf3f2dc52e875db16077c6357846006780086fff3189fb199d",
                "sha256:7f2b34a6444b8f9c1e9f84bd2c639388e5d14f128afd14a869dfb3d9af893aa2",
                "sha256:818dfd310aa1020a13cd08ee48e116dd8c3bb2e23b8161f8ac4df587dd5093d7",
                "sha256:89a258424158eb8b3ed9f65548d68998da334ef155d09488c5637723eb1cd697",
                "sha256:8eceffca3941775b646cd585cd19b275d382de43cc3327d22f7c75d7b003d481",
                "sha256:8f280ab4e043b089777b43b4227bdc2035f88da5072ab36588e0ccf77d45d058",
                "sha256:8f9dbe12f011a9b784f58faecc171d22465bb532c310bd588d769ba79a59ef5a",
                "sha256:9076ce8429785c85f824650735791738de7143f61f43ae9ed83e163c0ca0fa44",
                "sha256:95d2305fd2a7b179cacb48b10f618872fc565c175f9f62b854e8d1acac3e8a9e",
                "sha256:96d9ea6c8d4cbdeee2e0d43379ce2881e4af0454b00570677c59f33f2531cd38",
                "sha256:9944a2cac25ffe049a7e89f306e11b900640837d1ef38d9be0eaa4a4e2b73a52",
                "sha256:9a1a80a8fa767f2fdc3870316a54b84fe9fc09fa6ab6a2686783de6a228a4604",
                "sha256:9cd32326dfa6ce87edf754153b0105aca64486bebe93b9600ccff74fa0b224df",
                "sha256:9f4a65276f6ecdebe75f2a53f578fbc40e8d2860658420d5e0611c56bbf5054c",
                "sha256:a286ded34eb16501002e3713b3130c987366eee2ba0d58c33c72f27778e31676",
                "sha256:a2df98f5e071320c7d84e8bd07c0542acdd0a7519307fc31774d60e4b842ec4f",
                "sha256:a7205497d7276a81fe92951a29616ef96562ed2f91a02066f72b6f93cb34b40e",
                "sha256:aa17a3b22b3726d54d7af20394f65d4a1735a842a4e0f557dc67a90f6965c4bc",
                "sha256:af33f370be90b48bbaf0dab32decbdcc522b1fa95d109020a963282086518a8e",
                "sha256:b17baf702c6e5b4bb66e1281a3efbb1d749c9d06cdb92b665ad81e03118f78fc",
                "sha256:b4f3d06dc16671b88a13ae85d8ca92534c0b637d59e49f0558d040a691246422",
                "sha256:b9953d87418ac228f508d93898ab572775e4d3b0eeb886a1a7734553bcdaf291",
                "sha256:b9a7c987e161e3c58f992c63b7e26fea7fe0777f3b975799d23d65bbb8cb5899",
                "sha256:c6cb613148422c523945cdb8b6bed617856f2602fd8750e33773ede2616e55d5",
                "sha256:c9b9e5bde7030cae83aa900b5bd660decc65afd2db8c400f3c568c815a47ca2a",
                "sha256:cc36a9dded458d4e37492fe3e619c6c83caae794d26ad925adbce61d592f8428",
                "sha256:cd2614f17e261f72efc2f19f5e5ff2ee19e2296570c0dcf33409e22be30710de",
                "sha256:d115790f18daa99b5c11a506e48923b630ef712e9e4b40482af942c3d40638b8",
                "sha256:d194decd9608f11c777946f596f31d5aacad13972a0a87829ae1e6f2d26c1885",
                "sha256:d1a4ce40ba11da9382c14da31f4f9e88c18f7d294f523decd0fadfb81f51ad18",
                "sha256:d1be9e30e675f5bc1cb534633324578f6f0944a1bcffe53242cf632f554f83b6",
                "sha256:d20891e3f33803b26d54c77fd5745878497091e33f4bbbdd454cf6e71aee8890",
                "sha256:d27e560eefb57914d742a837f1da98d3b29cb22eff013c8023b7cf52ae6e051d",
                "sha256:dcb0569dd5bfe6004658cd0f229efa699a3169dcb4f77bd72e188adda302063d",
                "sha256:e62ec131816c6120eff40dffe43424e140264a15fa4ab88c301bd6a595913af3",
                "sha256:e75163773a309e56a9b58165cf5a50e0f84b755f6ff863b2c01a38918fe92daa",
                "sha256:ec58fb7c2062f835595c12f0f02dcda76d0eb0831423cc191d1e18c9276648de",
                "sha256:f1eadbcd3de55ac42310ff82550d3302cb4efcd4e17d76646a17b6e7004bb42b",
                "sha256:f2dcb8389fa3d453927b1299f46bdb38473c293c8269d5c777d33ea0e526b610",
                "sha256:ffaf841546905d90ff189de7397aa56413b1ce5e54547f17a98f0ebf3a3b0a3b"
            ],
            "version": "==2.2.3"
        },
        "httpcore": {
            "hashes": [
                "sha256:125f8375ab60036db632f34f4b627a9ad085048eef7cb7d2616fea0f739f98af",
                "sha256:5581b9c12379c4288fe70f43c710d16060c10080617001e6b22a3b6dbcbefd36"
            ],
            "markers": "python_version >= '3.7'",
            "version": "==0.17.2"
        },
        "httptools": {
            "hashes": [
                "sha256:0297822cea9f90a38df29f48e40b42ac3d48a28637368f3ec6d15eebefd182f9",
                "sha256:1af91b3650ce518d226466f30bbba5b6376dbd3ddb1b2be8b0658c6799dd450b",
                "sha256:1f90cd6fd97c9a1b7fe9215e60c3bd97336742a0857f00a4cb31547bc22560c2",
                "sha256:24bb4bb8ac3882f90aa95403a1cb48465de877e2d5298ad6ddcfdebec060787d",
                "sha256:295874861c173f9101960bba332429bb77ed4dcd8cdf5cee9922eb00e4f6bc09",
                "sha256:3625a55886257755cb15194efbf209584754e31d336e09e2ffe0685a76cb4b60",
                "sha256:3a47a34f6015dd52c9eb629c0f5a8a5193e47bf2a12d9a3194d231eaf1bc451a",
                "sha256:3cb8acf8f951363b617a8420768a9f249099b92e703c052f9a51b66342eea89b",
                "sha256:4b098e4bb1174096a93f48f6193e7d9aa7071506a5877da09a783509ca5fff42",
                "sha256:4d9ebac23d2de960726ce45f49d70eb5466725c0087a078866043dad115f850f",
                "sha256:50d4613025f15f4b11f1c54bbed4761c0020f7f921b95143ad6d58c151198142",
                "sha256:5230a99e724a1bdbbf236a1b58d6e8504b912b0552721c7c6b8570925ee0ccde",
                "sha256:54465401dbbec9a6a42cf737627fb0f014d50dc7365a6b6cd57753f151a86ff0",
                "sha256:550059885dc9c19a072ca6d6735739d879be3b5959ec218ba3e013fd2255a11b",
                "sha256:557be7fbf2bfa4a2ec65192c254e151684545ebab45eca5d50477d562c40f986",
                "sha256:5b65be160adcd9de7a7e6413a4966665756e263f0d5ddeffde277ffeee0576a5",
                "sha256:64eba6f168803a7469866a9c9b5263a7463fa8b7a25b35e547492aa7322036b6",
                "sha256:72ad589ba5e4a87e1d404cc1cb1b5780bfcb16e2aec957b88ce15fe879cc08ca",
                "sha256:7d0c1044bce274ec6711f0770fd2d5544fe392591d204c68328e60a46f88843b",
                "sha256:7e5eefc58d20e4c2da82c78d91b2906f1a947ef42bd668db05f4ab4201a99f49",
                "sha256:850fec36c48df5a790aa735417dca8ce7d4b48d59b3ebd6f83e88a8125cde324",
                "sha256:85b392aba273566c3d5596a0a490978c085b79700814fb22bfd537d381dd230c",
                "sha256:8c2a56b6aad7cc8f5551d8e04ff5a319d203f9d870398b94702300de50190f63",
                "sha256:8f470c79061599a126d74385623ff4744c4e0f4a0997a353a44923c0b561ee51",
                "sha256:8ffce9d81c825ac1deaa13bc9694c0562e2840a48ba21cfc9f3b4c922c16f372",
                "sha256:9423a2de923820c7e82e18980b937893f4aa8251c43684fa1772e341f6e06887",
                "sha256:9b571b281a19762adb3f48a7731f6842f920fa71108aff9be49888320ac3e24d",
                "sha256:a04fe458a4597aa559b79c7f48fe3dceabef0f69f562daf5c5e926b153817281",
                "sha256:aa47ffcf70ba6f7848349b8a6f9b481ee0f7637931d91a9860a1838bfc586901",
                "sha256:bede7ee075e54b9a5bde695b4fc8f569f30185891796b2e4e09e2226801d09bd",
                "sha256:c1d2357f791b12d86faced7b5736dea9ef4f5ecdc6c3f253e445ee82da579449",
                "sha256:c6eeefd4435055a8ebb6c5cc36111b8591c192c56a95b45fe2af22d9881eee25",
                "sha256:ca1b7becf7d9d3ccdbb2f038f665c0f4857e08e1d8481cbcc1a86a0afcfb62b2",
                "sha256:e67d4f8734f8054d2c4858570cc4b233bf753f56e85217de4dfb2495904cf02e",
                "sha256:e8a34e4c0ab7b1ca17b8763613783e2458e77938092c18ac919420ab8655c8c1",
                "sha256:e90491a4d77d0cb82e0e7a9cb35d86284c677402e4ce7ba6b448ccc7325c5421",
                "sha256:ef1616b3ba965cd68e6f759eeb5d34fbf596a79e84215eeceebf34ba3f61fdc7",
                "sha256:f222e1e9d3f13b68ff8a835574eda02e67277d51631d69d7cf7f8e07df678c86",
                "sha256:f5e3088f4ed33947e16fd865b8200f9cfae1144f41b64a8cf19b599508e096bc",
                "sha256:f659d7a48401158c59933904040085c200b4be631cb5f23a7d561fbae593ec1f",
                "sha256:fe9c766a0c35b7e3d6b6939393c8dfdd5da3ac5dec7f971ec9134f284c6c36d6"
            ],
            "version": "==0.5.0"
        },
        "httpx": {
            "hashes": [
                "sha256:06781eb9ac53cde990577af654bd990a4949de37a28bdb4a230d434f3a30b9bd",
                "sha256:5853a43053df830c20f8110c5e69fe44d035d850b2dfe795e196f00fdb774bdd"
            ],
            "index": "pypi",
            "version": "==0.24.1"
        },
        "idna": {
            "hashes": [
                "sha256:814f528e8dead7d329833b91c5faa87d60bf71824cd12a7530b5526063d02cb4",
                "sha256:90b77e79eaa3eba6de819a0c442c0b4ceefc341a7a2ab77d7562bf49f425c5c2"
            ],
            "markers": "python_version >= '3.5'",
            "version": "==3.4"
        },
        "itsdangerous": {
            "hashes": [
                "sha256:2c2349112351b88699d8d4b6b075022c0808887cb7ad10069318a8b0bc88db44",
                "sha256:5dbbc68b317e5e42f327f9021763545dc3fc3bfe22e6deb96aaf1fc38874156a"
            ],
            "index": "pypi",
            "version": "==2.1.2"
        },
        "jinja2": {
            "hashes": [
                "sha256:31351a702a408a9e7595a8fc6150fc3f43bb6bf7e319770cbc0db9df9437e852",
                "sha256:6088930bfe239f0e6710546ab9c19c9ef35e29792895fed6e6e31a023a182a61"
            ],
            "index": "pypi",
            "version": "==3.1.2"
        },
        "mako": {
            "hashes": [
                "sha256:c97c79c018b9165ac9922ae4f32da095ffd3c4e6872b45eded42926deea46818",
                "sha256:d60a3903dc3bb01a18ad6a89cdbe2e4eadc69c0bc8ef1e3773ba53d44c3f7a34"
            ],
            "markers": "python_version >= '3.7'",
            "version": "==1.2.4"
        },
        "markupsafe": {
            "hashes": [
                "sha256:05fb21170423db021895e1ea1e1f3ab3adb85d1c2333cbc2310f2a26bc77272e",
                "sha256:0a4e4a1aff6c7ac4cd55792abf96c915634c2b97e3cc1c7129578aa68ebd754e",
                "sha256:10bbfe99883db80bdbaff2dcf681dfc6533a614f700da1287707e8a5d78a8431",
                "sha256:134da1eca9ec0ae528110ccc9e48041e0828d79f24121a1a146161103c76e686",
                "sha256:1577735524cdad32f9f694208aa75e422adba74f1baee7551620e43a3141f559",
                "sha256:1b40069d487e7edb2676d3fbdb2b0829ffa2cd63a2ec26c4938b2d34391b4ecc",
                "sha256:282c2cb35b5b673bbcadb33a585408104df04f14b2d9b01d4c345a3b92861c2c",
                "sha256:2c1b19b3aaacc6e57b7e25710ff571c24d6c3613a45e905b1fde04d691b98ee0",
                "sha256:2ef12179d3a291be237280175b542c07a36e7f60718296278d8593d21ca937d4",
                "sha256:338ae27d6b8745585f87218a3f23f1512dbf52c26c28e322dbe54bcede54ccb9",
                "sha256:3c0fae6c3be832a0a0473ac912810b2877c8cb9d76ca48de1ed31e1c68386575",
                "sha256:3fd4abcb888d15a94f32b75d8fd18ee162ca0c064f35b11134be77050296d6ba",
                "sha256:42de32b22b6b804f42c5d98be4f7e5e977ecdd9ee9b660fda1a3edf03b11792d",
                "sha256:504b320cd4b7eff6f968eddf81127112db685e81f7e36e75f9f84f0df46041c3",
                "sha256:525808b8019e36eb524b8c68acdd63a37e75714eac50e988180b169d64480a00",
                "sha256:56d9f2ecac662ca1611d183feb03a3fa4406469dafe241673d521dd5ae92a155",
                "sha256:5bbe06f8eeafd38e5d0a4894ffec89378b6c6a625ff57e3028921f8ff59318ac",
                "sha256:65c1a9bcdadc6c28eecee2c119465aebff8f7a584dd719facdd9e825ec61ab52",
                "sha256:68e78619a61ecf91e76aa3e6e8e33fc4894a2bebe93410754bd28fce0a8a4f9f",
                "sha256:69c0f17e9f5a7afdf2cc9fb2d1ce6aabdb3bafb7f38017c0b77862bcec2bbad8",
                "sha256:6b2b56950d93e41f33b4223ead100ea0fe11f8e6ee5f641eb753ce4b77a7042b",
                "sha256:787003c0ddb00500e49a10f2844fac87aa6ce977b90b0feaaf9de23c22508b24",
                "sha256:7ef3cb2ebbf91e330e3bb937efada0edd9003683db6b57bb108c4001f37a02ea",
                "sha256:8023faf4e01efadfa183e863fefde0046de576c6f14659e8782065bcece22198",
                "sha256:8758846a7e80910096950b67071243da3e5a20ed2546e6392603c096778d48e0",
                "sha256:8afafd99945ead6e075b973fefa56379c5b5c53fd8937dad92c662da5d8fd5ee",
                "sha256:8c41976a29d078bb235fea9b2ecd3da465df42a562910f9022f1a03107bd02be",
                "sha256:8e254ae696c88d98da6555f5ace2279cf7cd5b3f52be2b5cf97feafe883b58d2",
                "sha256:9402b03f1a1b4dc4c19845e5c749e3ab82d5078d16a2a4c2cd2df62d57bb0707",
                "sha256:962f82a3086483f5e5f64dbad880d31038b698494799b097bc59c2edf392fce6",
                "sha256:9dcdfd0eaf283af041973bff14a2e143b8bd64e069f4c383416ecd79a81aab58",
                "sha256:aa7bd130efab1c280bed0f45501b7c8795f9fdbeb02e965371bbef3523627779",
                "sha256:ab4a0df41e7c16a1392727727e7998a467472d0ad65f3ad5e6e765015df08636",
                "sha256:ad9e82fb8f09ade1c3e1b996a6337afac2b8b9e365f926f5a61aacc71adc5b3c",
                "sha256:af598ed32d6ae86f1b747b82783958b1a4ab8f617b06fe68795c7f026abbdcad",
                "sha256:b076b6226fb84157e3f7c971a47ff3a679d837cf338547532ab866c57930dbee",
                "sha256:b7ff0f54cb4ff66dd38bebd335a38e2c22c41a8ee45aa608efc890ac3e3931bc",
                "sha256:bfce63a9e7834b12b87c64d6b155fdd9b3b96191b6bd334bf37db7ff1fe457f2",
                "sha256:c011a4149cfbcf9f03994ec2edffcb8b1dc2d2aede7ca243746df97a5d41ce48",
                "sha256:c9c804664ebe8f83a211cace637506669e7890fec1b4195b505c214e50dd4eb7",
                "sha256:ca379055a47383d02a5400cb0d110cef0a776fc644cda797db0c5696cfd7e18e",
                "sha256:cb0932dc158471523c9637e807d9bfb93e06a95cbf010f1a38b98623b929ef2b",
                "sha256:cd0f502fe016460680cd20aaa5a76d241d6f35a1c3350c474bac1273803893fa",
                "sha256:ceb01949af7121f9fc39f7d27f91be8546f3fb112c608bc4029aef0bab86a2a5",
                "sha256:d080e0a5eb2529460b30190fcfcc4199bd7f827663f858a226a81bc27beaa97e",
                "sha256:dd15ff04ffd7e05ffcb7fe79f1b98041b8ea30ae9234aed2a9168b5797c3effb",
                "sha256:df0be2b576a7abbf737b1575f048c23fb1d769f267ec4358296f31c2479db8f9",
                "sha256:e09031c87a1e51556fdcb46e5bd4f59dfb743061cf93c4d6831bf894f125eb57",
                "sha256:e4dd52d80b8c83fdce44e12478ad2e85c64ea965e75d66dbeafb0a3e77308fcc",
                "sha256:fec21693218efe39aa7f8599346e90c705afa52c5b31ae019b2e57e8f6542bb2"
            ],
            "markers": "python_version >= '3.7'",
            "version": "==2.1.3"
        },
        "meilisearch": {
            "hashes": [
<<<<<<< HEAD
                "sha256:597ec5eaf6b726428c0e04ecf05af19379aa097093225dab0c6bfb892d03a90d",
                "sha256:e35ad840a42554b575ddb72c6aa5d9f7202ab2a6777fada5752269fe453379f4"
            ],
            "index": "pypi",
            "version": "==0.26.0"
=======
                "sha256:db084bc4e90608e3aa20d318de1cafc06db5dbd2e1561003634fa05e5025bc5e",
                "sha256:ff3ab30c92a8b1ae8ddbab9f7b94a0830ccbf6bf84f209664e2b1de076541e76"
            ],
            "index": "pypi",
            "version": "==0.28.0"
        },
        "minio": {
            "hashes": [
                "sha256:1afdf01c1bc8b57ddd12d438e3e168d625465b56f4d1c2af7576744c688e84c6",
                "sha256:fcf8ac2cef310d5ddff2bef2c42f4e5a8bb546b87bca5bf8832135db054ca4e1"
            ],
            "index": "pypi",
            "version": "==7.1.15"
>>>>>>> 394b8b1a
        },
        "multidict": {
            "hashes": [
                "sha256:01a3a55bd90018c9c080fbb0b9f4891db37d148a0a18722b42f94694f8b6d4c9",
                "sha256:0b1a97283e0c85772d613878028fec909f003993e1007eafa715b24b377cb9b8",
                "sha256:0dfad7a5a1e39c53ed00d2dd0c2e36aed4650936dc18fd9a1826a5ae1cad6f03",
                "sha256:11bdf3f5e1518b24530b8241529d2050014c884cf18b6fc69c0c2b30ca248710",
                "sha256:1502e24330eb681bdaa3eb70d6358e818e8e8f908a22a1851dfd4e15bc2f8161",
                "sha256:16ab77bbeb596e14212e7bab8429f24c1579234a3a462105cda4a66904998664",
                "sha256:16d232d4e5396c2efbbf4f6d4df89bfa905eb0d4dc5b3549d872ab898451f569",
                "sha256:21a12c4eb6ddc9952c415f24eef97e3e55ba3af61f67c7bc388dcdec1404a067",
                "sha256:27c523fbfbdfd19c6867af7346332b62b586eed663887392cff78d614f9ec313",
                "sha256:281af09f488903fde97923c7744bb001a9b23b039a909460d0f14edc7bf59706",
                "sha256:33029f5734336aa0d4c0384525da0387ef89148dc7191aae00ca5fb23d7aafc2",
                "sha256:3601a3cece3819534b11d4efc1eb76047488fddd0c85a3948099d5da4d504636",
                "sha256:3666906492efb76453c0e7b97f2cf459b0682e7402c0489a95484965dbc1da49",
                "sha256:36c63aaa167f6c6b04ef2c85704e93af16c11d20de1d133e39de6a0e84582a93",
                "sha256:39ff62e7d0f26c248b15e364517a72932a611a9b75f35b45be078d81bdb86603",
                "sha256:43644e38f42e3af682690876cff722d301ac585c5b9e1eacc013b7a3f7b696a0",
                "sha256:4372381634485bec7e46718edc71528024fcdc6f835baefe517b34a33c731d60",
                "sha256:458f37be2d9e4c95e2d8866a851663cbc76e865b78395090786f6cd9b3bbf4f4",
                "sha256:45e1ecb0379bfaab5eef059f50115b54571acfbe422a14f668fc8c27ba410e7e",
                "sha256:4b9d9e4e2b37daddb5c23ea33a3417901fa7c7b3dee2d855f63ee67a0b21e5b1",
                "sha256:4ceef517eca3e03c1cceb22030a3e39cb399ac86bff4e426d4fc6ae49052cc60",
                "sha256:4d1a3d7ef5e96b1c9e92f973e43aa5e5b96c659c9bc3124acbbd81b0b9c8a951",
                "sha256:4dcbb0906e38440fa3e325df2359ac6cb043df8e58c965bb45f4e406ecb162cc",
                "sha256:509eac6cf09c794aa27bcacfd4d62c885cce62bef7b2c3e8b2e49d365b5003fe",
                "sha256:52509b5be062d9eafc8170e53026fbc54cf3b32759a23d07fd935fb04fc22d95",
                "sha256:52f2dffc8acaba9a2f27174c41c9e57f60b907bb9f096b36b1a1f3be71c6284d",
                "sha256:574b7eae1ab267e5f8285f0fe881f17efe4b98c39a40858247720935b893bba8",
                "sha256:5979b5632c3e3534e42ca6ff856bb24b2e3071b37861c2c727ce220d80eee9ed",
                "sha256:59d43b61c59d82f2effb39a93c48b845efe23a3852d201ed2d24ba830d0b4cf2",
                "sha256:5a4dcf02b908c3b8b17a45fb0f15b695bf117a67b76b7ad18b73cf8e92608775",
                "sha256:5cad9430ab3e2e4fa4a2ef4450f548768400a2ac635841bc2a56a2052cdbeb87",
                "sha256:5fc1b16f586f049820c5c5b17bb4ee7583092fa0d1c4e28b5239181ff9532e0c",
                "sha256:62501642008a8b9871ddfccbf83e4222cf8ac0d5aeedf73da36153ef2ec222d2",
                "sha256:64bdf1086b6043bf519869678f5f2757f473dee970d7abf6da91ec00acb9cb98",
                "sha256:64da238a09d6039e3bd39bb3aee9c21a5e34f28bfa5aa22518581f910ff94af3",
                "sha256:666daae833559deb2d609afa4490b85830ab0dfca811a98b70a205621a6109fe",
                "sha256:67040058f37a2a51ed8ea8f6b0e6ee5bd78ca67f169ce6122f3e2ec80dfe9b78",
                "sha256:6748717bb10339c4760c1e63da040f5f29f5ed6e59d76daee30305894069a660",
                "sha256:6b181d8c23da913d4ff585afd1155a0e1194c0b50c54fcfe286f70cdaf2b7176",
                "sha256:6ed5f161328b7df384d71b07317f4d8656434e34591f20552c7bcef27b0ab88e",
                "sha256:7582a1d1030e15422262de9f58711774e02fa80df0d1578995c76214f6954988",
                "sha256:7d18748f2d30f94f498e852c67d61261c643b349b9d2a581131725595c45ec6c",
                "sha256:7d6ae9d593ef8641544d6263c7fa6408cc90370c8cb2bbb65f8d43e5b0351d9c",
                "sha256:81a4f0b34bd92df3da93315c6a59034df95866014ac08535fc819f043bfd51f0",
                "sha256:8316a77808c501004802f9beebde51c9f857054a0c871bd6da8280e718444449",
                "sha256:853888594621e6604c978ce2a0444a1e6e70c8d253ab65ba11657659dcc9100f",
                "sha256:99b76c052e9f1bc0721f7541e5e8c05db3941eb9ebe7b8553c625ef88d6eefde",
                "sha256:a2e4369eb3d47d2034032a26c7a80fcb21a2cb22e1173d761a162f11e562caa5",
                "sha256:ab55edc2e84460694295f401215f4a58597f8f7c9466faec545093045476327d",
                "sha256:af048912e045a2dc732847d33821a9d84ba553f5c5f028adbd364dd4765092ac",
                "sha256:b1a2eeedcead3a41694130495593a559a668f382eee0727352b9a41e1c45759a",
                "sha256:b1e8b901e607795ec06c9e42530788c45ac21ef3aaa11dbd0c69de543bfb79a9",
                "sha256:b41156839806aecb3641f3208c0dafd3ac7775b9c4c422d82ee2a45c34ba81ca",
                "sha256:b692f419760c0e65d060959df05f2a531945af31fda0c8a3b3195d4efd06de11",
                "sha256:bc779e9e6f7fda81b3f9aa58e3a6091d49ad528b11ed19f6621408806204ad35",
                "sha256:bf6774e60d67a9efe02b3616fee22441d86fab4c6d335f9d2051d19d90a40063",
                "sha256:c048099e4c9e9d615545e2001d3d8a4380bd403e1a0578734e0d31703d1b0c0b",
                "sha256:c5cb09abb18c1ea940fb99360ea0396f34d46566f157122c92dfa069d3e0e982",
                "sha256:cc8e1d0c705233c5dd0c5e6460fbad7827d5d36f310a0fadfd45cc3029762258",
                "sha256:d5e3fc56f88cc98ef8139255cf8cd63eb2c586531e43310ff859d6bb3a6b51f1",
                "sha256:d6aa0418fcc838522256761b3415822626f866758ee0bc6632c9486b179d0b52",
                "sha256:d6c254ba6e45d8e72739281ebc46ea5eb5f101234f3ce171f0e9f5cc86991480",
                "sha256:d6d635d5209b82a3492508cf5b365f3446afb65ae7ebd755e70e18f287b0adf7",
                "sha256:dcfe792765fab89c365123c81046ad4103fcabbc4f56d1c1997e6715e8015461",
                "sha256:ddd3915998d93fbcd2566ddf9cf62cdb35c9e093075f862935573d265cf8f65d",
                "sha256:ddff9c4e225a63a5afab9dd15590432c22e8057e1a9a13d28ed128ecf047bbdc",
                "sha256:e41b7e2b59679edfa309e8db64fdf22399eec4b0b24694e1b2104fb789207779",
                "sha256:e69924bfcdda39b722ef4d9aa762b2dd38e4632b3641b1d9a57ca9cd18f2f83a",
                "sha256:ea20853c6dbbb53ed34cb4d080382169b6f4554d394015f1bef35e881bf83547",
                "sha256:ee2a1ece51b9b9e7752e742cfb661d2a29e7bcdba2d27e66e28a99f1890e4fa0",
                "sha256:eeb6dcc05e911516ae3d1f207d4b0520d07f54484c49dfc294d6e7d63b734171",
                "sha256:f70b98cd94886b49d91170ef23ec5c0e8ebb6f242d734ed7ed677b24d50c82cf",
                "sha256:fc35cb4676846ef752816d5be2193a1e8367b4c1397b74a565a9d0389c433a1d",
                "sha256:ff959bee35038c4624250473988b24f846cbeb2c6639de3602c073f10410ceba"
            ],
            "markers": "python_version >= '3.7'",
            "version": "==6.0.4"
        },
        "ormar": {
            "extras": [
                "postgresql"
            ],
            "hashes": [
                "sha256:d172b00398fc272ae1dde373b1ee9774f52e77efebeb57956f0b03aed3bc154f",
                "sha256:e4400623140861da8e0a4d520bdaf5dfcbbf4b3e69c0dd4107f3c7faa16c7789"
            ],
            "index": "pypi",
            "version": "==0.12.1"
        },
        "passlib": {
            "hashes": [
                "sha256:aa6bca462b8d8bda89c70b382f0c298a20b5560af6cbfa2dce410c0a2fb669f1",
                "sha256:defd50f72b65c5402ab2c573830a6978e5f202ad0d984793c8dde2c4152ebe04"
            ],
            "index": "pypi",
            "version": "==1.7.4"
        },
        "pillow": {
            "hashes": [
                "sha256:07999f5834bdc404c442146942a2ecadd1cb6292f5229f4ed3b31e0a108746b1",
                "sha256:0852ddb76d85f127c135b6dd1f0bb88dbb9ee990d2cd9aa9e28526c93e794fba",
                "sha256:1781a624c229cb35a2ac31cc4a77e28cafc8900733a864870c49bfeedacd106a",
                "sha256:1e7723bd90ef94eda669a3c2c19d549874dd5badaeefabefd26053304abe5799",
                "sha256:229e2c79c00e85989a34b5981a2b67aa079fd08c903f0aaead522a1d68d79e51",
                "sha256:22baf0c3cf0c7f26e82d6e1adf118027afb325e703922c8dfc1d5d0156bb2eeb",
                "sha256:252a03f1bdddce077eff2354c3861bf437c892fb1832f75ce813ee94347aa9b5",
                "sha256:2dfaaf10b6172697b9bceb9a3bd7b951819d1ca339a5ef294d1f1ac6d7f63270",
                "sha256:322724c0032af6692456cd6ed554bb85f8149214d97398bb80613b04e33769f6",
                "sha256:35f6e77122a0c0762268216315bf239cf52b88865bba522999dc38f1c52b9b47",
                "sha256:375f6e5ee9620a271acb6820b3d1e94ffa8e741c0601db4c0c4d3cb0a9c224bf",
                "sha256:3ded42b9ad70e5f1754fb7c2e2d6465a9c842e41d178f262e08b8c85ed8a1d8e",
                "sha256:432b975c009cf649420615388561c0ce7cc31ce9b2e374db659ee4f7d57a1f8b",
                "sha256:482877592e927fd263028c105b36272398e3e1be3269efda09f6ba21fd83ec66",
                "sha256:489f8389261e5ed43ac8ff7b453162af39c3e8abd730af8363587ba64bb2e865",
                "sha256:54f7102ad31a3de5666827526e248c3530b3a33539dbda27c6843d19d72644ec",
                "sha256:560737e70cb9c6255d6dcba3de6578a9e2ec4b573659943a5e7e4af13f298f5c",
                "sha256:5671583eab84af046a397d6d0ba25343c00cd50bce03787948e0fff01d4fd9b1",
                "sha256:5ba1b81ee69573fe7124881762bb4cd2e4b6ed9dd28c9c60a632902fe8db8b38",
                "sha256:5d4ebf8e1db4441a55c509c4baa7a0587a0210f7cd25fcfe74dbbce7a4bd1906",
                "sha256:60037a8db8750e474af7ffc9faa9b5859e6c6d0a50e55c45576bf28be7419705",
                "sha256:608488bdcbdb4ba7837461442b90ea6f3079397ddc968c31265c1e056964f1ef",
                "sha256:6608ff3bf781eee0cd14d0901a2b9cc3d3834516532e3bd673a0a204dc8615fc",
                "sha256:662da1f3f89a302cc22faa9f14a262c2e3951f9dbc9617609a47521c69dd9f8f",
                "sha256:7002d0797a3e4193c7cdee3198d7c14f92c0836d6b4a3f3046a64bd1ce8df2bf",
                "sha256:763782b2e03e45e2c77d7779875f4432e25121ef002a41829d8868700d119392",
                "sha256:77165c4a5e7d5a284f10a6efaa39a0ae8ba839da344f20b111d62cc932fa4e5d",
                "sha256:7c9af5a3b406a50e313467e3565fc99929717f780164fe6fbb7704edba0cebbe",
                "sha256:7ec6f6ce99dab90b52da21cf0dc519e21095e332ff3b399a357c187b1a5eee32",
                "sha256:833b86a98e0ede388fa29363159c9b1a294b0905b5128baf01db683672f230f5",
                "sha256:84a6f19ce086c1bf894644b43cd129702f781ba5751ca8572f08aa40ef0ab7b7",
                "sha256:8507eda3cd0608a1f94f58c64817e83ec12fa93a9436938b191b80d9e4c0fc44",
                "sha256:85ec677246533e27770b0de5cf0f9d6e4ec0c212a1f89dfc941b64b21226009d",
                "sha256:8aca1152d93dcc27dc55395604dcfc55bed5f25ef4c98716a928bacba90d33a3",
                "sha256:8d935f924bbab8f0a9a28404422da8af4904e36d5c33fc6f677e4c4485515625",
                "sha256:8f36397bf3f7d7c6a3abdea815ecf6fd14e7fcd4418ab24bae01008d8d8ca15e",
                "sha256:91ec6fe47b5eb5a9968c79ad9ed78c342b1f97a091677ba0e012701add857829",
                "sha256:965e4a05ef364e7b973dd17fc765f42233415974d773e82144c9bbaaaea5d089",
                "sha256:96e88745a55b88a7c64fa49bceff363a1a27d9a64e04019c2281049444a571e3",
                "sha256:99eb6cafb6ba90e436684e08dad8be1637efb71c4f2180ee6b8f940739406e78",
                "sha256:9adf58f5d64e474bed00d69bcd86ec4bcaa4123bfa70a65ce72e424bfb88ed96",
                "sha256:9b1af95c3a967bf1da94f253e56b6286b50af23392a886720f563c547e48e964",
                "sha256:a0aa9417994d91301056f3d0038af1199eb7adc86e646a36b9e050b06f526597",
                "sha256:a0f9bb6c80e6efcde93ffc51256d5cfb2155ff8f78292f074f60f9e70b942d99",
                "sha256:a127ae76092974abfbfa38ca2d12cbeddcdeac0fb71f9627cc1135bedaf9d51a",
                "sha256:aaf305d6d40bd9632198c766fb64f0c1a83ca5b667f16c1e79e1661ab5060140",
                "sha256:aca1c196f407ec7cf04dcbb15d19a43c507a81f7ffc45b690899d6a76ac9fda7",
                "sha256:ace6ca218308447b9077c14ea4ef381ba0b67ee78d64046b3f19cf4e1139ad16",
                "sha256:b416f03d37d27290cb93597335a2f85ed446731200705b22bb927405320de903",
                "sha256:bf548479d336726d7a0eceb6e767e179fbde37833ae42794602631a070d630f1",
                "sha256:c1170d6b195555644f0616fd6ed929dfcf6333b8675fcca044ae5ab110ded296",
                "sha256:c380b27d041209b849ed246b111b7c166ba36d7933ec6e41175fd15ab9eb1572",
                "sha256:c446d2245ba29820d405315083d55299a796695d747efceb5717a8b450324115",
                "sha256:c830a02caeb789633863b466b9de10c015bded434deb3ec87c768e53752ad22a",
                "sha256:cb841572862f629b99725ebaec3287fc6d275be9b14443ea746c1dd325053cbd",
                "sha256:cfa4561277f677ecf651e2b22dc43e8f5368b74a25a8f7d1d4a3a243e573f2d4",
                "sha256:cfcc2c53c06f2ccb8976fb5c71d448bdd0a07d26d8e07e321c103416444c7ad1",
                "sha256:d3c6b54e304c60c4181da1c9dadf83e4a54fd266a99c70ba646a9baa626819eb",
                "sha256:d3d403753c9d5adc04d4694d35cf0391f0f3d57c8e0030aac09d7678fa8030aa",
                "sha256:d9c206c29b46cfd343ea7cdfe1232443072bbb270d6a46f59c259460db76779a",
                "sha256:e49eb4e95ff6fd7c0c402508894b1ef0e01b99a44320ba7d8ecbabefddcc5569",
                "sha256:f8286396b351785801a976b1e85ea88e937712ee2c3ac653710a4a57a8da5d9c",
                "sha256:f8fc330c3370a81bbf3f88557097d1ea26cd8b019d6433aa59f71195f5ddebbf",
                "sha256:fbd359831c1657d69bb81f0db962905ee05e5e9451913b18b831febfe0519082",
                "sha256:fe7e1c262d3392afcf5071df9afa574544f28eac825284596ac6db56e6d11062",
                "sha256:fed1e1cf6a42577953abbe8e6cf2fe2f566daebde7c34724ec8803c4c0cda579"
            ],
            "index": "pypi",
            "version": "==9.5.0"
        },
        "psycopg2-binary": {
            "hashes": [
                "sha256:02c0f3757a4300cf379eb49f543fb7ac527fb00144d39246ee40e1df684ab514",
                "sha256:02c6e3cf3439e213e4ee930308dc122d6fb4d4bea9aef4a12535fbd605d1a2fe",
                "sha256:0645376d399bfd64da57148694d78e1f431b1e1ee1054872a5713125681cf1be",
                "sha256:0892ef645c2fabb0c75ec32d79f4252542d0caec1d5d949630e7d242ca4681a3",
                "sha256:0d236c2825fa656a2d98bbb0e52370a2e852e5a0ec45fc4f402977313329174d",
                "sha256:0e0f754d27fddcfd74006455b6e04e6705d6c31a612ec69ddc040a5468e44b4e",
                "sha256:15e2ee79e7cf29582ef770de7dab3d286431b01c3bb598f8e05e09601b890081",
                "sha256:1876843d8e31c89c399e31b97d4b9725a3575bb9c2af92038464231ec40f9edb",
                "sha256:1f64dcfb8f6e0c014c7f55e51c9759f024f70ea572fbdef123f85318c297947c",
                "sha256:2ab652e729ff4ad76d400df2624d223d6e265ef81bb8aa17fbd63607878ecbee",
                "sha256:30637a20623e2a2eacc420059be11527f4458ef54352d870b8181a4c3020ae6b",
                "sha256:34b9ccdf210cbbb1303c7c4db2905fa0319391bd5904d32689e6dd5c963d2ea8",
                "sha256:38601cbbfe600362c43714482f43b7c110b20cb0f8172422c616b09b85a750c5",
                "sha256:441cc2f8869a4f0f4bb408475e5ae0ee1f3b55b33f350406150277f7f35384fc",
                "sha256:498807b927ca2510baea1b05cc91d7da4718a0f53cb766c154c417a39f1820a0",
                "sha256:4ac30da8b4f57187dbf449294d23b808f8f53cad6b1fc3623fa8a6c11d176dd0",
                "sha256:4c727b597c6444a16e9119386b59388f8a424223302d0c06c676ec8b4bc1f963",
                "sha256:4d67fbdaf177da06374473ef6f7ed8cc0a9dc640b01abfe9e8a2ccb1b1402c1f",
                "sha256:4dfb4be774c4436a4526d0c554af0cc2e02082c38303852a36f6456ece7b3503",
                "sha256:4ea29fc3ad9d91162c52b578f211ff1c931d8a38e1f58e684c45aa470adf19e2",
                "sha256:51537e3d299be0db9137b321dfb6a5022caaab275775680e0c3d281feefaca6b",
                "sha256:61b047a0537bbc3afae10f134dc6393823882eb263088c271331602b672e52e9",
                "sha256:6460c7a99fc939b849431f1e73e013d54aa54293f30f1109019c56a0b2b2ec2f",
                "sha256:65bee1e49fa6f9cf327ce0e01c4c10f39165ee76d35c846ade7cb0ec6683e303",
                "sha256:65c07febd1936d63bfde78948b76cd4c2a411572a44ac50719ead41947d0f26b",
                "sha256:71f14375d6f73b62800530b581aed3ada394039877818b2d5f7fc77e3bb6894d",
                "sha256:7a40c00dbe17c0af5bdd55aafd6ff6679f94a9be9513a4c7e071baf3d7d22a70",
                "sha256:7e13a5a2c01151f1208d5207e42f33ba86d561b7a89fca67c700b9486a06d0e2",
                "sha256:7f0438fa20fb6c7e202863e0d5ab02c246d35efb1d164e052f2f3bfe2b152bd0",
                "sha256:8122cfc7cae0da9a3077216528b8bb3629c43b25053284cc868744bfe71eb141",
                "sha256:8338a271cb71d8da40b023a35d9c1e919eba6cbd8fa20a54b748a332c355d896",
                "sha256:84d2222e61f313c4848ff05353653bf5f5cf6ce34df540e4274516880d9c3763",
                "sha256:8a6979cf527e2603d349a91060f428bcb135aea2be3201dff794813256c274f1",
                "sha256:8a76e027f87753f9bd1ab5f7c9cb8c7628d1077ef927f5e2446477153a602f2c",
                "sha256:964b4dfb7c1c1965ac4c1978b0f755cc4bd698e8aa2b7667c575fb5f04ebe06b",
                "sha256:9972aad21f965599ed0106f65334230ce826e5ae69fda7cbd688d24fa922415e",
                "sha256:a8c28fd40a4226b4a84bdf2d2b5b37d2c7bd49486b5adcc200e8c7ec991dfa7e",
                "sha256:ae102a98c547ee2288637af07393dd33f440c25e5cd79556b04e3fca13325e5f",
                "sha256:af335bac6b666cc6aea16f11d486c3b794029d9df029967f9938a4bed59b6a19",
                "sha256:afe64e9b8ea66866a771996f6ff14447e8082ea26e675a295ad3bdbffdd72afb",
                "sha256:b4b24f75d16a89cc6b4cdff0eb6a910a966ecd476d1e73f7ce5985ff1328e9a6",
                "sha256:b6c8288bb8a84b47e07013bb4850f50538aa913d487579e1921724631d02ea1b",
                "sha256:b83456c2d4979e08ff56180a76429263ea254c3f6552cd14ada95cff1dec9bb8",
                "sha256:bfb13af3c5dd3a9588000910178de17010ebcccd37b4f9794b00595e3a8ddad3",
                "sha256:c3dba7dab16709a33a847e5cd756767271697041fbe3fe97c215b1fc1f5c9848",
                "sha256:c48d8f2db17f27d41fb0e2ecd703ea41984ee19362cbce52c097963b3a1b4365",
                "sha256:c7e62ab8b332147a7593a385d4f368874d5fe4ad4e341770d4983442d89603e3",
                "sha256:c83a74b68270028dc8ee74d38ecfaf9c90eed23c8959fca95bd703d25b82c88e",
                "sha256:cacbdc5839bdff804dfebc058fe25684cae322987f7a38b0168bc1b2df703fb1",
                "sha256:cf4499e0a83b7b7edcb8dabecbd8501d0d3a5ef66457200f77bde3d210d5debb",
                "sha256:cfec476887aa231b8548ece2e06d28edc87c1397ebd83922299af2e051cf2827",
                "sha256:d26e0342183c762de3276cca7a530d574d4e25121ca7d6e4a98e4f05cb8e4df7",
                "sha256:d4e6036decf4b72d6425d5b29bbd3e8f0ff1059cda7ac7b96d6ac5ed34ffbacd",
                "sha256:d57c3fd55d9058645d26ae37d76e61156a27722097229d32a9e73ed54819982a",
                "sha256:dfa74c903a3c1f0d9b1c7e7b53ed2d929a4910e272add6700c38f365a6002820",
                "sha256:e3ed340d2b858d6e6fb5083f87c09996506af483227735de6964a6100b4e6a54",
                "sha256:e78e6e2a00c223e164c417628572a90093c031ed724492c763721c2e0bc2a8df",
                "sha256:e9182eb20f41417ea1dd8e8f7888c4d7c6e805f8a7c98c1081778a3da2bee3e4",
                "sha256:e99e34c82309dd78959ba3c1590975b5d3c862d6f279f843d47d26ff89d7d7e1",
                "sha256:f6a88f384335bb27812293fdb11ac6aee2ca3f51d3c7820fe03de0a304ab6249",
                "sha256:f81e65376e52f03422e1fb475c9514185669943798ed019ac50410fb4c4df232",
                "sha256:ffe9dc0a884a8848075e576c1de0290d85a533a9f6e9c4e564f19adf8f6e54a7"
            ],
            "version": "==2.9.6"
<<<<<<< HEAD
        },
        "puremagic": {
            "hashes": [
                "sha256:349e179f04bcc14eb0e2c3941cd9ee4ea74881ab6ccac63ea0c37c98f7a80b22",
                "sha256:6e46aa78113a466abc9f69e6e8a4ce90eb57d908dafb809597012621061462bd"
            ],
            "index": "pypi",
            "version": "==1.15"
=======
>>>>>>> 394b8b1a
        },
        "py-avataaars-no-png": {
            "hashes": [
                "sha256:9cd593fe93d6e223626903da7310ad53e857b3fd856ce7e7f2b1faa401740054",
                "sha256:f1623e9784cec75048444d6992b8a7fb26f40d87f33174769f9528499e39955e"
            ],
            "index": "pypi",
            "version": "==1.0.1"
        },
        "pyasn1": {
            "hashes": [
                "sha256:87a2121042a1ac9358cabcaf1d07680ff97ee6404333bacca15f76aa8ad01a57",
                "sha256:97b7290ca68e62a832558ec3976f15cbf911bf5d7c7039d8b861c2a0ece69fde"
            ],
            "markers": "python_version >= '2.7' and python_version not in '3.0, 3.1, 3.2, 3.3, 3.4, 3.5'",
            "version": "==0.5.0"
        },
        "pycparser": {
            "hashes": [
                "sha256:8ee45429555515e1f6b185e78100aea234072576aa43ab53aefcae078162fca9",
                "sha256:e644fdec12f7872f86c58ff790da456218b10f863970249516d60a5eaca77206"
            ],
            "version": "==2.21"
        },
        "pydantic": {
            "hashes": [
                "sha256:05a81b006be15655b2a1bae5faa4280cf7c81d0e09fcb49b342ebf826abe5a72",
                "sha256:0b53e1d41e97063d51a02821b80538053ee4608b9a181c1005441f1673c55423",
                "sha256:2b3ce5f16deb45c472dde1a0ee05619298c864a20cded09c4edd820e1454129f",
                "sha256:2e82a6d37a95e0b1b42b82ab340ada3963aea1317fd7f888bb6b9dfbf4fff57c",
                "sha256:301d626a59edbe5dfb48fcae245896379a450d04baeed50ef40d8199f2733b06",
                "sha256:39f4a73e5342b25c2959529f07f026ef58147249f9b7431e1ba8414a36761f53",
                "sha256:4948f264678c703f3877d1c8877c4e3b2e12e549c57795107f08cf70c6ec7774",
                "sha256:4b05697738e7d2040696b0a66d9f0a10bec0efa1883ca75ee9e55baf511909d6",
                "sha256:51bdeb10d2db0f288e71d49c9cefa609bca271720ecd0c58009bd7504a0c464c",
                "sha256:55b1625899acd33229c4352ce0ae54038529b412bd51c4915349b49ca575258f",
                "sha256:572066051eeac73d23f95ba9a71349c42a3e05999d0ee1572b7860235b850cc6",
                "sha256:6a05a9db1ef5be0fe63e988f9617ca2551013f55000289c671f71ec16f4985e3",
                "sha256:6dc1cc241440ed7ca9ab59d9929075445da6b7c94ced281b3dd4cfe6c8cff817",
                "sha256:6e7124d6855b2780611d9f5e1e145e86667eaa3bd9459192c8dc1a097f5e9903",
                "sha256:75d52162fe6b2b55964fbb0af2ee58e99791a3138588c482572bb6087953113a",
                "sha256:78cec42b95dbb500a1f7120bdf95c401f6abb616bbe8785ef09887306792e66e",
                "sha256:7feb6a2d401f4d6863050f58325b8d99c1e56f4512d98b11ac64ad1751dc647d",
                "sha256:8775d4ef5e7299a2f4699501077a0defdaac5b6c4321173bcb0f3c496fbadf85",
                "sha256:887ca463c3bc47103c123bc06919c86720e80e1214aab79e9b779cda0ff92a00",
                "sha256:9193d4f4ee8feca58bc56c8306bcb820f5c7905fd919e0750acdeeeef0615b28",
                "sha256:983e720704431a6573d626b00662eb78a07148c9115129f9b4351091ec95ecc3",
                "sha256:990406d226dea0e8f25f643b370224771878142155b879784ce89f633541a024",
                "sha256:9cbdc268a62d9a98c56e2452d6c41c0263d64a2009aac69246486f01b4f594c4",
                "sha256:a48f1953c4a1d9bd0b5167ac50da9a79f6072c63c4cef4cf2a3736994903583e",
                "sha256:a9a6747cac06c2beb466064dda999a13176b23535e4c496c9d48e6406f92d42d",
                "sha256:a9f2de23bec87ff306aef658384b02aa7c32389766af3c5dee9ce33e80222dfa",
                "sha256:b5635de53e6686fe7a44b5cf25fcc419a0d5e5c1a1efe73d49d48fe7586db854",
                "sha256:b6f9d649892a6f54a39ed56b8dfd5e08b5f3be5f893da430bed76975f3735d15",
                "sha256:b9a3859f24eb4e097502a3be1fb4b2abb79b6103dd9e2e0edb70613a4459a648",
                "sha256:cd8702c5142afda03dc2b1ee6bc358b62b3735b2cce53fc77b31ca9f728e4bc8",
                "sha256:d7b5a3821225f5c43496c324b0d6875fde910a1c2933d726a743ce328fbb2a8c",
                "sha256:d88c4c0e5c5dfd05092a4b271282ef0588e5f4aaf345778056fc5259ba098857",
                "sha256:eb992a1ef739cc7b543576337bebfc62c0e6567434e522e97291b251a41dad7f",
                "sha256:f2f7eb6273dd12472d7f218e1fef6f7c7c2f00ac2e1ecde4db8824c457300416",
                "sha256:fdf88ab63c3ee282c76d652fc86518aacb737ff35796023fae56a65ced1a5978",
                "sha256:fdf8d759ef326962b4678d89e275ffc55b7ce59d917d9f72233762061fd04a2d"
            ],
            "index": "pypi",
            "version": "==1.10.4"
<<<<<<< HEAD
        },
        "pyopenssl": {
            "hashes": [
                "sha256:841498b9bec61623b1b6c47ebbc02367c07d60e0e195f19790817f10cc8db0b7",
                "sha256:9e0c526404a210df9d2b18cd33364beadb0dc858a739b885677bc65e105d4a4c"
            ],
            "markers": "python_version >= '3.6'",
            "version": "==23.1.1"
=======
        },
        "pygments": {
            "hashes": [
                "sha256:8ace4d3c1dd481894b2005f560ead0f9f19ee64fe983366be1a21e171d12775c",
                "sha256:db2db3deb4b4179f399a09054b023b6a586b76499d36965813c71aa8ed7b5fd1"
            ],
            "markers": "python_version >= '3.7'",
            "version": "==2.15.1"
        },
        "pyopenssl": {
            "hashes": [
                "sha256:24f0dc5227396b3e831f4c7f602b950a5e9833d292c8e4a2e06b709292806ae2",
                "sha256:276f931f55a452e7dea69c7173e984eb2a4407ce413c918aa34b55f82f9b8bac"
            ],
            "markers": "python_version >= '3.6'",
            "version": "==23.2.0"
>>>>>>> 394b8b1a
        },
        "pyotp": {
            "hashes": [
                "sha256:889d037fdde6accad28531fc62a790f089e5dfd5b638773e9ee004cce074a2e5",
                "sha256:c2f5e17d9da92d8ec1f7de6331ab08116b9115adbabcba6e208d46fc49a98c5a"
            ],
            "index": "pypi",
            "version": "==2.8.0"
        },
        "pypng": {
            "hashes": [
                "sha256:4a43e969b8f5aaafb2a415536c1a8ec7e341cd6a3f957fd5b5f32a4cfeed902c",
                "sha256:739c433ba96f078315de54c0db975aee537cbc3e1d0ae4ed9aab0ca1e427e2c1"
            ],
            "version": "==0.20220715.0"
        },
        "python-dotenv": {
            "hashes": [
                "sha256:a8df96034aae6d2d50a4ebe8216326c61c3eb64836776504fcca410e5937a3ba",
                "sha256:f5971a9226b701070a4bf2c38c89e5a3f0d64de8debda981d1db98583009122a"
            ],
            "version": "==1.0.0"
        },
        "python-engineio": {
            "hashes": [
<<<<<<< HEAD
                "sha256:11f9c35b775fe70e0a25f67b16d5b69fbfafc368cdd87eeb6f4135a475c88e50",
                "sha256:bcc035c70ecc30acc3cfd49ef19aca6c51fa6caaadd0fa58c2d7480f50d04cf2"
            ],
            "markers": "python_version >= '3.6'",
            "version": "==4.4.0"
=======
                "sha256:28ab67f94cba2e5f598cbb04428138fd6bb8b06d3478c939412da445f24f0773",
                "sha256:eb3663ecb300195926b526386f712dff84cd092c818fb7b62eeeda9160120c29"
            ],
            "markers": "python_version >= '3.6'",
            "version": "==4.4.1"
>>>>>>> 394b8b1a
        },
        "python-jose": {
            "hashes": [
                "sha256:55779b5e6ad599c6336191246e95eb2293a9ddebd555f796a65f838f07e5d78a",
                "sha256:9b1376b023f8b298536eedd47ae1089bcdb848f1535ab30555cd92002d78923a"
            ],
            "index": "pypi",
            "version": "==3.3.0"
        },
        "python-magic": {
            "hashes": [
                "sha256:c1ba14b08e4a5f5c31a302b7721239695b2f0f058d125bd5ce1ee36b9d9d3c3b",
                "sha256:c212960ad306f700aa0d01e5d7a325d20548ff97eb9920dcd29513174f0294d3"
            ],
            "index": "pypi",
            "version": "==0.4.27"
        },
        "python-multipart": {
            "hashes": [
                "sha256:e9925a80bb668529f1b67c7fdb0a5dacdd7cbfc6fb0bff3ea443fe22bdd62132",
                "sha256:ee698bab5ef148b0a760751c261902cd096e57e10558e11aca17646b74ee1c18"
            ],
            "index": "pypi",
            "version": "==0.0.6"
        },
        "python-socketio": {
            "hashes": [
                "sha256:7adb8867aac1c2929b9c1429f1c02e12ca4c36b67c807967393e367dfbb01441",
                "sha256:e714f4dddfaaa0cb0e37a1e2deef2bb60590a5b9fea9c343dd8ca5e688416fd9"
            ],
            "index": "pypi",
            "version": "==5.8.0"
        },
        "pyyaml": {
            "hashes": [
                "sha256:01b45c0191e6d66c470b6cf1b9531a771a83c1c4208272ead47a3ae4f2f603bf",
                "sha256:0283c35a6a9fbf047493e3a0ce8d79ef5030852c51e9d911a27badfde0605293",
                "sha256:055d937d65826939cb044fc8c9b08889e8c743fdc6a32b33e2390f66013e449b",
                "sha256:07751360502caac1c067a8132d150cf3d61339af5691fe9e87803040dbc5db57",
                "sha256:0b4624f379dab24d3725ffde76559cff63d9ec94e1736b556dacdfebe5ab6d4b",
                "sha256:0ce82d761c532fe4ec3f87fc45688bdd3a4c1dc5e0b4a19814b9009a29baefd4",
                "sha256:1e4747bc279b4f613a09eb64bba2ba602d8a6664c6ce6396a4d0cd413a50ce07",
                "sha256:213c60cd50106436cc818accf5baa1aba61c0189ff610f64f4a3e8c6726218ba",
                "sha256:231710d57adfd809ef5d34183b8ed1eeae3f76459c18fb4a0b373ad56bedcdd9",
                "sha256:277a0ef2981ca40581a47093e9e2d13b3f1fbbeffae064c1d21bfceba2030287",
                "sha256:2cd5df3de48857ed0544b34e2d40e9fac445930039f3cfe4bcc592a1f836d513",
                "sha256:40527857252b61eacd1d9af500c3337ba8deb8fc298940291486c465c8b46ec0",
                "sha256:432557aa2c09802be39460360ddffd48156e30721f5e8d917f01d31694216782",
                "sha256:473f9edb243cb1935ab5a084eb238d842fb8f404ed2193a915d1784b5a6b5fc0",
                "sha256:48c346915c114f5fdb3ead70312bd042a953a8ce5c7106d5bfb1a5254e47da92",
                "sha256:50602afada6d6cbfad699b0c7bb50d5ccffa7e46a3d738092afddc1f9758427f",
                "sha256:68fb519c14306fec9720a2a5b45bc9f0c8d1b9c72adf45c37baedfcd949c35a2",
                "sha256:77f396e6ef4c73fdc33a9157446466f1cff553d979bd00ecb64385760c6babdc",
                "sha256:81957921f441d50af23654aa6c5e5eaf9b06aba7f0a19c18a538dc7ef291c5a1",
                "sha256:819b3830a1543db06c4d4b865e70ded25be52a2e0631ccd2f6a47a2822f2fd7c",
                "sha256:897b80890765f037df3403d22bab41627ca8811ae55e9a722fd0392850ec4d86",
                "sha256:98c4d36e99714e55cfbaaee6dd5badbc9a1ec339ebfc3b1f52e293aee6bb71a4",
                "sha256:9df7ed3b3d2e0ecfe09e14741b857df43adb5a3ddadc919a2d94fbdf78fea53c",
                "sha256:9fa600030013c4de8165339db93d182b9431076eb98eb40ee068700c9c813e34",
                "sha256:a80a78046a72361de73f8f395f1f1e49f956c6be882eed58505a15f3e430962b",
                "sha256:afa17f5bc4d1b10afd4466fd3a44dc0e245382deca5b3c353d8b757f9e3ecb8d",
                "sha256:b3d267842bf12586ba6c734f89d1f5b871df0273157918b0ccefa29deb05c21c",
                "sha256:b5b9eccad747aabaaffbc6064800670f0c297e52c12754eb1d976c57e4f74dcb",
                "sha256:bfaef573a63ba8923503d27530362590ff4f576c626d86a9fed95822a8255fd7",
                "sha256:c5687b8d43cf58545ade1fe3e055f70eac7a5a1a0bf42824308d868289a95737",
                "sha256:cba8c411ef271aa037d7357a2bc8f9ee8b58b9965831d9e51baf703280dc73d3",
                "sha256:d15a181d1ecd0d4270dc32edb46f7cb7733c7c508857278d3d378d14d606db2d",
                "sha256:d4b0ba9512519522b118090257be113b9468d804b19d63c71dbcf4a48fa32358",
                "sha256:d4db7c7aef085872ef65a8fd7d6d09a14ae91f691dec3e87ee5ee0539d516f53",
                "sha256:d4eccecf9adf6fbcc6861a38015c2a64f38b9d94838ac1810a9023a0609e1b78",
                "sha256:d67d839ede4ed1b28a4e8909735fc992a923cdb84e618544973d7dfc71540803",
                "sha256:daf496c58a8c52083df09b80c860005194014c3698698d1a57cbcfa182142a3a",
                "sha256:dbad0e9d368bb989f4515da330b88a057617d16b6a8245084f1b05400f24609f",
                "sha256:e61ceaab6f49fb8bdfaa0f92c4b57bcfbea54c09277b1b4f7ac376bfb7a7c174",
                "sha256:f84fbc98b019fef2ee9a1cb3ce93e3187a6df0b2538a651bfb890254ba9f90b5"
            ],
            "version": "==6.0"
        },
        "qrcode": {
            "hashes": [
                "sha256:581dca7a029bcb2deef5d01068e39093e80ef00b4a61098a2182eac59d01643a",
                "sha256:9dd969454827e127dbd93696b20747239e6d540e082937c90f14ac95b30f5845"
            ],
            "index": "pypi",
            "version": "==7.4.2"
        },
        "redis": {
            "hashes": [
<<<<<<< HEAD
                "sha256:2c19e6767c474f2e85167909061d525ed65bea9301c0770bb151e041b7ac89a2",
                "sha256:73ec35da4da267d6847e47f68730fdd5f62e2ca69e3ef5885c6a78a9374c3893"
            ],
            "index": "pypi",
            "version": "==4.5.4"
=======
                "sha256:77929bc7f5dab9adf3acba2d3bb7d7658f1e0c2f1cafe7eb36434e751c471119",
                "sha256:dc87a0bdef6c8bfe1ef1e1c40be7034390c2ae02d92dcd0c7ca1729443899880"
            ],
            "index": "pypi",
            "version": "==4.5.5"
>>>>>>> 394b8b1a
        },
        "requests": {
            "hashes": [
                "sha256:58cd2187c01e70e6e26505bca751777aa9f2ee0b7f4300988b709f44e013003f",
                "sha256:942c5a758f98d790eaed1a29cb6eefc7ffb0d1cf7af05c3d2791656dbd6ad1e1"
            ],
<<<<<<< HEAD
            "markers": "python_version >= '3.7' and python_full_version < '4.0.0'",
            "version": "==2.28.2"
=======
            "markers": "python_version >= '3.7'",
            "version": "==2.31.0"
>>>>>>> 394b8b1a
        },
        "rich": {
            "hashes": [
                "sha256:a4eb26484f2c82589bd9a17c73d32a010b1e29d89f1604cd9bf3a2097b81bb5e",
                "sha256:ba3a3775974105c221d31141f2c116f4fd65c5ceb0698657a11e9f295ec93fd0"
            ],
            "version": "==12.6.0"
        },
        "rsa": {
            "hashes": [
                "sha256:90260d9058e514786967344d0ef75fa8727eed8a7d2e43ce9f4bcf1b536174f7",
                "sha256:e38464a49c6c85d7f1351b0126661487a7e0a14a50f1675ec50eb34d4f20ef21"
            ],
            "markers": "python_version >= '3.6' and python_full_version < '4.0.0'",
            "version": "==4.9"
        },
<<<<<<< HEAD
        "scheduler": {
            "hashes": [
                "sha256:48e8fe16f4a0cbd24f169a2ed4f65b99fb0c3a7f4a28f4dfbf26cc901ab4112b",
                "sha256:5ae5181d8462d89307bdae588b47f290a2fb7e3fa1073650354e01eb87a265f4"
            ],
            "index": "pypi",
            "version": "==0.8.4"
        },
        "sentry-sdk": {
            "hashes": [
                "sha256:7ae78bd921981a5010ab540d6bdf3b793659a4db8cccf7f16180702d48a80d84",
                "sha256:885a11c69df23e53eb281d003b9ff15a5bdfa43d8a2a53589be52104a1b4582f"
            ],
            "index": "pypi",
            "version": "==1.19.1"
        },
        "setuptools": {
            "hashes": [
                "sha256:257de92a9d50a60b8e22abfcbb771571fde0dbf3ec234463212027a4eeecbe9a",
                "sha256:e728ca814a823bf7bf60162daf9db95b93d532948c4c0bea762ce62f60189078"
            ],
            "markers": "python_version >= '3.7'",
            "version": "==67.6.1"
=======
        "sentry-sdk": {
            "hashes": [
                "sha256:79afb7c896014038e358401ad1d36889f97a129dfa8031c49b3f238cd1aa3935",
                "sha256:aa796423eb6a2f4a8cd7a5b02ba6558cb10aab4ccdc0537f63a47b038c520c38"
            ],
            "index": "pypi",
            "version": "==1.25.1"
        },
        "setuptools": {
            "hashes": [
                "sha256:5df61bf30bb10c6f756eb19e7c9f3b473051f48db77fddbe06ff2ca307df9a6f",
                "sha256:62642358adc77ffa87233bc4d2354c4b2682d214048f500964dbe760ccedf102"
            ],
            "markers": "python_version >= '3.7'",
            "version": "==67.8.0"
        },
        "shellingham": {
            "hashes": [
                "sha256:368bf8c00754fd4f55afb7bbb86e272df77e4dc76ac29dbcbb81a59e9fc15744",
                "sha256:823bc5fb5c34d60f285b624e7264f4dda254bc803a3774a147bf99c0e3004a28"
            ],
            "version": "==1.5.0.post1"
>>>>>>> 394b8b1a
        },
        "six": {
            "hashes": [
                "sha256:1e61c37477a1626458e36f7b1d82aa5c9b094fa4802892072e49de9c60c4c926",
                "sha256:8abb2f1d86890a2dfb989f9a77cfcfd3e47c2a354b01111771326f8aa26e0254"
            ],
            "markers": "python_version >= '2.7' and python_version not in '3.0, 3.1, 3.2, 3.3'",
            "version": "==1.16.0"
        },
        "sniffio": {
            "hashes": [
                "sha256:e60305c5e5d314f5389259b7f22aaa33d8f7dee49763119234af3755c55b9101",
                "sha256:eecefdce1e5bbfb7ad2eeaabf7c1eeb404d7757c379bd1f7e5cce9d8bf425384"
            ],
            "markers": "python_version >= '3.7'",
            "version": "==1.3.0"
        },
        "sqlalchemy": {
            "hashes": [
                "sha256:0002e829142b2af00b4eaa26c51728f3ea68235f232a2e72a9508a3116bd6ed0",
                "sha256:0005bd73026cd239fc1e8ccdf54db58b6193be9a02b3f0c5983808f84862c767",
                "sha256:0292f70d1797e3c54e862e6f30ae474014648bc9c723e14a2fda730adb0a9791",
                "sha256:036d8472356e1d5f096c5e0e1a7e0f9182140ada3602f8fff6b7329e9e7cfbcd",
                "sha256:05f0de3a1dc3810a776275763764bb0015a02ae0f698a794646ebc5fb06fad33",
                "sha256:0990932f7cca97fece8017414f57fdd80db506a045869d7ddf2dda1d7cf69ecc",
                "sha256:13e397a9371ecd25573a7b90bd037db604331cf403f5318038c46ee44908c44d",
                "sha256:14576238a5f89bcf504c5f0a388d0ca78df61fb42cb2af0efe239dc965d4f5c9",
                "sha256:199a73c31ac8ea59937cc0bf3dfc04392e81afe2ec8a74f26f489d268867846c",
                "sha256:2082a2d2fca363a3ce21cfa3d068c5a1ce4bf720cf6497fb3a9fc643a8ee4ddd",
                "sha256:22ff16cedab5b16a0db79f1bc99e46a6ddececb60c396562e50aab58ddb2871c",
                "sha256:2307495d9e0ea00d0c726be97a5b96615035854972cc538f6e7eaed23a35886c",
                "sha256:2ad2b727fc41c7f8757098903f85fafb4bf587ca6605f82d9bf5604bd9c7cded",
                "sha256:2d6495f84c4fd11584f34e62f9feec81bf373787b3942270487074e35cbe5330",
                "sha256:361f6b5e3f659e3c56ea3518cf85fbdae1b9e788ade0219a67eeaaea8a4e4d2a",
                "sha256:3e2ef592ac3693c65210f8b53d0edcf9f4405925adcfc031ff495e8d18169682",
                "sha256:4676d51c9f6f6226ae8f26dc83ec291c088fe7633269757d333978df78d931ab",
                "sha256:4ba7e122510bbc07258dc42be6ed45997efdf38129bde3e3f12649be70683546",
                "sha256:5102fb9ee2c258a2218281adcb3e1918b793c51d6c2b4666ce38c35101bb940e",
                "sha256:5323252be2bd261e0aa3f33cb3a64c45d76829989fa3ce90652838397d84197d",
                "sha256:58bb65b3274b0c8a02cea9f91d6f44d0da79abc993b33bdedbfec98c8440175a",
                "sha256:59bdc291165b6119fc6cdbc287c36f7f2859e6051dd923bdf47b4c55fd2f8bd0",
                "sha256:5facb7fd6fa8a7353bbe88b95695e555338fb038ad19ceb29c82d94f62775a05",
                "sha256:639e1ae8d48b3c86ffe59c0daa9a02e2bfe17ca3d2b41611b30a0073937d4497",
                "sha256:8eb8897367a21b578b26f5713833836f886817ee2ffba1177d446fa3f77e67c8",
                "sha256:90484a2b00baedad361402c257895b13faa3f01780f18f4a104a2f5c413e4536",
                "sha256:9c56e19780cd1344fcd362fd6265a15f48aa8d365996a37fab1495cae8fcd97d",
                "sha256:b67fc780cfe2b306180e56daaa411dd3186bf979d50a6a7c2a5b5036575cbdbb",
                "sha256:c0dcf127bb99458a9d211e6e1f0f3edb96c874dd12f2503d4d8e4f1fd103790b",
                "sha256:c23d64a0b28fc78c96289ffbd0d9d1abd48d267269b27f2d34e430ea73ce4b26",
                "sha256:ccfd238f766a5bb5ee5545a62dd03f316ac67966a6a658efb63eeff8158a4bbf",
                "sha256:cd767cf5d7252b1c88fcfb58426a32d7bd14a7e4942497e15b68ff5d822b41ad",
                "sha256:ce8feaa52c1640de9541eeaaa8b5fb632d9d66249c947bb0d89dd01f87c7c288",
                "sha256:d2e054aed4645f9b755db85bc69fc4ed2c9020c19c8027976f66576b906a74f1",
                "sha256:e16c2be5cb19e2c08da7bd3a87fed2a0d4e90065ee553a940c4fc1a0fb1ab72b",
                "sha256:e4b12e3d88a8fffd0b4ca559f6d4957ed91bd4c0613a4e13846ab8729dc5c251",
                "sha256:e570cfc40a29d6ad46c9aeaddbdcee687880940a3a327f2c668dd0e4ef0a441d",
                "sha256:eb30cf008850c0a26b72bd1b9be6730830165ce049d239cfdccd906f2685f892",
                "sha256:f37fa70d95658763254941ddd30ecb23fc4ec0c5a788a7c21034fc2305dab7cc",
                "sha256:f5ebeeec5c14533221eb30bad716bc1fd32f509196318fb9caa7002c4a364e4c",
                "sha256:f5fa526d027d804b1f85cdda1eb091f70bde6fb7d87892f6dd5a48925bc88898"
            ],
            "markers": "python_version >= '2.7' and python_version not in '3.0, 3.1, 3.2, 3.3, 3.4, 3.5'",
            "version": "==1.4.41"
        },
        "starlette": {
            "hashes": [
<<<<<<< HEAD
                "sha256:41da799057ea8620e4667a3e69a5b1923ebd32b1819c8fa75634bbe8d8bea9bd",
                "sha256:e87fce5d7cbdde34b76f0ac69013fd9d190d581d80681493016666e6f96c6d5e"
            ],
            "markers": "python_version >= '3.7'",
            "version": "==0.26.1"
=======
                "sha256:6a6b0d042acb8d469a01eba54e9cda6cbd24ac602c4cd016723117d6a7e73b75",
                "sha256:918416370e846586541235ccd38a474c08b80443ed31c578a418e2209b3eef91"
            ],
            "markers": "python_version >= '3.7'",
            "version": "==0.27.0"
>>>>>>> 394b8b1a
        },
        "thumbhash-python": {
            "hashes": [
<<<<<<< HEAD
                "sha256:bbe993854385284ab42fd5bd3bee6f6556577ce8b50696d6cb956d704f286c8e",
                "sha256:fee5297fdb28f8e9efcb8142b5ee219e02375509cd77ea9d270b5af826358d5a"
            ],
            "markers": "python_full_version >= '3.7.4'",
            "version": "==3.0.2"
        },
        "typing-extensions": {
            "hashes": [
                "sha256:5cb5f4a79139d699607b3ef622a1dedafa84e115ab0024e0d9c044a9479ca7cb",
                "sha256:fb33085c39dd998ac16d1431ebc293a8b3eedd00fd4a32de0ff79002c19511b4"
            ],
            "markers": "python_version >= '3.7'",
            "version": "==4.5.0"
        },
        "urllib3": {
            "hashes": [
                "sha256:8a388717b9476f934a21484e8c8e61875ab60644d29b9b39e11e4b9dc1c6b305",
                "sha256:aa751d169e23c7479ce47a0cb0da579e3ede798f994f5816a74e4f4500dcea42"
            ],
            "markers": "python_version >= '3.6'",
            "version": "==1.26.15"
=======
                "sha256:17ad1f8cb8fb4dd3c0738cc2c60e8c5ef18c345290b7ff5f22fa16973c7b356c",
                "sha256:755379a45c994cc0bcb06a7cac41880fb7966d65373560b1631e96ad2a59c6a6"
            ],
            "index": "pypi",
            "version": "==1.0.0"
        },
        "typer": {
            "extras": [
                "all"
            ],
            "hashes": [
                "sha256:b5e704f4e48ec263de1c0b3a2387cd405a13767d2f907f44c1a08cbad96f606d",
                "sha256:ff797846578a9f2a201b53442aedeb543319466870fbe1c701eab66dd7681165"
            ],
            "markers": "python_version >= '3.6'",
            "version": "==0.7.0"
        },
        "typing-extensions": {
            "hashes": [
                "sha256:88a4153d8505aabbb4e13aacb7c486c2b4a33ca3b3f807914a9b4c844c471c26",
                "sha256:d91d5919357fe7f681a9f2b5b4cb2a5f1ef0a1e9f59c4d8ff0d3491e05c0ffd5"
            ],
            "markers": "python_version >= '3.7'",
            "version": "==4.6.3"
        },
        "urllib3": {
            "hashes": [
                "sha256:48e7fafa40319d358848e1bc6809b208340fafe2096f1725d05d67443d0483d1",
                "sha256:bee28b5e56addb8226c96f7f13ac28cb4c301dd5ea8a6ca179c0b9835e032825"
            ],
            "markers": "python_version >= '3.7'",
            "version": "==2.0.3"
>>>>>>> 394b8b1a
        },
        "uvicorn": {
            "extras": [
                "standard"
            ],
            "hashes": [
<<<<<<< HEAD
                "sha256:0fac9cb342ba099e0d582966005f3fdba5b0290579fed4a6266dc702ca7bb032",
                "sha256:e47cac98a6da10cd41e6fd036d472c6f58ede6c5dbee3dbee3ef7a100ed97742"
            ],
            "index": "pypi",
            "version": "==0.21.1"
=======
                "sha256:79277ae03db57ce7d9aa0567830bbb51d7a612f54d6e1e3e92da3ef24c2c8ed8",
                "sha256:e9434d3bbf05f310e762147f769c9f21235ee118ba2d2bf1155a7196448bd996"
            ],
            "index": "pypi",
            "version": "==0.22.0"
>>>>>>> 394b8b1a
        },
        "uvloop": {
            "hashes": [
                "sha256:0949caf774b9fcefc7c5756bacbbbd3fc4c05a6b7eebc7c7ad6f825b23998d6d",
                "sha256:0ddf6baf9cf11a1a22c71487f39f15b2cf78eb5bde7e5b45fbb99e8a9d91b9e1",
                "sha256:1436c8673c1563422213ac6907789ecb2b070f5939b9cbff9ef7113f2b531595",
                "sha256:23609ca361a7fc587031429fa25ad2ed7242941adec948f9d10c045bfecab06b",
                "sha256:2a6149e1defac0faf505406259561bc14b034cdf1d4711a3ddcdfbaa8d825a05",
                "sha256:2deae0b0fb00a6af41fe60a675cec079615b01d68beb4cc7b722424406b126a8",
                "sha256:307958f9fc5c8bb01fad752d1345168c0abc5d62c1b72a4a8c6c06f042b45b20",
                "sha256:30babd84706115626ea78ea5dbc7dd8d0d01a2e9f9b306d24ca4ed5796c66ded",
                "sha256:3378eb62c63bf336ae2070599e49089005771cc651c8769aaad72d1bd9385a7c",
                "sha256:3d97672dc709fa4447ab83276f344a165075fd9f366a97b712bdd3fee05efae8",
                "sha256:3db8de10ed684995a7f34a001f15b374c230f7655ae840964d51496e2f8a8474",
                "sha256:3ebeeec6a6641d0adb2ea71dcfb76017602ee2bfd8213e3fcc18d8f699c5104f",
                "sha256:45cea33b208971e87a31c17622e4b440cac231766ec11e5d22c76fab3bf9df62",
                "sha256:6708f30db9117f115eadc4f125c2a10c1a50d711461699a0cbfaa45b9a78e376",
                "sha256:68532f4349fd3900b839f588972b3392ee56042e440dd5873dfbbcd2cc67617c",
                "sha256:6aafa5a78b9e62493539456f8b646f85abc7093dd997f4976bb105537cf2635e",
                "sha256:7d37dccc7ae63e61f7b96ee2e19c40f153ba6ce730d8ba4d3b4e9738c1dccc1b",
                "sha256:864e1197139d651a76c81757db5eb199db8866e13acb0dfe96e6fc5d1cf45fc4",
                "sha256:8887d675a64cfc59f4ecd34382e5b4f0ef4ae1da37ed665adba0c2badf0d6578",
                "sha256:8efcadc5a0003d3a6e887ccc1fb44dec25594f117a94e3127954c05cf144d811",
                "sha256:9b09e0f0ac29eee0451d71798878eae5a4e6a91aa275e114037b27f7db72702d",
                "sha256:a4aee22ece20958888eedbad20e4dbb03c37533e010fb824161b4f05e641f738",
                "sha256:a5abddb3558d3f0a78949c750644a67be31e47936042d4f6c888dd6f3c95f4aa",
                "sha256:c092a2c1e736086d59ac8e41f9c98f26bbf9b9222a76f21af9dfe949b99b2eb9",
                "sha256:c686a47d57ca910a2572fddfe9912819880b8765e2f01dc0dd12a9bf8573e539",
                "sha256:cbbe908fda687e39afd6ea2a2f14c2c3e43f2ca88e3a11964b297822358d0e6c",
                "sha256:ce9f61938d7155f79d3cb2ffa663147d4a76d16e08f65e2c66b77bd41b356718",
                "sha256:dbbaf9da2ee98ee2531e0c780455f2841e4675ff580ecf93fe5c48fe733b5667",
                "sha256:f1e507c9ee39c61bfddd79714e4f85900656db1aec4d40c6de55648e85c2799c",
                "sha256:ff3d00b70ce95adce264462c930fbaecb29718ba6563db354608f37e49e09024"
            ],
            "version": "==0.17.0"
        },
        "watchfiles": {
            "hashes": [
                "sha256:0089c6dc24d436b373c3c57657bf4f9a453b13767150d17284fc6162b2791911",
                "sha256:09ea3397aecbc81c19ed7f025e051a7387feefdb789cf768ff994c1228182fda",
                "sha256:176a9a7641ec2c97b24455135d58012a5be5c6217fc4d5fef0b2b9f75dbf5154",
                "sha256:18b28f6ad871b82df9542ff958d0c86bb0d8310bb09eb8e87d97318a3b5273af",
                "sha256:20b44221764955b1e703f012c74015306fb7e79a00c15370785f309b1ed9aa8d",
                "sha256:3d7d267d27aceeeaa3de0dd161a0d64f0a282264d592e335fff7958cc0cbae7c",
                "sha256:5471582658ea56fca122c0f0d0116a36807c63fefd6fdc92c71ca9a4491b6b48",
                "sha256:5569fc7f967429d4bc87e355cdfdcee6aabe4b620801e2cf5805ea245c06097c",
                "sha256:68dce92b29575dda0f8d30c11742a8e2b9b8ec768ae414b54f7453f27bdf9545",
                "sha256:79c533ff593db861ae23436541f481ec896ee3da4e5db8962429b441bbaae16e",
                "sha256:7f3920b1285a7d3ce898e303d84791b7bf40d57b7695ad549dc04e6a44c9f120",
                "sha256:91633e64712df3051ca454ca7d1b976baf842d7a3640b87622b323c55f3345e7",
                "sha256:945be0baa3e2440151eb3718fd8846751e8b51d8de7b884c90b17d271d34cae8",
                "sha256:9afd0d69429172c796164fd7fe8e821ade9be983f51c659a38da3faaaaac44dc",
                "sha256:9c75eff897786ee262c9f17a48886f4e98e6cfd335e011c591c305e5d083c056",
                "sha256:b538014a87f94d92f98f34d3e6d2635478e6be6423a9ea53e4dd96210065e193",
                "sha256:b6577b8c6c8701ba8642ea9335a129836347894b666dd1ec2226830e263909d3",
                "sha256:c0376deac92377817e4fb8f347bf559b7d44ff556d9bc6f6208dd3f79f104aaf",
                "sha256:cae3dde0b4b2078f31527acff6f486e23abed307ba4d3932466ba7cdd5ecec79",
                "sha256:cb5d45c4143c1dd60f98a16187fd123eda7248f84ef22244818c18d531a249d1",
                "sha256:d9b073073e048081e502b6c6b0b88714c026a1a4c890569238d04aca5f9ca74b",
                "sha256:fac19dc9cbc34052394dbe81e149411a62e71999c0a19e1e09ce537867f95ae0"
            ],
            "version": "==0.19.0"
        },
        "webauthn": {
            "hashes": [
<<<<<<< HEAD
                "sha256:0c981eb2575d66fa0a6586c2bfb24d9812dff8e158009a9030bc867717727709",
                "sha256:1b87d55acd86234475591e2f60163232ba98d91685f235803f258fc891ebb6c0"
            ],
            "index": "pypi",
            "version": "==1.8.0"
=======
                "sha256:53914b8529df3e70bec0e41438eea8d99442ad3e54e32b86ce1ba83513bcf30e",
                "sha256:caca3cc62045923c542819169c22122bdb81efa0246c9d5208d073942d806bf3"
            ],
            "index": "pypi",
            "version": "==1.8.1"
>>>>>>> 394b8b1a
        },
        "webencodings": {
            "hashes": [
                "sha256:a0af1213f3c2226497a97e2b3aa01a7e4bee4f403f95be16fc9acd2947514a78",
                "sha256:b36a1c245f2d304965eb4e0a82848379241dc04b865afcc4aab16748587e1923"
            ],
            "version": "==0.5.1"
        },
        "websockets": {
            "hashes": [
<<<<<<< HEAD
                "sha256:007ed0d62f7e06eeb6e3a848b0d83b9fbd9e14674a59a61326845f27d20d7452",
                "sha256:07cc20655fb16aeef1a8f03236ba8671c61d332580b996b6396a5b7967ba4b3d",
                "sha256:0929c2ebdf00cedda77bf77685693e38c269011236e7c62182fee5848c29a4fa",
                "sha256:12180bc1d72c6a9247472c1dee9dfd7fc2e23786f25feee7204406972d8dab39",
                "sha256:1cb23597819f68ac6a6d133a002a1b3ef12a22850236b083242c93f81f206d5a",
                "sha256:25ea5dbd3b00c56b034639dc6fe4d1dd095b8205bab1782d9a47cb020695fdf4",
                "sha256:2796f097841619acf053245f266a4f66cb27c040f0d9097e5f21301aab95ff43",
                "sha256:29282631da3bfeb5db497e4d3d94d56ee36222fbebd0b51014e68a2e70736fb1",
                "sha256:2a58e83f82098d062ae5d4cbe7073b8783999c284d6f079f2fefe87cd8957ac8",
                "sha256:349dd1fa56a30d530555988be98013688de67809f384671883f8bf8b8c9de984",
                "sha256:369410925b240b30ef1c1deadbd6331e9cd865ad0b8966bf31e276cc8e0da159",
                "sha256:385c5391becb9b58e0a4f33345e12762fd857ccf9fbf6fee428669929ba45e4c",
                "sha256:3a88375b648a2c479532943cc19a018df1e5fcea85d5f31963c0b22794d1bdc1",
                "sha256:3cf18bbd44b36749b7b66f047a30a40b799b8c0bd9a1b9173cba86a234b4306b",
                "sha256:3d30cc1a90bcbf9e22e1f667c1c5a7428e2d37362288b4ebfd5118eb0b11afa9",
                "sha256:42aa05e890fcf1faed8e535c088a1f0f27675827cbacf62d3024eb1e6d4c9e0c",
                "sha256:43e0de552be624e5c0323ff4fcc9f0b4a9a6dc6e0116b8aa2cbb6e0d3d2baf09",
                "sha256:45a85dc6b3ff76239379feb4355aadebc18d6e587c8deb866d11060755f4d3ea",
                "sha256:4fe2aed5963ca267c40a2d29b1ee4e8ab008ac8d5daa284fdda9275201b8a334",
                "sha256:52ba83ea132390e426f9a7b48848248a2dc0e7120ca8c65d5a8fc1efaa4eb51b",
                "sha256:53b8e1ee01eb5b8be5c8a69ae26b0820dbc198d092ad50b3451adc3cdd55d455",
                "sha256:54d084756c50dfc8086dce97b945f210ca43950154e1e04a44a30c6e6a2bcbb1",
                "sha256:5d4f4b341100d313b08149d7031eb6d12738ac758b0c90d2f9be8675f401b019",
                "sha256:5d68bd2a3e9fff6f7043c0a711cb1ebba9f202c196a3943d0c885650cd0b6464",
                "sha256:5d8d5d17371ed9eb9f0e3a8d326bdf8172700164c2e705bc7f1905a719a189be",
                "sha256:5ffe6fc5e5fe9f2634cdc59b805e4ba1fcccf3a5622f5f36c3c7c287f606e283",
                "sha256:60a19d4ff5f451254f8623f6aa4169065f73a50ec7b59ab6b9dcddff4aa00267",
                "sha256:718d19c494637f28e651031b3df6a791b9e86e0097c65ed5e8ec49b400b1210e",
                "sha256:79b6548e57ab18f071b9bfe3ffe02af7184dd899bc674e2817d8fe7e9e7489ec",
                "sha256:84e92dbac318a84fef722f38ca57acef19cbb89527aba5d420b96aa2656970ee",
                "sha256:85b4127f7da332feb932eee833c70e5e1670469e8c9de7ef3874aa2a91a6fbb2",
                "sha256:87ae582cf2319e45bc457a57232daded27a3c771263cab42fb8864214bbd74ea",
                "sha256:892959b627eedcdf98ac7022f9f71f050a59624b380b67862da10c32ea3c221a",
                "sha256:9d91279d57f6546eaf43671d1de50621e0578f13c2f17c96c458a72d170698d7",
                "sha256:a01c674e0efe0f14aec7e722ed0e0e272fa2f10e8ea8260837e1f4f5dc4b3e53",
                "sha256:a4667d4e41fa37fa3d836b2603b8b40d6887fa4838496d48791036394f7ace39",
                "sha256:a797da96d4127e517a5cb0965cd03fd6ec21e02667c1258fa0579501537fbe5c",
                "sha256:a88815a0c6253ad1312ef186620832fb347706c177730efec34e3efe75e0e248",
                "sha256:a8d9793f3fb0da16232503df14411dabafed5a81fc9077dc430cfc6f60e71179",
                "sha256:ac042e8ba9d7f2618e84af27927fdce0f3e03528eb74f343977486c093868389",
                "sha256:ae59a9f0a77ecb0cbdedea7d206a547ff136e8bfbc7d2d98772fb02d398797bb",
                "sha256:aedd94422745da60672a901f53de1f50b16e85408b18672b9b210db4a776b5a6",
                "sha256:aef1602db81096ce3d3847865128c8879635bdad7963fb2b7df290edb9e9150a",
                "sha256:b0ed24a3aa4213029e100257e5e73c5f912e70ca35630081de94b7f9e2cf4a9b",
                "sha256:b138f4bf8a64c344e12c76283dac279d11adab89ac62ae4a32ac8490d3c94832",
                "sha256:b91657b65355954e47f0df874917fa200426b3a7f4e68073326a8cfc2f6deef8",
                "sha256:c7fdfbed727ce6b4b5e6622d15a6efb2098b2d9e22ba4dc54b2e3ce80f982045",
                "sha256:c90343fd0774749d23c1891dd8b3e9210f9afd30986673ce0f9d5857f5cb1562",
                "sha256:ceeef57b9aec8f27e523de4da73c518ece7721aefe7064f18aa28baabfe61b94",
                "sha256:cfd0b9b18d64c51e5cd322e16b5bf4fe490db65c9f7b18fd5382c824062ead7e",
                "sha256:d4e0990b6a04b07095c969969da659eecf9069cf8e7b8f49c8f5ee1bb50e3352",
                "sha256:d5a3022f9291bf2d35ebf65929297d625e68effd3a5647b8eb8b89d51b09394c",
                "sha256:d5a6fa353b5ef36970c3bd1cd7cecbc08bb8f2f1a3d008b0691208cf34ebf5b0",
                "sha256:d5f3d0d177b3db3d1d02cce7ba6c0063586499ac28afe0c992be74ffc40d9257",
                "sha256:db234da3aff01e8483cf0015b75486c04d50dbf90004bd3e5b46d384e1bd6c9e",
                "sha256:db78535b791840a584c48cf3f4215eae38a7e2f43271ecd27ce4ba8a798beaaa",
                "sha256:dbeada3b8f1f6d9497840f761906c4236f912a42da4515520168bc7c525b52b0",
                "sha256:dc77283a7c7b2b24e00fe8c3c4f7cf36bba4f65125777e906aae4d58d06d0460",
                "sha256:deb0dd98ea4e76b833f0bfd7a6042b51115360d5dfcc7c1daa72dfc417b3327a",
                "sha256:e039f106d48d3c241f1943bccfb383bd38ec39900d6dcaad0c73cc5fe129f346",
                "sha256:e2654e94c705ce9b768441d8e3a387a84951ca1056efdc4a26a4a6ee723c01b6",
                "sha256:e53419201c6c1439148feb99de6b307651a88b8defd41348cc23bbe2a290de1d",
                "sha256:ec4a887d2236e3878c07033ad5566f6b4d5d954b85f92a219519a1745d0c93e9",
                "sha256:ec4e87eb9916b481216b1fede7d8913be799915f5216a0c801867cbed8eeb903",
                "sha256:ef0e6253c36e42f2637cfa3ff9b3903df60d05ec040c718999f6a0644ce1c497",
                "sha256:ef35cef161f76031f833146f895e7e302196e01c704c00d269c04d8e18f3ac37",
                "sha256:f7b2544eb3e7bc39ce59812371214cd97762080dab90c3afc857890039384753",
                "sha256:f888b9565ca1d1c25ab827d184f57f4772ffbfa6baf5710b873b01936cc335ee",
                "sha256:fa1c23ed3a02732fba906ec337df65d4cc23f9f453635e1a803c285b59c7d987",
                "sha256:fc0a96a6828bfa6f1ccec62b54630bcdcc205d483f5a8806c0a8abb26101c54b"
            ],
            "version": "==11.0.1"
        },
        "xlsxwriter": {
            "hashes": [
                "sha256:5eaaf3c6f791cba1dd1c3065147c35982180f693436093aabe5b7d6c16148e95",
                "sha256:7216d39a2075afac7a28cad81f6ac31b0b16d8976bf1b775577d157346f891dd"
            ],
            "index": "pypi",
            "version": "==3.0.9"
=======
                "sha256:01f5567d9cf6f502d655151645d4e8b72b453413d3819d2b6f1185abc23e82dd",
                "sha256:03aae4edc0b1c68498f41a6772d80ac7c1e33c06c6ffa2ac1c27a07653e79d6f",
                "sha256:0ac56b661e60edd453585f4bd68eb6a29ae25b5184fd5ba51e97652580458998",
                "sha256:0ee68fe502f9031f19d495dae2c268830df2760c0524cbac5d759921ba8c8e82",
                "sha256:1553cb82942b2a74dd9b15a018dce645d4e68674de2ca31ff13ebc2d9f283788",
                "sha256:1a073fc9ab1c8aff37c99f11f1641e16da517770e31a37265d2755282a5d28aa",
                "sha256:1d2256283fa4b7f4c7d7d3e84dc2ece74d341bce57d5b9bf385df109c2a1a82f",
                "sha256:1d5023a4b6a5b183dc838808087033ec5df77580485fc533e7dab2567851b0a4",
                "sha256:1fdf26fa8a6a592f8f9235285b8affa72748dc12e964a5518c6c5e8f916716f7",
                "sha256:2529338a6ff0eb0b50c7be33dc3d0e456381157a31eefc561771ee431134a97f",
                "sha256:279e5de4671e79a9ac877427f4ac4ce93751b8823f276b681d04b2156713b9dd",
                "sha256:2d903ad4419f5b472de90cd2d40384573b25da71e33519a67797de17ef849b69",
                "sha256:332d126167ddddec94597c2365537baf9ff62dfcc9db4266f263d455f2f031cb",
                "sha256:34fd59a4ac42dff6d4681d8843217137f6bc85ed29722f2f7222bd619d15e95b",
                "sha256:3580dd9c1ad0701169e4d6fc41e878ffe05e6bdcaf3c412f9d559389d0c9e016",
                "sha256:3ccc8a0c387629aec40f2fc9fdcb4b9d5431954f934da3eaf16cdc94f67dbfac",
                "sha256:41f696ba95cd92dc047e46b41b26dd24518384749ed0d99bea0a941ca87404c4",
                "sha256:42cc5452a54a8e46a032521d7365da775823e21bfba2895fb7b77633cce031bb",
                "sha256:4841ed00f1026dfbced6fca7d963c4e7043aa832648671b5138008dc5a8f6d99",
                "sha256:4b253869ea05a5a073ebfdcb5cb3b0266a57c3764cf6fe114e4cd90f4bfa5f5e",
                "sha256:54c6e5b3d3a8936a4ab6870d46bdd6ec500ad62bde9e44462c32d18f1e9a8e54",
                "sha256:619d9f06372b3a42bc29d0cd0354c9bb9fb39c2cbc1a9c5025b4538738dbffaf",
                "sha256:6505c1b31274723ccaf5f515c1824a4ad2f0d191cec942666b3d0f3aa4cb4007",
                "sha256:660e2d9068d2bedc0912af508f30bbeb505bbbf9774d98def45f68278cea20d3",
                "sha256:6681ba9e7f8f3b19440921e99efbb40fc89f26cd71bf539e45d8c8a25c976dc6",
                "sha256:68b977f21ce443d6d378dbd5ca38621755f2063d6fdb3335bda981d552cfff86",
                "sha256:69269f3a0b472e91125b503d3c0b3566bda26da0a3261c49f0027eb6075086d1",
                "sha256:6f1a3f10f836fab6ca6efa97bb952300b20ae56b409414ca85bff2ad241d2a61",
                "sha256:7622a89d696fc87af8e8d280d9b421db5133ef5b29d3f7a1ce9f1a7bf7fcfa11",
                "sha256:777354ee16f02f643a4c7f2b3eff8027a33c9861edc691a2003531f5da4f6bc8",
                "sha256:84d27a4832cc1a0ee07cdcf2b0629a8a72db73f4cf6de6f0904f6661227f256f",
                "sha256:8531fdcad636d82c517b26a448dcfe62f720e1922b33c81ce695d0edb91eb931",
                "sha256:86d2a77fd490ae3ff6fae1c6ceaecad063d3cc2320b44377efdde79880e11526",
                "sha256:88fc51d9a26b10fc331be344f1781224a375b78488fc343620184e95a4b27016",
                "sha256:8a34e13a62a59c871064dfd8ffb150867e54291e46d4a7cf11d02c94a5275bae",
                "sha256:8c82f11964f010053e13daafdc7154ce7385ecc538989a354ccc7067fd7028fd",
                "sha256:92b2065d642bf8c0a82d59e59053dd2fdde64d4ed44efe4870fa816c1232647b",
                "sha256:97b52894d948d2f6ea480171a27122d77af14ced35f62e5c892ca2fae9344311",
                "sha256:9d9acd80072abcc98bd2c86c3c9cd4ac2347b5a5a0cae7ed5c0ee5675f86d9af",
                "sha256:9f59a3c656fef341a99e3d63189852be7084c0e54b75734cde571182c087b152",
                "sha256:aa5003845cdd21ac0dc6c9bf661c5beddd01116f6eb9eb3c8e272353d45b3288",
                "sha256:b16fff62b45eccb9c7abb18e60e7e446998093cdcb50fed33134b9b6878836de",
                "sha256:b30c6590146e53149f04e85a6e4fcae068df4289e31e4aee1fdf56a0dead8f97",
                "sha256:b58cbf0697721120866820b89f93659abc31c1e876bf20d0b3d03cef14faf84d",
                "sha256:b67c6f5e5a401fc56394f191f00f9b3811fe843ee93f4a70df3c389d1adf857d",
                "sha256:bceab846bac555aff6427d060f2fcfff71042dba6f5fca7dc4f75cac815e57ca",
                "sha256:bee9fcb41db2a23bed96c6b6ead6489702c12334ea20a297aa095ce6d31370d0",
                "sha256:c114e8da9b475739dde229fd3bc6b05a6537a88a578358bc8eb29b4030fac9c9",
                "sha256:c1f0524f203e3bd35149f12157438f406eff2e4fb30f71221c8a5eceb3617b6b",
                "sha256:c792ea4eabc0159535608fc5658a74d1a81020eb35195dd63214dcf07556f67e",
                "sha256:c7f3cb904cce8e1be667c7e6fef4516b98d1a6a0635a58a57528d577ac18a128",
                "sha256:d67ac60a307f760c6e65dad586f556dde58e683fab03323221a4e530ead6f74d",
                "sha256:dcacf2c7a6c3a84e720d1bb2b543c675bf6c40e460300b628bab1b1efc7c034c",
                "sha256:de36fe9c02995c7e6ae6efe2e205816f5f00c22fd1fbf343d4d18c3d5ceac2f5",
                "sha256:def07915168ac8f7853812cc593c71185a16216e9e4fa886358a17ed0fd9fcf6",
                "sha256:df41b9bc27c2c25b486bae7cf42fccdc52ff181c8c387bfd026624a491c2671b",
                "sha256:e052b8467dd07d4943936009f46ae5ce7b908ddcac3fda581656b1b19c083d9b",
                "sha256:e063b1865974611313a3849d43f2c3f5368093691349cf3c7c8f8f75ad7cb280",
                "sha256:e1459677e5d12be8bbc7584c35b992eea142911a6236a3278b9b5ce3326f282c",
                "sha256:e1a99a7a71631f0efe727c10edfba09ea6bee4166a6f9c19aafb6c0b5917d09c",
                "sha256:e590228200fcfc7e9109509e4d9125eace2042fd52b595dd22bbc34bb282307f",
                "sha256:e6316827e3e79b7b8e7d8e3b08f4e331af91a48e794d5d8b099928b6f0b85f20",
                "sha256:e7837cb169eca3b3ae94cc5787c4fed99eef74c0ab9506756eea335e0d6f3ed8",
                "sha256:e848f46a58b9fcf3d06061d17be388caf70ea5b8cc3466251963c8345e13f7eb",
                "sha256:ed058398f55163a79bb9f06a90ef9ccc063b204bb346c4de78efc5d15abfe602",
                "sha256:f2e58f2c36cc52d41f2659e4c0cbf7353e28c8c9e63e30d8c6d3494dc9fdedcf",
                "sha256:f467ba0050b7de85016b43f5a22b46383ef004c4f672148a8abf32bc999a87f0",
                "sha256:f61bdb1df43dc9c131791fbc2355535f9024b9a04398d3bd0684fc16ab07df74",
                "sha256:fb06eea71a00a7af0ae6aefbb932fb8a7df3cb390cc217d51a9ad7343de1b8d0",
                "sha256:ffd7dcaf744f25f82190856bc26ed81721508fc5cbf2a330751e135ff1283564"
            ],
            "version": "==11.0.3"
        },
        "xlsxwriter": {
            "hashes": [
                "sha256:331508ff39d610ecdaf979e458840bc1eab6e6a02cfd5d08f044f0f73636236f",
                "sha256:78751099a770273f1c98b8d6643351f68f98ae8e6acf9d09d37dc6798f8cd3de"
            ],
            "index": "pypi",
            "version": "==3.1.2"
        },
        "xxhash": {
            "hashes": [
                "sha256:01f36b671ff55cb1d5c2f6058b799b697fd0ae4b4582bba6ed0999678068172a",
                "sha256:02badf3754e2133de254a4688798c4d80f0060635087abcb461415cb3eb82115",
                "sha256:052fd0efdd5525c2dbc61bebb423d92aa619c4905bba605afbf1e985a562a231",
                "sha256:0a2cdfb5cae9fafb9f7b65fd52ecd60cf7d72c13bb2591ea59aaefa03d5a8827",
                "sha256:0a6d58ba5865475e53d6c2c4fa6a62e2721e7875e146e2681e5337a6948f12e7",
                "sha256:0d54ac023eef7e3ac9f0b8841ae8a376b933043bc2ad428121346c6fa61c491c",
                "sha256:0dcb419bf7b0bc77d366e5005c25682249c5521a63fd36c51f584bd91bb13bd5",
                "sha256:0eea848758e4823a01abdbcccb021a03c1ee4100411cbeeb7a5c36a202a0c13c",
                "sha256:11bf87dc7bb8c3b0b5e24b7b941a9a19d8c1f88120b6a03a17264086bc8bb023",
                "sha256:17b65454c5accbb079c45eca546c27c4782f5175aa320758fafac896b1549d27",
                "sha256:1a42994f0d42b55514785356722d9031f064fd34e495b3a589e96db68ee0179d",
                "sha256:1afb9b9d27fd675b436cb110c15979976d92d761ad6e66799b83756402f3a974",
                "sha256:1afd47af8955c5db730f630ad53ae798cf7fae0acb64cebb3cf94d35c47dd088",
                "sha256:1bdd57973e2b802ef32553d7bebf9402dac1557874dbe5c908b499ea917662cd",
                "sha256:20181cbaed033c72cb881b2a1d13c629cd1228f113046133469c9a48cfcbcd36",
                "sha256:2198c4901a0223c48f6ec0a978b60bca4f4f7229a11ca4dc96ca325dd6a29115",
                "sha256:2408d49260b0a4a7cc6ba445aebf38e073aeaf482f8e32767ca477e32ccbbf9e",
                "sha256:26cb52174a7e96a17acad27a3ca65b24713610ac479c99ac9640843822d3bebf",
                "sha256:2783d41487ce6d379fdfaa7332fca5187bf7010b9bddcf20cafba923bc1dc665",
                "sha256:3126df6520cbdbaddd87ce74794b2b6c45dd2cf6ac2b600a374b8cdb76a2548c",
                "sha256:314ec0bd21f0ee8d30f2bd82ed3759314bd317ddbbd8555668f3d20ab7a8899a",
                "sha256:368265392cb696dd53907e2328b5a8c1bee81cf2142d0cc743caf1c1047abb36",
                "sha256:3a26eeb4625a6e61cedc8c1b39b89327c9c7e1a8c2c4d786fe3f178eb839ede6",
                "sha256:3a68d1e8a390b660d94b9360ae5baa8c21a101bd9c4790a8b30781bada9f1fc6",
                "sha256:3b1f3c6d67fa9f49c4ff6b25ce0e7143bab88a5bc0f4116dd290c92337d0ecc7",
                "sha256:3d4b15c00e807b1d3d0b612338c814739dec310b80fb069bd732b98ddc709ad7",
                "sha256:3f4152fd0bf8b03b79f2f900fd6087a66866537e94b5a11fd0fd99ef7efe5c42",
                "sha256:498843b66b9ca416e9d03037e5875c8d0c0ab9037527e22df3b39aa5163214cd",
                "sha256:49f51fab7b762da7c2cee0a3d575184d3b9be5e2f64f26cae2dd286258ac9b3c",
                "sha256:4b948a03f89f5c72d69d40975af8af241111f0643228796558dc1cae8f5560b0",
                "sha256:4ec1f57127879b419a2c8d2db9d9978eb26c61ae17e5972197830430ae78d25b",
                "sha256:50ce82a71b22a3069c02e914bf842118a53065e2ec1c6fb54786e03608ab89cc",
                "sha256:5384f1d9f30876f5d5b618464fb19ff7ce6c0fe4c690fbaafd1c52adc3aae807",
                "sha256:561076ca0dcef2fbc20b2bc2765bff099e002e96041ae9dbe910a863ca6ee3ea",
                "sha256:59dc8bfacf89b8f5be54d55bc3b4bd6d74d0c5320c8a63d2538ac7df5b96f1d5",
                "sha256:5daff3fb5bfef30bc5a2cb143810d376d43461445aa17aece7210de52adbe151",
                "sha256:61b0bcf946fdfd8ab5f09179dc2b5c74d1ef47cedfc6ed0ec01fdf0ee8682dd3",
                "sha256:61e6aa1d30c2af692aa88c4dd48709426e8b37bff6a574ee2de677579c34a3d6",
                "sha256:649cdf19df175925ad87289ead6f760cd840730ee85abc5eb43be326a0a24d97",
                "sha256:66b8a90b28c13c2aae7a71b32638ceb14cefc2a1c8cf23d8d50dfb64dfac7aaf",
                "sha256:6b7c9aa77bbce61a5e681bd39cb6a804338474dcc90abe3c543592aa5d6c9a9b",
                "sha256:75aa692936942ccb2e8fd6a386c81c61630ac1b6d6e921698122db8a930579c3",
                "sha256:75bb5be3c5de702a547715f320ecf5c8014aeca750ed5147ca75389bd22e7343",
                "sha256:761df3c7e2c5270088b691c5a8121004f84318177da1ca1db64222ec83c44871",
                "sha256:77709139af5123c578ab06cf999429cdb9ab211047acd0c787e098dcb3f1cb4d",
                "sha256:7deae3a312feb5c17c97cbf18129f83cbd3f1f9ec25b0f50e2bd9697befb22e7",
                "sha256:82daaab720866bf690b20b49de5640b0c27e3b8eea2d08aa75bdca2b0f0cfb63",
                "sha256:883dc3d3942620f4c7dbc3fd6162f50a67f050b714e47da77444e3bcea7d91cc",
                "sha256:89585adc73395a10306d2e2036e50d6c4ac0cf8dd47edf914c25488871b64f6d",
                "sha256:8970f6a411a9839a02b23b7e90bbbba4a6de52ace009274998566dc43f36ca18",
                "sha256:91687671fd9d484a4e201ad266d366b695a45a1f2b41be93d116ba60f1b8f3b3",
                "sha256:919bc1b010aa6ff0eb918838ff73a435aed9e9a19c3202b91acecd296bf75607",
                "sha256:92fd765591c83e5c5f409b33eac1d3266c03d3d11c71a7dbade36d5cdee4fbc0",
                "sha256:994e4741d5ed70fc2a335a91ef79343c6b1089d7dfe6e955dd06f8ffe82bede6",
                "sha256:9b94749130ef3119375c599bfce82142c2500ef9ed3280089157ee37662a7137",
                "sha256:9d3f686e3d1c8900c5459eee02b60c7399e20ec5c6402364068a343c83a61d90",
                "sha256:9eba0c7c12126b12f7fcbea5513f28c950d28f33d2a227f74b50b77789e478e8",
                "sha256:a0e1bd0260c1da35c1883321ce2707ceea07127816ab625e1226ec95177b561a",
                "sha256:a0f7a16138279d707db778a63264d1d6016ac13ffd3f1e99f54b2855d6c0d8e1",
                "sha256:a32d546a1752e4ee7805d6db57944f7224afa7428d22867006b6486e4195c1f3",
                "sha256:a433f6162b18d52f7068175d00bd5b1563b7405f926a48d888a97b90a160c40d",
                "sha256:a892b4b139126a86bfdcb97cd912a2f8c4e8623869c3ef7b50871451dd7afeb0",
                "sha256:a910b1193cd90af17228f5d6069816646df0148f14f53eefa6b2b11a1dedfcd0",
                "sha256:aabdbc082030f8df613e2d2ea1f974e7ad36a539bdfc40d36f34e55c7e4b8e94",
                "sha256:add774341c09853b1612c64a526032d95ab1683053325403e1afbe3ad2f374c5",
                "sha256:ae521ed9287f86aac979eeac43af762f03d9d9797b2272185fb9ddd810391216",
                "sha256:af44b9e59c4b2926a4e3c7f9d29949ff42fcea28637ff6b8182e654461932be8",
                "sha256:b0c094d5e65a46dbf3fe0928ff20873a747e6abfd2ed4b675beeb2750624bc2e",
                "sha256:b0d16775094423088ffa357d09fbbb9ab48d2fb721d42c0856b801c86f616eec",
                "sha256:b5019fb33711c30e54e4e57ae0ca70af9d35b589d385ac04acd6954452fa73bb",
                "sha256:baa99cebf95c1885db21e119395f222a706a2bb75a545f0672880a442137725e",
                "sha256:bb6d8ce31dc25faf4da92991320e211fa7f42de010ef51937b1dc565a4926501",
                "sha256:bbc30c98ab006ab9fc47e5ed439c00f706bc9d4441ff52693b8b6fea335163e0",
                "sha256:c55fa832fc3fe64e0d29da5dc9b50ba66ca93312107cec2709300ea3d3bab5c7",
                "sha256:c5e8db6e1ee7267b7c412ad0afd5863bf7a95286b8333a5958c8097c69f94cf5",
                "sha256:c5f3e33fe6cbab481727f9aeb136a213aed7e33cd1ca27bd75e916ffacc18411",
                "sha256:cc8878935671490efe9275fb4190a6062b73277bd273237179b9b5a2aa436153",
                "sha256:ce7c3ce28f94302df95eaea7c9c1e2c974b6d15d78a0c82142a97939d7b6c082",
                "sha256:cead7c0307977a00b3f784cff676e72c147adbcada19a2e6fc2ddf54f37cf387",
                "sha256:d2d15a707e7f689531eb4134eccb0f8bf3844bb8255ad50823aa39708d9e6755",
                "sha256:d4d4519123aac73c93159eb8f61db9682393862dd669e7eae034ecd0a35eadac",
                "sha256:d93a44d0104d1b9b10de4e7aadf747f6efc1d7ec5ed0aa3f233a720725dd31bd",
                "sha256:dad638cde3a5357ad3163b80b3127df61fb5b5e34e9e05a87697144400ba03c7",
                "sha256:e0773cd5c438ffcd5dbff91cdd503574f88a4b960e70cedeb67736583a17a918",
                "sha256:e172c1ee40507ae3b8d220f4048aaca204f203e1e4197e8e652f5c814f61d1aa",
                "sha256:e4af8bc5c3fcc2192c266421c6aa2daab1a18e002cb8e66ef672030e46ae25cf",
                "sha256:e57d94a1552af67f67b27db5dba0b03783ea69d5ca2af2f40e098f0ba3ce3f5f",
                "sha256:e6b2ba4ff53dd5f57d728095e3def7375eb19c90621ce3b41b256de84ec61cfd",
                "sha256:e8be562e2ce3e481d9209b6f254c3d7c5ff920eb256aba2380d2fb5ba75d4f87",
                "sha256:e8ed3bd2b8bb3277710843ca63e4f5c3ee6f8f80b083be5b19a7a9905420d11e",
                "sha256:e998efb190653f70e0f30d92b39fc645145369a4823bee46af8ddfc244aa969d",
                "sha256:eaa3ea15025b56076d806b248948612289b093e8dcda8d013776b3848dffff15",
                "sha256:f4ce006215497993ae77c612c1883ca4f3973899573ce0c52fee91f0d39c4561",
                "sha256:f7b79f0f302396d8e0d444826ceb3d07b61977793886ebae04e82796c02e42dc",
                "sha256:f94163ebe2d5546e6a5977e96d83621f4689c1054053428cf8d4c28b10f92f69",
                "sha256:f988daf25f31726d5b9d0be6af636ca9000898f9ea43a57eac594daea25b0948",
                "sha256:fbcd613a5e76b1495fc24db9c37a6b7ee5f214fd85979187ec4e032abfc12ded",
                "sha256:fe454aeab348c42f56d6f7434ff758a3ef90787ac81b9ad5a363cd61b90a1b0b"
            ],
            "index": "pypi",
            "version": "==3.2.0"
>>>>>>> 394b8b1a
        },
        "yarl": {
            "hashes": [
                "sha256:04ab9d4b9f587c06d801c2abfe9317b77cdf996c65a90d5e84ecc45010823571",
                "sha256:066c163aec9d3d073dc9ffe5dd3ad05069bcb03fcaab8d221290ba99f9f69ee3",
                "sha256:13414591ff516e04fcdee8dc051c13fd3db13b673c7a4cb1350e6b2ad9639ad3",
                "sha256:149ddea5abf329752ea5051b61bd6c1d979e13fbf122d3a1f9f0c8be6cb6f63c",
                "sha256:159d81f22d7a43e6eabc36d7194cb53f2f15f498dbbfa8edc8a3239350f59fe7",
                "sha256:1b1bba902cba32cdec51fca038fd53f8beee88b77efc373968d1ed021024cc04",
                "sha256:22a94666751778629f1ec4280b08eb11815783c63f52092a5953faf73be24191",
                "sha256:2a96c19c52ff442a808c105901d0bdfd2e28575b3d5f82e2f5fd67e20dc5f4ea",
                "sha256:2b0738fb871812722a0ac2154be1f049c6223b9f6f22eec352996b69775b36d4",
                "sha256:2c315df3293cd521033533d242d15eab26583360b58f7ee5d9565f15fee1bef4",
                "sha256:32f1d071b3f362c80f1a7d322bfd7b2d11e33d2adf395cc1dd4df36c9c243095",
                "sha256:3458a24e4ea3fd8930e934c129b676c27452e4ebda80fbe47b56d8c6c7a63a9e",
                "sha256:38a3928ae37558bc1b559f67410df446d1fbfa87318b124bf5032c31e3447b74",
                "sha256:3da8a678ca8b96c8606bbb8bfacd99a12ad5dd288bc6f7979baddd62f71c63ef",
                "sha256:494053246b119b041960ddcd20fd76224149cfea8ed8777b687358727911dd33",
                "sha256:50f33040f3836e912ed16d212f6cc1efb3231a8a60526a407aeb66c1c1956dde",
                "sha256:52a25809fcbecfc63ac9ba0c0fb586f90837f5425edfd1ec9f3372b119585e45",
                "sha256:53338749febd28935d55b41bf0bcc79d634881195a39f6b2f767870b72514caf",
                "sha256:5415d5a4b080dc9612b1b63cba008db84e908b95848369aa1da3686ae27b6d2b",
                "sha256:5610f80cf43b6202e2c33ba3ec2ee0a2884f8f423c8f4f62906731d876ef4fac",
                "sha256:566185e8ebc0898b11f8026447eacd02e46226716229cea8db37496c8cdd26e0",
                "sha256:56ff08ab5df8429901ebdc5d15941b59f6253393cb5da07b4170beefcf1b2528",
                "sha256:59723a029760079b7d991a401386390c4be5bfec1e7dd83e25a6a0881859e716",
                "sha256:5fcd436ea16fee7d4207c045b1e340020e58a2597301cfbcfdbe5abd2356c2fb",
                "sha256:61016e7d582bc46a5378ffdd02cd0314fb8ba52f40f9cf4d9a5e7dbef88dee18",
                "sha256:63c48f6cef34e6319a74c727376e95626f84ea091f92c0250a98e53e62c77c72",
                "sha256:646d663eb2232d7909e6601f1a9107e66f9791f290a1b3dc7057818fe44fc2b6",
                "sha256:662e6016409828ee910f5d9602a2729a8a57d74b163c89a837de3fea050c7582",
                "sha256:674ca19cbee4a82c9f54e0d1eee28116e63bc6fd1e96c43031d11cbab8b2afd5",
                "sha256:6a5883464143ab3ae9ba68daae8e7c5c95b969462bbe42e2464d60e7e2698368",
                "sha256:6e7221580dc1db478464cfeef9b03b95c5852cc22894e418562997df0d074ccc",
                "sha256:75df5ef94c3fdc393c6b19d80e6ef1ecc9ae2f4263c09cacb178d871c02a5ba9",
                "sha256:783185c75c12a017cc345015ea359cc801c3b29a2966c2655cd12b233bf5a2be",
                "sha256:822b30a0f22e588b32d3120f6d41e4ed021806418b4c9f0bc3048b8c8cb3f92a",
                "sha256:8288d7cd28f8119b07dd49b7230d6b4562f9b61ee9a4ab02221060d21136be80",
                "sha256:82aa6264b36c50acfb2424ad5ca537a2060ab6de158a5bd2a72a032cc75b9eb8",
                "sha256:832b7e711027c114d79dffb92576acd1bd2decc467dec60e1cac96912602d0e6",
                "sha256:838162460b3a08987546e881a2bfa573960bb559dfa739e7800ceeec92e64417",
                "sha256:83fcc480d7549ccebe9415d96d9263e2d4226798c37ebd18c930fce43dfb9574",
                "sha256:84e0b1599334b1e1478db01b756e55937d4614f8654311eb26012091be109d59",
                "sha256:891c0e3ec5ec881541f6c5113d8df0315ce5440e244a716b95f2525b7b9f3608",
                "sha256:8c2ad583743d16ddbdf6bb14b5cd76bf43b0d0006e918809d5d4ddf7bde8dd82",
                "sha256:8c56986609b057b4839968ba901944af91b8e92f1725d1a2d77cbac6972b9ed1",
                "sha256:8ea48e0a2f931064469bdabca50c2f578b565fc446f302a79ba6cc0ee7f384d3",
                "sha256:8ec53a0ea2a80c5cd1ab397925f94bff59222aa3cf9c6da938ce05c9ec20428d",
                "sha256:95d2ecefbcf4e744ea952d073c6922e72ee650ffc79028eb1e320e732898d7e8",
                "sha256:9b3152f2f5677b997ae6c804b73da05a39daa6a9e85a512e0e6823d81cdad7cc",
                "sha256:9bf345c3a4f5ba7f766430f97f9cc1320786f19584acc7086491f45524a551ac",
                "sha256:a60347f234c2212a9f0361955007fcf4033a75bf600a33c88a0a8e91af77c0e8",
                "sha256:a74dcbfe780e62f4b5a062714576f16c2f3493a0394e555ab141bf0d746bb955",
                "sha256:a83503934c6273806aed765035716216cc9ab4e0364f7f066227e1aaea90b8d0",
                "sha256:ac9bb4c5ce3975aeac288cfcb5061ce60e0d14d92209e780c93954076c7c4367",
                "sha256:aff634b15beff8902d1f918012fc2a42e0dbae6f469fce134c8a0dc51ca423bb",
                "sha256:b03917871bf859a81ccb180c9a2e6c1e04d2f6a51d953e6a5cdd70c93d4e5a2a",
                "sha256:b124e2a6d223b65ba8768d5706d103280914d61f5cae3afbc50fc3dfcc016623",
                "sha256:b25322201585c69abc7b0e89e72790469f7dad90d26754717f3310bfe30331c2",
                "sha256:b7232f8dfbd225d57340e441d8caf8652a6acd06b389ea2d3222b8bc89cbfca6",
                "sha256:b8cc1863402472f16c600e3e93d542b7e7542a540f95c30afd472e8e549fc3f7",
                "sha256:b9a4e67ad7b646cd6f0938c7ebfd60e481b7410f574c560e455e938d2da8e0f4",
                "sha256:be6b3fdec5c62f2a67cb3f8c6dbf56bbf3f61c0f046f84645cd1ca73532ea051",
                "sha256:bf74d08542c3a9ea97bb8f343d4fcbd4d8f91bba5ec9d5d7f792dbe727f88938",
                "sha256:c027a6e96ef77d401d8d5a5c8d6bc478e8042f1e448272e8d9752cb0aff8b5c8",
                "sha256:c0c77533b5ed4bcc38e943178ccae29b9bcf48ffd1063f5821192f23a1bd27b9",
                "sha256:c1012fa63eb6c032f3ce5d2171c267992ae0c00b9e164efe4d73db818465fac3",
                "sha256:c3a53ba34a636a256d767c086ceb111358876e1fb6b50dfc4d3f4951d40133d5",
                "sha256:d4e2c6d555e77b37288eaf45b8f60f0737c9efa3452c6c44626a5455aeb250b9",
                "sha256:de119f56f3c5f0e2fb4dee508531a32b069a5f2c6e827b272d1e0ff5ac040333",
                "sha256:e65610c5792870d45d7b68c677681376fcf9cc1c289f23e8e8b39c1485384185",
                "sha256:e9fdc7ac0d42bc3ea78818557fab03af6181e076a2944f43c38684b4b6bed8e3",
                "sha256:ee4afac41415d52d53a9833ebae7e32b344be72835bbb589018c9e938045a560",
                "sha256:f364d3480bffd3aa566e886587eaca7c8c04d74f6e8933f3f2c996b7f09bee1b",
                "sha256:f3b078dbe227f79be488ffcfc7a9edb3409d018e0952cf13f15fd6512847f3f7",
                "sha256:f4e2d08f07a3d7d3e12549052eb5ad3eab1c349c53ac51c209a0e5991bbada78",
                "sha256:f7a3d8146575e08c29ed1cd287068e6d02f1c7bdff8970db96683b9591b86ee7"
            ],
            "markers": "python_version >= '3.7'",
            "version": "==1.9.2"
        }
    },
    "develop": {
        "bidict": {
            "hashes": [
                "sha256:1e0f7f74e4860e6d0943a05d4134c63a2fad86f3d4732fb265bd79e4e856d81d",
                "sha256:6ef212238eb884b664f28da76f33f1d28b260f665fc737b413b287d5487d1e7b"
            ],
            "index": "pypi",
            "version": "==0.22.1"
        },
        "black": {
            "hashes": [
                "sha256:064101748afa12ad2291c2b91c960be28b817c0c7eaa35bec09cc63aa56493c5",
                "sha256:0945e13506be58bf7db93ee5853243eb368ace1c08a24c65ce108986eac65915",
                "sha256:11c410f71b876f961d1de77b9699ad19f939094c3a677323f43d7a29855fe326",
                "sha256:1c7b8d606e728a41ea1ccbd7264677e494e87cf630e399262ced92d4a8dac940",
                "sha256:1d06691f1eb8de91cd1b322f21e3bfc9efe0c7ca1f0e1eb1db44ea367dff656b",
                "sha256:3238f2aacf827d18d26db07524e44741233ae09a584273aa059066d644ca7b30",
                "sha256:32daa9783106c28815d05b724238e30718f34155653d4d6e125dc7daec8e260c",
                "sha256:35d1381d7a22cc5b2be2f72c7dfdae4072a3336060635718cc7e1ede24221d6c",
                "sha256:3a150542a204124ed00683f0db1f5cf1c2aaaa9cc3495b7a3b5976fb136090ab",
                "sha256:48f9d345675bb7fbc3dd85821b12487e1b9a75242028adad0333ce36ed2a6d27",
                "sha256:50cb33cac881766a5cd9913e10ff75b1e8eb71babf4c7104f2e9c52da1fb7de2",
                "sha256:562bd3a70495facf56814293149e51aa1be9931567474993c7942ff7d3533961",
                "sha256:67de8d0c209eb5b330cce2469503de11bca4085880d62f1628bd9972cc3366b9",
                "sha256:6b39abdfb402002b8a7d030ccc85cf5afff64ee90fa4c5aebc531e3ad0175ddb",
                "sha256:6f3c333ea1dd6771b2d3777482429864f8e258899f6ff05826c3a4fcc5ce3f70",
                "sha256:714290490c18fb0126baa0fca0a54ee795f7502b44177e1ce7624ba1c00f2331",
                "sha256:7c3eb7cea23904399866c55826b31c1f55bbcd3890ce22ff70466b907b6775c2",
                "sha256:92c543f6854c28a3c7f39f4d9b7694f9a6eb9d3c5e2ece488c327b6e7ea9b266",
                "sha256:a6f6886c9869d4daae2d1715ce34a19bbc4b95006d20ed785ca00fa03cba312d",
                "sha256:a8a968125d0a6a404842fa1bf0b349a568634f856aa08ffaff40ae0dfa52e7c6",
                "sha256:c7ab5790333c448903c4b721b59c0d80b11fe5e9803d8703e84dcb8da56fec1b",
                "sha256:e114420bf26b90d4b9daa597351337762b63039752bdf72bf361364c1aa05925",
                "sha256:e198cf27888ad6f4ff331ca1c48ffc038848ea9f031a3b40ba36aced7e22f2c8",
                "sha256:ec751418022185b0c1bb7d7736e6933d40bbb14c14a0abcf9123d1b159f98dd4",
                "sha256:f0bd2f4a58d6666500542b26354978218a9babcdc972722f4bf90779524515f3"
            ],
            "index": "pypi",
            "version": "==23.3.0"
        },
        "certifi": {
            "hashes": [
                "sha256:0f0d56dc5a6ad56fd4ba36484d6cc34451e1c6548c61daad8c320169f91eddc7",
                "sha256:c6c2e98f5c7869efca1f8916fed228dd91539f9f1b444c314c06eef02980c716"
            ],
            "markers": "python_version >= '3.6'",
            "version": "==2023.5.7"
        },
        "cfgv": {
            "hashes": [
                "sha256:c6a0883f3917a037485059700b9e75da2464e6c27051014ad85ba6aaa5884426",
                "sha256:f5a830efb9ce7a445376bb66ec94c638a9787422f96264c98edc6bdeed8ab736"
            ],
            "markers": "python_full_version >= '3.6.1'",
            "version": "==3.3.1"
        },
        "charset-normalizer": {
            "hashes": [
                "sha256:04afa6387e2b282cf78ff3dbce20f0cc071c12dc8f685bd40960cc68644cfea6",
                "sha256:04eefcee095f58eaabe6dc3cc2262f3bcd776d2c67005880894f447b3f2cb9c1",
                "sha256:0be65ccf618c1e7ac9b849c315cc2e8a8751d9cfdaa43027d4f6624bd587ab7e",
                "sha256:0c95f12b74681e9ae127728f7e5409cbbef9cd914d5896ef238cc779b8152373",
                "sha256:0ca564606d2caafb0abe6d1b5311c2649e8071eb241b2d64e75a0d0065107e62",
                "sha256:10c93628d7497c81686e8e5e557aafa78f230cd9e77dd0c40032ef90c18f2230",
                "sha256:11d117e6c63e8f495412d37e7dc2e2fff09c34b2d09dbe2bee3c6229577818be",
                "sha256:11d3bcb7be35e7b1bba2c23beedac81ee893ac9871d0ba79effc7fc01167db6c",
                "sha256:12a2b561af122e3d94cdb97fe6fb2bb2b82cef0cdca131646fdb940a1eda04f0",
                "sha256:12d1a39aa6b8c6f6248bb54550efcc1c38ce0d8096a146638fd4738e42284448",
                "sha256:1435ae15108b1cb6fffbcea2af3d468683b7afed0169ad718451f8db5d1aff6f",
                "sha256:1c60b9c202d00052183c9be85e5eaf18a4ada0a47d188a83c8f5c5b23252f649",
                "sha256:1e8fcdd8f672a1c4fc8d0bd3a2b576b152d2a349782d1eb0f6b8e52e9954731d",
                "sha256:20064ead0717cf9a73a6d1e779b23d149b53daf971169289ed2ed43a71e8d3b0",
                "sha256:21fa558996782fc226b529fdd2ed7866c2c6ec91cee82735c98a197fae39f706",
                "sha256:22908891a380d50738e1f978667536f6c6b526a2064156203d418f4856d6e86a",
                "sha256:3160a0fd9754aab7d47f95a6b63ab355388d890163eb03b2d2b87ab0a30cfa59",
                "sha256:322102cdf1ab682ecc7d9b1c5eed4ec59657a65e1c146a0da342b78f4112db23",
                "sha256:34e0a2f9c370eb95597aae63bf85eb5e96826d81e3dcf88b8886012906f509b5",
                "sha256:3573d376454d956553c356df45bb824262c397c6e26ce43e8203c4c540ee0acb",
                "sha256:3747443b6a904001473370d7810aa19c3a180ccd52a7157aacc264a5ac79265e",
                "sha256:38e812a197bf8e71a59fe55b757a84c1f946d0ac114acafaafaf21667a7e169e",
                "sha256:3a06f32c9634a8705f4ca9946d667609f52cf130d5548881401f1eb2c39b1e2c",
                "sha256:3a5fc78f9e3f501a1614a98f7c54d3969f3ad9bba8ba3d9b438c3bc5d047dd28",
                "sha256:3d9098b479e78c85080c98e1e35ff40b4a31d8953102bb0fd7d1b6f8a2111a3d",
                "sha256:3dc5b6a8ecfdc5748a7e429782598e4f17ef378e3e272eeb1340ea57c9109f41",
                "sha256:4155b51ae05ed47199dc5b2a4e62abccb274cee6b01da5b895099b61b1982974",
                "sha256:49919f8400b5e49e961f320c735388ee686a62327e773fa5b3ce6721f7e785ce",
                "sha256:53d0a3fa5f8af98a1e261de6a3943ca631c526635eb5817a87a59d9a57ebf48f",
                "sha256:5f008525e02908b20e04707a4f704cd286d94718f48bb33edddc7d7b584dddc1",
                "sha256:628c985afb2c7d27a4800bfb609e03985aaecb42f955049957814e0491d4006d",
                "sha256:65ed923f84a6844de5fd29726b888e58c62820e0769b76565480e1fdc3d062f8",
                "sha256:6734e606355834f13445b6adc38b53c0fd45f1a56a9ba06c2058f86893ae8017",
                "sha256:6baf0baf0d5d265fa7944feb9f7451cc316bfe30e8df1a61b1bb08577c554f31",
                "sha256:6f4f4668e1831850ebcc2fd0b1cd11721947b6dc7c00bf1c6bd3c929ae14f2c7",
                "sha256:6f5c2e7bc8a4bf7c426599765b1bd33217ec84023033672c1e9a8b35eaeaaaf8",
                "sha256:6f6c7a8a57e9405cad7485f4c9d3172ae486cfef1344b5ddd8e5239582d7355e",
                "sha256:7381c66e0561c5757ffe616af869b916c8b4e42b367ab29fedc98481d1e74e14",
                "sha256:73dc03a6a7e30b7edc5b01b601e53e7fc924b04e1835e8e407c12c037e81adbd",
                "sha256:74db0052d985cf37fa111828d0dd230776ac99c740e1a758ad99094be4f1803d",
                "sha256:75f2568b4189dda1c567339b48cba4ac7384accb9c2a7ed655cd86b04055c795",
                "sha256:78cacd03e79d009d95635e7d6ff12c21eb89b894c354bd2b2ed0b4763373693b",
                "sha256:80d1543d58bd3d6c271b66abf454d437a438dff01c3e62fdbcd68f2a11310d4b",
                "sha256:830d2948a5ec37c386d3170c483063798d7879037492540f10a475e3fd6f244b",
                "sha256:891cf9b48776b5c61c700b55a598621fdb7b1e301a550365571e9624f270c203",
                "sha256:8f25e17ab3039b05f762b0a55ae0b3632b2e073d9c8fc88e89aca31a6198e88f",
                "sha256:9a3267620866c9d17b959a84dd0bd2d45719b817245e49371ead79ed4f710d19",
                "sha256:a04f86f41a8916fe45ac5024ec477f41f886b3c435da2d4e3d2709b22ab02af1",
                "sha256:aaf53a6cebad0eae578f062c7d462155eada9c172bd8c4d250b8c1d8eb7f916a",
                "sha256:abc1185d79f47c0a7aaf7e2412a0eb2c03b724581139193d2d82b3ad8cbb00ac",
                "sha256:ac0aa6cd53ab9a31d397f8303f92c42f534693528fafbdb997c82bae6e477ad9",
                "sha256:ac3775e3311661d4adace3697a52ac0bab17edd166087d493b52d4f4f553f9f0",
                "sha256:b06f0d3bf045158d2fb8837c5785fe9ff9b8c93358be64461a1089f5da983137",
                "sha256:b116502087ce8a6b7a5f1814568ccbd0e9f6cfd99948aa59b0e241dc57cf739f",
                "sha256:b82fab78e0b1329e183a65260581de4375f619167478dddab510c6c6fb04d9b6",
                "sha256:bd7163182133c0c7701b25e604cf1611c0d87712e56e88e7ee5d72deab3e76b5",
                "sha256:c36bcbc0d5174a80d6cccf43a0ecaca44e81d25be4b7f90f0ed7bcfbb5a00909",
                "sha256:c3af8e0f07399d3176b179f2e2634c3ce9c1301379a6b8c9c9aeecd481da494f",
                "sha256:c84132a54c750fda57729d1e2599bb598f5fa0344085dbde5003ba429a4798c0",
                "sha256:cb7b2ab0188829593b9de646545175547a70d9a6e2b63bf2cd87a0a391599324",
                "sha256:cca4def576f47a09a943666b8f829606bcb17e2bc2d5911a46c8f8da45f56755",
                "sha256:cf6511efa4801b9b38dc5546d7547d5b5c6ef4b081c60b23e4d941d0eba9cbeb",
                "sha256:d16fd5252f883eb074ca55cb622bc0bee49b979ae4e8639fff6ca3ff44f9f854",
                "sha256:d2686f91611f9e17f4548dbf050e75b079bbc2a82be565832bc8ea9047b61c8c",
                "sha256:d7fc3fca01da18fbabe4625d64bb612b533533ed10045a2ac3dd194bfa656b60",
                "sha256:dd5653e67b149503c68c4018bf07e42eeed6b4e956b24c00ccdf93ac79cdff84",
                "sha256:de5695a6f1d8340b12a5d6d4484290ee74d61e467c39ff03b39e30df62cf83a0",
                "sha256:e0ac8959c929593fee38da1c2b64ee9778733cdf03c482c9ff1d508b6b593b2b",
                "sha256:e1b25e3ad6c909f398df8921780d6a3d120d8c09466720226fc621605b6f92b1",
                "sha256:e633940f28c1e913615fd624fcdd72fdba807bf53ea6925d6a588e84e1151531",
                "sha256:e89df2958e5159b811af9ff0f92614dabf4ff617c03a4c1c6ff53bf1c399e0e1",
                "sha256:ea9f9c6034ea2d93d9147818f17c2a0860d41b71c38b9ce4d55f21b6f9165a11",
                "sha256:f645caaf0008bacf349875a974220f1f1da349c5dbe7c4ec93048cdc785a3326",
                "sha256:f8303414c7b03f794347ad062c0516cee0e15f7a612abd0ce1e25caf6ceb47df",
                "sha256:fca62a8301b605b954ad2e9c3666f9d97f63872aa4efcae5492baca2056b74ab"
            ],
<<<<<<< HEAD
            "markers": "python_version >= '3.7'",
=======
            "markers": "python_full_version >= '3.7.0'",
>>>>>>> 394b8b1a
            "version": "==3.1.0"
        },
        "click": {
            "hashes": [
                "sha256:7682dc8afb30297001674575ea00d1814d808d6a36af415a82bd481d37ba7b8e",
                "sha256:bb4d8133cb15a609f44e8213d9b391b0809795062913b383c62be0ee95b1db48"
            ],
            "markers": "python_version >= '3.7'",
            "version": "==8.1.3"
        },
        "coverage": {
            "hashes": [
<<<<<<< HEAD
                "sha256:06ddd9c0249a0546997fdda5a30fbcb40f23926df0a874a60a8a185bc3a87d93",
                "sha256:0743b0035d4b0e32bc1df5de70fba3059662ace5b9a2a86a9f894cfe66569013",
                "sha256:0f3736a5d34e091b0a611964c6262fd68ca4363df56185902528f0b75dbb9c1f",
                "sha256:1127b16220f7bfb3f1049ed4a62d26d81970a723544e8252db0efde853268e21",
                "sha256:172db976ae6327ed4728e2507daf8a4de73c7cc89796483e0a9198fd2e47b462",
                "sha256:182eb9ac3f2b4874a1f41b78b87db20b66da6b9cdc32737fbbf4fea0c35b23fc",
                "sha256:1bb1e77a9a311346294621be905ea8a2c30d3ad371fc15bb72e98bfcfae532df",
                "sha256:1fd78b911aea9cec3b7e1e2622c8018d51c0d2bbcf8faaf53c2497eb114911c1",
                "sha256:20d1a2a76bb4eb00e4d36b9699f9b7aba93271c9c29220ad4c6a9581a0320235",
                "sha256:21b154aba06df42e4b96fc915512ab39595105f6c483991287021ed95776d934",
                "sha256:2c2e58e45fe53fab81f85474e5d4d226eeab0f27b45aa062856c89389da2f0d9",
                "sha256:2c3b2803e730dc2797a017335827e9da6da0e84c745ce0f552e66400abdfb9a1",
                "sha256:3146b8e16fa60427e03884301bf8209221f5761ac754ee6b267642a2fd354c48",
                "sha256:344e714bd0fe921fc72d97404ebbdbf9127bac0ca1ff66d7b79efc143cf7c0c4",
                "sha256:387065e420aed3c71b61af7e82c7b6bc1c592f7e3c7a66e9f78dd178699da4fe",
                "sha256:3f04becd4fcda03c0160d0da9c8f0c246bc78f2f7af0feea1ec0930e7c93fa4a",
                "sha256:4a42e1eff0ca9a7cb7dc9ecda41dfc7cbc17cb1d02117214be0561bd1134772b",
                "sha256:4ea748802cc0de4de92ef8244dd84ffd793bd2e7be784cd8394d557a3c751e21",
                "sha256:55416d7385774285b6e2a5feca0af9652f7f444a4fa3d29d8ab052fafef9d00d",
                "sha256:5d0391fb4cfc171ce40437f67eb050a340fdbd0f9f49d6353a387f1b7f9dd4fa",
                "sha256:63cdeaac4ae85a179a8d6bc09b77b564c096250d759eed343a89d91bce8b6367",
                "sha256:72fcae5bcac3333a4cf3b8f34eec99cea1187acd55af723bcbd559adfdcb5535",
                "sha256:7c4ed4e9f3b123aa403ab424430b426a1992e6f4c8fd3cb56ea520446e04d152",
                "sha256:83957d349838a636e768251c7e9979e899a569794b44c3728eaebd11d848e58e",
                "sha256:87ecc7c9a1a9f912e306997ffee020297ccb5ea388421fe62a2a02747e4d5539",
                "sha256:8f69770f5ca1994cb32c38965e95f57504d3aea96b6c024624fdd5bb1aa494a1",
                "sha256:8f6c930fd70d91ddee53194e93029e3ef2aabe26725aa3c2753df057e296b925",
                "sha256:965ee3e782c7892befc25575fa171b521d33798132692df428a09efacaffe8d0",
                "sha256:974bc90d6f6c1e59ceb1516ab00cf1cdfbb2e555795d49fa9571d611f449bcb2",
                "sha256:981b4df72c93e3bc04478153df516d385317628bd9c10be699c93c26ddcca8ab",
                "sha256:aa784405f0c640940595fa0f14064d8e84aff0b0f762fa18393e2760a2cf5841",
                "sha256:ae7863a1d8db6a014b6f2ff9c1582ab1aad55a6d25bac19710a8df68921b6e30",
                "sha256:aeae2aa38395b18106e552833f2a50c27ea0000122bde421c31d11ed7e6f9c91",
                "sha256:b2317d5ed777bf5a033e83d4f1389fd4ef045763141d8f10eb09a7035cee774c",
                "sha256:be19931a8dcbe6ab464f3339966856996b12a00f9fe53f346ab3be872d03e257",
                "sha256:be9824c1c874b73b96288c6d3de793bf7f3a597770205068c6163ea1f326e8b9",
                "sha256:c0045f8f23a5fb30b2eb3b8a83664d8dc4fb58faddf8155d7109166adb9f2040",
                "sha256:c86bd45d1659b1ae3d0ba1909326b03598affbc9ed71520e0ff8c31a993ad911",
                "sha256:ca0f34363e2634deffd390a0fef1aa99168ae9ed2af01af4a1f5865e362f8623",
                "sha256:d298c2815fa4891edd9abe5ad6e6cb4207104c7dd9fd13aea3fdebf6f9b91259",
                "sha256:d2a3a6146fe9319926e1d477842ca2a63fe99af5ae690b1f5c11e6af074a6b5c",
                "sha256:dfd393094cd82ceb9b40df4c77976015a314b267d498268a076e940fe7be6b79",
                "sha256:e58c0d41d336569d63d1b113bd573db8363bc4146f39444125b7f8060e4e04f5",
                "sha256:ea3f5bc91d7d457da7d48c7a732beaf79d0c8131df3ab278e6bba6297e23c6c4",
                "sha256:ea53151d87c52e98133eb8ac78f1206498c015849662ca8dc246255265d9c3c4",
                "sha256:eb0edc3ce9760d2f21637766c3aa04822030e7451981ce569a1b3456b7053f22",
                "sha256:f649dd53833b495c3ebd04d6eec58479454a1784987af8afb77540d6c1767abd",
                "sha256:f760073fcf8f3d6933178d67754f4f2d4e924e321f4bb0dcef0424ca0215eba1",
                "sha256:fa546d66639d69aa967bf08156eb8c9d0cd6f6de84be9e8c9819f52ad499c910",
                "sha256:fd214917cabdd6f673a29d708574e9fbdb892cb77eb426d0eae3490d95ca7859",
                "sha256:fff5aaa6becf2c6a1699ae6a39e2e6fb0672c2d42eca8eb0cafa91cf2e9bd312"
            ],
            "index": "pypi",
            "version": "==7.2.3"
=======
                "sha256:06a9a2be0b5b576c3f18f1a241f0473575c4a26021b52b2a85263a00f034d51f",
                "sha256:06fb182e69f33f6cd1d39a6c597294cff3143554b64b9825d1dc69d18cc2fff2",
                "sha256:0a5f9e1dbd7fbe30196578ca36f3fba75376fb99888c395c5880b355e2875f8a",
                "sha256:0e1f928eaf5469c11e886fe0885ad2bf1ec606434e79842a879277895a50942a",
                "sha256:171717c7cb6b453aebac9a2ef603699da237f341b38eebfee9be75d27dc38e01",
                "sha256:1e9d683426464e4a252bf70c3498756055016f99ddaec3774bf368e76bbe02b6",
                "sha256:201e7389591af40950a6480bd9edfa8ed04346ff80002cec1a66cac4549c1ad7",
                "sha256:245167dd26180ab4c91d5e1496a30be4cd721a5cf2abf52974f965f10f11419f",
                "sha256:2aee274c46590717f38ae5e4650988d1af340fe06167546cc32fe2f58ed05b02",
                "sha256:2e07b54284e381531c87f785f613b833569c14ecacdcb85d56b25c4622c16c3c",
                "sha256:31563e97dae5598556600466ad9beea39fb04e0229e61c12eaa206e0aa202063",
                "sha256:33d6d3ea29d5b3a1a632b3c4e4f4ecae24ef170b0b9ee493883f2df10039959a",
                "sha256:3d376df58cc111dc8e21e3b6e24606b5bb5dee6024f46a5abca99124b2229ef5",
                "sha256:419bfd2caae268623dd469eff96d510a920c90928b60f2073d79f8fe2bbc5959",
                "sha256:48c19d2159d433ccc99e729ceae7d5293fbffa0bdb94952d3579983d1c8c9d97",
                "sha256:49969a9f7ffa086d973d91cec8d2e31080436ef0fb4a359cae927e742abfaaa6",
                "sha256:52edc1a60c0d34afa421c9c37078817b2e67a392cab17d97283b64c5833f427f",
                "sha256:537891ae8ce59ef63d0123f7ac9e2ae0fc8b72c7ccbe5296fec45fd68967b6c9",
                "sha256:54b896376ab563bd38453cecb813c295cf347cf5906e8b41d340b0321a5433e5",
                "sha256:58c2ccc2f00ecb51253cbe5d8d7122a34590fac9646a960d1430d5b15321d95f",
                "sha256:5b7540161790b2f28143191f5f8ec02fb132660ff175b7747b95dcb77ac26562",
                "sha256:5baa06420f837184130752b7c5ea0808762083bf3487b5038d68b012e5937dbe",
                "sha256:5e330fc79bd7207e46c7d7fd2bb4af2963f5f635703925543a70b99574b0fea9",
                "sha256:61b9a528fb348373c433e8966535074b802c7a5d7f23c4f421e6c6e2f1697a6f",
                "sha256:63426706118b7f5cf6bb6c895dc215d8a418d5952544042c8a2d9fe87fcf09cb",
                "sha256:6d040ef7c9859bb11dfeb056ff5b3872436e3b5e401817d87a31e1750b9ae2fb",
                "sha256:6f48351d66575f535669306aa7d6d6f71bc43372473b54a832222803eb956fd1",
                "sha256:7ee7d9d4822c8acc74a5e26c50604dff824710bc8de424904c0982e25c39c6cb",
                "sha256:81c13a1fc7468c40f13420732805a4c38a105d89848b7c10af65a90beff25250",
                "sha256:8d13c64ee2d33eccf7437961b6ea7ad8673e2be040b4f7fd4fd4d4d28d9ccb1e",
                "sha256:8de8bb0e5ad103888d65abef8bca41ab93721647590a3f740100cd65c3b00511",
                "sha256:8fa03bce9bfbeeef9f3b160a8bed39a221d82308b4152b27d82d8daa7041fee5",
                "sha256:924d94291ca674905fe9481f12294eb11f2d3d3fd1adb20314ba89e94f44ed59",
                "sha256:975d70ab7e3c80a3fe86001d8751f6778905ec723f5b110aed1e450da9d4b7f2",
                "sha256:976b9c42fb2a43ebf304fa7d4a310e5f16cc99992f33eced91ef6f908bd8f33d",
                "sha256:9e31cb64d7de6b6f09702bb27c02d1904b3aebfca610c12772452c4e6c21a0d3",
                "sha256:a342242fe22407f3c17f4b499276a02b01e80f861f1682ad1d95b04018e0c0d4",
                "sha256:a3d33a6b3eae87ceaefa91ffdc130b5e8536182cd6dfdbfc1aa56b46ff8c86de",
                "sha256:a895fcc7b15c3fc72beb43cdcbdf0ddb7d2ebc959edac9cef390b0d14f39f8a9",
                "sha256:afb17f84d56068a7c29f5fa37bfd38d5aba69e3304af08ee94da8ed5b0865833",
                "sha256:b1c546aca0ca4d028901d825015dc8e4d56aac4b541877690eb76490f1dc8ed0",
                "sha256:b29019c76039dc3c0fd815c41392a044ce555d9bcdd38b0fb60fb4cd8e475ba9",
                "sha256:b46517c02ccd08092f4fa99f24c3b83d8f92f739b4657b0f146246a0ca6a831d",
                "sha256:b7aa5f8a41217360e600da646004f878250a0d6738bcdc11a0a39928d7dc2050",
                "sha256:b7b4c971f05e6ae490fef852c218b0e79d4e52f79ef0c8475566584a8fb3e01d",
                "sha256:ba90a9563ba44a72fda2e85302c3abc71c5589cea608ca16c22b9804262aaeb6",
                "sha256:cb017fd1b2603ef59e374ba2063f593abe0fc45f2ad9abdde5b4d83bd922a353",
                "sha256:d22656368f0e6189e24722214ed8d66b8022db19d182927b9a248a2a8a2f67eb",
                "sha256:d2c2db7fd82e9b72937969bceac4d6ca89660db0a0967614ce2481e81a0b771e",
                "sha256:d39b5b4f2a66ccae8b7263ac3c8170994b65266797fb96cbbfd3fb5b23921db8",
                "sha256:d62a5c7dad11015c66fbb9d881bc4caa5b12f16292f857842d9d1871595f4495",
                "sha256:e7d9405291c6928619403db1d10bd07888888ec1abcbd9748fdaa971d7d661b2",
                "sha256:e84606b74eb7de6ff581a7915e2dab7a28a0517fbe1c9239eb227e1354064dcd",
                "sha256:eb393e5ebc85245347950143969b241d08b52b88a3dc39479822e073a1a8eb27",
                "sha256:ebba1cd308ef115925421d3e6a586e655ca5a77b5bf41e02eb0e4562a111f2d1",
                "sha256:ee57190f24fba796e36bb6d3aa8a8783c643d8fa9760c89f7a98ab5455fbf818",
                "sha256:f2f67fe12b22cd130d34d0ef79206061bfb5eda52feb6ce0dba0644e20a03cf4",
                "sha256:f6951407391b639504e3b3be51b7ba5f3528adbf1a8ac3302b687ecababf929e",
                "sha256:f75f7168ab25dd93110c8a8117a22450c19976afbc44234cbf71481094c1b850",
                "sha256:fdec9e8cbf13a5bf63290fc6013d216a4c7232efb51548594ca3631a7f13c3a3"
            ],
            "index": "pypi",
            "version": "==7.2.7"
>>>>>>> 394b8b1a
        },
        "distlib": {
            "hashes": [
                "sha256:14bad2d9b04d3a36127ac97f30b12a19268f211063d8f8ee4f47108896e11b46",
                "sha256:f35c4b692542ca110de7ef0bea44d73981caeb34ca0b9b6b2e6d7790dda8f80e"
            ],
            "version": "==0.3.6"
        },
        "exceptiongroup": {
            "hashes": [
                "sha256:232c37c63e4f682982c8b6459f33a8981039e5fb8756b2074364e5055c498c9e",
                "sha256:d484c3090ba2889ae2928419117447a14daf3c1231d5e30d0aae34f354f01785"
            ],
            "markers": "python_version < '3.11'",
            "version": "==1.1.1"
        },
        "filelock": {
            "hashes": [
<<<<<<< HEAD
                "sha256:3618c0da67adcc0506b015fd11ef7faf1b493f0b40d87728e19986b536890c37",
                "sha256:f08a52314748335c6460fc8fe40cd5638b85001225db78c2aa01c8c0db83b318"
            ],
            "markers": "python_version >= '3.7'",
            "version": "==3.11.0"
=======
                "sha256:42f1e4ff2b497311213d61ad7aac5fed9050608e5309573f101eefa94143134a",
                "sha256:82b1f7da46f0ae42abf1bc78e548667f484ac59d2bcec38c713cee7e2eb51e83"
            ],
            "markers": "python_version >= '3.7'",
            "version": "==3.12.1"
>>>>>>> 394b8b1a
        },
        "flake8": {
            "hashes": [
                "sha256:3833794e27ff64ea4e9cf5d410082a8b97ff1a06c16aa3d2027339cd0f1195c7",
                "sha256:c61007e76655af75e6785a931f452915b371dc48f56efd765247c8fe68f2b181"
            ],
            "index": "pypi",
            "version": "==6.0.0"
        },
        "identify": {
            "hashes": [
<<<<<<< HEAD
                "sha256:f0faad595a4687053669c112004178149f6c326db71ee999ae4636685753ad2f",
                "sha256:f7a93d6cf98e29bd07663c60728e7a4057615068d7a639d132dc883b2d54d31e"
            ],
            "markers": "python_version >= '3.7'",
            "version": "==2.5.22"
=======
                "sha256:0aac67d5b4812498056d28a9a512a483f5085cc28640b02b258a59dac34301d4",
                "sha256:986dbfb38b1140e763e413e6feb44cd731faf72d1909543178aa79b0e258265d"
            ],
            "markers": "python_version >= '3.7'",
            "version": "==2.5.24"
>>>>>>> 394b8b1a
        },
        "idna": {
            "hashes": [
                "sha256:814f528e8dead7d329833b91c5faa87d60bf71824cd12a7530b5526063d02cb4",
                "sha256:90b77e79eaa3eba6de819a0c442c0b4ceefc341a7a2ab77d7562bf49f425c5c2"
            ],
            "markers": "python_version >= '3.5'",
            "version": "==3.4"
        },
        "iniconfig": {
            "hashes": [
                "sha256:2d91e135bf72d31a410b17c16da610a82cb55f6b0477d1a902134b24a455b8b3",
                "sha256:b6a85871a79d2e3b22d2d1b94ac2824226a63c6b741c88f7ae975f18b6778374"
            ],
            "markers": "python_version >= '3.7'",
            "version": "==2.0.0"
        },
        "mccabe": {
            "hashes": [
                "sha256:348e0240c33b60bbdf4e523192ef919f28cb2c3d7d5c7794f74009290f236325",
                "sha256:6c2d30ab6be0e4a46919781807b4f0d834ebdd6c6e3dca0bda5a15f863427b6e"
            ],
            "markers": "python_version >= '3.6'",
            "version": "==0.7.0"
        },
        "mypy-extensions": {
            "hashes": [
                "sha256:4392f6c0eb8a5668a69e23d168ffa70f0be9ccfd32b5cc2d26a34ae5b844552d",
                "sha256:75dbf8955dc00442a438fc4d0666508a9a97b6bd41aa2f0ffe9d2f2725af0782"
            ],
            "markers": "python_version >= '3.5'",
            "version": "==1.0.0"
        },
        "nodeenv": {
            "hashes": [
                "sha256:d51e0c37e64fbf47d017feac3145cdbb58836d7eee8c6f6d3b6880c5456227d2",
                "sha256:df865724bb3c3adc86b3876fa209771517b0cfe596beff01a92700e0e8be4cec"
            ],
            "markers": "python_version >= '2.7' and python_version not in '3.0, 3.1, 3.2, 3.3, 3.4, 3.5, 3.6'",
            "version": "==1.8.0"
        },
        "packaging": {
            "hashes": [
                "sha256:994793af429502c4ea2ebf6bf664629d07c1a9fe974af92966e4b8d2df7edc61",
                "sha256:a392980d2b6cffa644431898be54b0045151319d1e7ec34f0cfed48767dd334f"
            ],
            "markers": "python_version >= '3.7'",
            "version": "==23.1"
        },
        "pathspec": {
            "hashes": [
                "sha256:2798de800fa92780e33acca925945e9a19a133b715067cf165b8866c15a31687",
                "sha256:d8af70af76652554bd134c22b3e8a1cc46ed7d91edcdd721ef1a0c51a84a5293"
            ],
            "markers": "python_version >= '3.7'",
            "version": "==0.11.1"
        },
        "platformdirs": {
            "hashes": [
<<<<<<< HEAD
                "sha256:d5b638ca397f25f979350ff789db335903d7ea010ab28903f57b27e1b16c2b08",
                "sha256:ebe11c0d7a805086e99506aa331612429a72ca7cd52a1f0d277dc4adc20cb10e"
            ],
            "markers": "python_version >= '3.7'",
            "version": "==3.2.0"
=======
                "sha256:0ade98a4895e87dc51d47151f7d2ec290365a585151d97b4d8d6312ed6132fed",
                "sha256:e48fabd87db8f3a7df7150a4a5ea22c546ee8bc39bc2473244730d4b56d2cc4e"
            ],
            "markers": "python_version >= '3.7'",
            "version": "==3.5.3"
>>>>>>> 394b8b1a
        },
        "pluggy": {
            "hashes": [
                "sha256:4224373bacce55f955a878bf9cfa763c1e360858e330072059e10bad68531159",
                "sha256:74134bbf457f031a36d68416e1509f34bd5ccc019f0bcc952c7b909d06b37bd3"
            ],
            "markers": "python_version >= '3.6'",
            "version": "==1.0.0"
        },
        "pre-commit": {
            "hashes": [
<<<<<<< HEAD
                "sha256:0b4210aea813fe81144e87c5a291f09ea66f199f367fa1df41b55e1d26e1e2b4",
                "sha256:5b808fcbda4afbccf6d6633a56663fed35b6c2bc08096fd3d47ce197ac351d9d"
            ],
            "index": "pypi",
            "version": "==3.2.2"
=======
                "sha256:66e37bec2d882de1f17f88075047ef8962581f83c234ac08da21a0c58953d1f0",
                "sha256:8056bc52181efadf4aac792b1f4f255dfd2fb5a350ded7335d251a68561e8cb6"
            ],
            "index": "pypi",
            "version": "==3.3.2"
>>>>>>> 394b8b1a
        },
        "pycodestyle": {
            "hashes": [
                "sha256:347187bdb476329d98f695c213d7295a846d1152ff4fe9bacb8a9590b8ee7053",
                "sha256:8a4eaf0d0495c7395bdab3589ac2db602797d76207242c17d470186815706610"
            ],
            "markers": "python_version >= '3.6'",
            "version": "==2.10.0"
        },
        "pyflakes": {
            "hashes": [
                "sha256:ec55bf7fe21fff7f1ad2f7da62363d749e2a470500eab1b555334b67aa1ef8cf",
                "sha256:ec8b276a6b60bd80defed25add7e439881c19e64850afd9b346283d4165fd0fd"
            ],
            "markers": "python_version >= '3.6'",
            "version": "==3.0.1"
        },
        "pytest": {
            "hashes": [
<<<<<<< HEAD
                "sha256:58ecc27ebf0ea643ebfdf7fb1249335da761a00c9f955bcd922349bcb68ee57d",
                "sha256:933051fa1bfbd38a21e73c3960cebdad4cf59483ddba7696c48509727e17f201"
            ],
            "index": "pypi",
            "version": "==7.3.0"
=======
                "sha256:cdcbd012c9312258922f8cd3f1b62a6580fdced17db6014896053d47cddf9295",
                "sha256:ee990a3cc55ba808b80795a79944756f315c67c12b56abd3ac993a7b8c17030b"
            ],
            "index": "pypi",
            "version": "==7.3.2"
>>>>>>> 394b8b1a
        },
        "pytest-asyncio": {
            "hashes": [
                "sha256:2b38a496aef56f56b0e87557ec313e11e1ab9276fc3863f6a7be0f1d0e415e1b",
                "sha256:f2b3366b7cd501a4056858bd39349d5af19742aed2d81660b7998b6341c7eb9c"
            ],
            "index": "pypi",
            "version": "==0.21.0"
        },
        "pytest-dependency": {
            "hashes": [
                "sha256:c2a892906192663f85030a6ab91304e508e546cddfe557d692d61ec57a1d946b"
            ],
            "index": "pypi",
            "version": "==0.5.1"
        },
        "pytest-order": {
            "hashes": [
                "sha256:139d25b30826b78eebb42722f747eab14c44b88059d7a71d4f79d14a057269a5",
                "sha256:3b3730969c97900fa5cd31ecff80847680ed56b2490954565c14949ba60d9371"
            ],
            "index": "pypi",
            "version": "==1.1.0"
        },
        "python-engineio": {
            "hashes": [
<<<<<<< HEAD
                "sha256:11f9c35b775fe70e0a25f67b16d5b69fbfafc368cdd87eeb6f4135a475c88e50",
                "sha256:bcc035c70ecc30acc3cfd49ef19aca6c51fa6caaadd0fa58c2d7480f50d04cf2"
            ],
            "markers": "python_version >= '3.6'",
            "version": "==4.4.0"
=======
                "sha256:28ab67f94cba2e5f598cbb04428138fd6bb8b06d3478c939412da445f24f0773",
                "sha256:eb3663ecb300195926b526386f712dff84cd092c818fb7b62eeeda9160120c29"
            ],
            "markers": "python_version >= '3.6'",
            "version": "==4.4.1"
>>>>>>> 394b8b1a
        },
        "python-socketio": {
            "hashes": [
                "sha256:7adb8867aac1c2929b9c1429f1c02e12ca4c36b67c807967393e367dfbb01441",
                "sha256:e714f4dddfaaa0cb0e37a1e2deef2bb60590a5b9fea9c343dd8ca5e688416fd9"
            ],
            "index": "pypi",
            "version": "==5.8.0"
        },
        "pyyaml": {
            "hashes": [
                "sha256:01b45c0191e6d66c470b6cf1b9531a771a83c1c4208272ead47a3ae4f2f603bf",
                "sha256:0283c35a6a9fbf047493e3a0ce8d79ef5030852c51e9d911a27badfde0605293",
                "sha256:055d937d65826939cb044fc8c9b08889e8c743fdc6a32b33e2390f66013e449b",
                "sha256:07751360502caac1c067a8132d150cf3d61339af5691fe9e87803040dbc5db57",
                "sha256:0b4624f379dab24d3725ffde76559cff63d9ec94e1736b556dacdfebe5ab6d4b",
                "sha256:0ce82d761c532fe4ec3f87fc45688bdd3a4c1dc5e0b4a19814b9009a29baefd4",
                "sha256:1e4747bc279b4f613a09eb64bba2ba602d8a6664c6ce6396a4d0cd413a50ce07",
                "sha256:213c60cd50106436cc818accf5baa1aba61c0189ff610f64f4a3e8c6726218ba",
                "sha256:231710d57adfd809ef5d34183b8ed1eeae3f76459c18fb4a0b373ad56bedcdd9",
                "sha256:277a0ef2981ca40581a47093e9e2d13b3f1fbbeffae064c1d21bfceba2030287",
                "sha256:2cd5df3de48857ed0544b34e2d40e9fac445930039f3cfe4bcc592a1f836d513",
                "sha256:40527857252b61eacd1d9af500c3337ba8deb8fc298940291486c465c8b46ec0",
                "sha256:432557aa2c09802be39460360ddffd48156e30721f5e8d917f01d31694216782",
                "sha256:473f9edb243cb1935ab5a084eb238d842fb8f404ed2193a915d1784b5a6b5fc0",
                "sha256:48c346915c114f5fdb3ead70312bd042a953a8ce5c7106d5bfb1a5254e47da92",
                "sha256:50602afada6d6cbfad699b0c7bb50d5ccffa7e46a3d738092afddc1f9758427f",
                "sha256:68fb519c14306fec9720a2a5b45bc9f0c8d1b9c72adf45c37baedfcd949c35a2",
                "sha256:77f396e6ef4c73fdc33a9157446466f1cff553d979bd00ecb64385760c6babdc",
                "sha256:81957921f441d50af23654aa6c5e5eaf9b06aba7f0a19c18a538dc7ef291c5a1",
                "sha256:819b3830a1543db06c4d4b865e70ded25be52a2e0631ccd2f6a47a2822f2fd7c",
                "sha256:897b80890765f037df3403d22bab41627ca8811ae55e9a722fd0392850ec4d86",
                "sha256:98c4d36e99714e55cfbaaee6dd5badbc9a1ec339ebfc3b1f52e293aee6bb71a4",
                "sha256:9df7ed3b3d2e0ecfe09e14741b857df43adb5a3ddadc919a2d94fbdf78fea53c",
                "sha256:9fa600030013c4de8165339db93d182b9431076eb98eb40ee068700c9c813e34",
                "sha256:a80a78046a72361de73f8f395f1f1e49f956c6be882eed58505a15f3e430962b",
                "sha256:afa17f5bc4d1b10afd4466fd3a44dc0e245382deca5b3c353d8b757f9e3ecb8d",
                "sha256:b3d267842bf12586ba6c734f89d1f5b871df0273157918b0ccefa29deb05c21c",
                "sha256:b5b9eccad747aabaaffbc6064800670f0c297e52c12754eb1d976c57e4f74dcb",
                "sha256:bfaef573a63ba8923503d27530362590ff4f576c626d86a9fed95822a8255fd7",
                "sha256:c5687b8d43cf58545ade1fe3e055f70eac7a5a1a0bf42824308d868289a95737",
                "sha256:cba8c411ef271aa037d7357a2bc8f9ee8b58b9965831d9e51baf703280dc73d3",
                "sha256:d15a181d1ecd0d4270dc32edb46f7cb7733c7c508857278d3d378d14d606db2d",
                "sha256:d4b0ba9512519522b118090257be113b9468d804b19d63c71dbcf4a48fa32358",
                "sha256:d4db7c7aef085872ef65a8fd7d6d09a14ae91f691dec3e87ee5ee0539d516f53",
                "sha256:d4eccecf9adf6fbcc6861a38015c2a64f38b9d94838ac1810a9023a0609e1b78",
                "sha256:d67d839ede4ed1b28a4e8909735fc992a923cdb84e618544973d7dfc71540803",
                "sha256:daf496c58a8c52083df09b80c860005194014c3698698d1a57cbcfa182142a3a",
                "sha256:dbad0e9d368bb989f4515da330b88a057617d16b6a8245084f1b05400f24609f",
                "sha256:e61ceaab6f49fb8bdfaa0f92c4b57bcfbea54c09277b1b4f7ac376bfb7a7c174",
                "sha256:f84fbc98b019fef2ee9a1cb3ce93e3187a6df0b2538a651bfb890254ba9f90b5"
            ],
            "version": "==6.0"
        },
        "requests": {
            "hashes": [
                "sha256:58cd2187c01e70e6e26505bca751777aa9f2ee0b7f4300988b709f44e013003f",
                "sha256:942c5a758f98d790eaed1a29cb6eefc7ffb0d1cf7af05c3d2791656dbd6ad1e1"
            ],
<<<<<<< HEAD
            "markers": "python_version >= '3.7' and python_full_version < '4.0.0'",
            "version": "==2.28.2"
        },
        "setuptools": {
            "hashes": [
                "sha256:257de92a9d50a60b8e22abfcbb771571fde0dbf3ec234463212027a4eeecbe9a",
                "sha256:e728ca814a823bf7bf60162daf9db95b93d532948c4c0bea762ce62f60189078"
            ],
            "markers": "python_version >= '3.7'",
            "version": "==67.6.1"
        },
        "tomli": {
            "hashes": [
                "sha256:939de3e7a6161af0c887ef91b7d41a53e7c5a1ca976325f429cb46ea9bc30ecc",
                "sha256:de526c12914f0c550d15924c62d72abc48d6fe7364aa87328337a31007fe8a4f"
            ],
            "markers": "python_version < '3.11'",
            "version": "==2.0.1"
        },
        "urllib3": {
            "hashes": [
                "sha256:8a388717b9476f934a21484e8c8e61875ab60644d29b9b39e11e4b9dc1c6b305",
                "sha256:aa751d169e23c7479ce47a0cb0da579e3ede798f994f5816a74e4f4500dcea42"
            ],
            "markers": "python_version >= '3.6'",
            "version": "==1.26.15"
        },
        "virtualenv": {
            "hashes": [
                "sha256:31712f8f2a17bd06234fa97fdf19609e789dd4e3e4bf108c3da71d710651adbc",
                "sha256:f50e3e60f990a0757c9b68333c9fdaa72d7188caa417f96af9e52407831a3b68"
            ],
            "markers": "python_version >= '3.7'",
            "version": "==20.21.0"
        },
        "websocket-client": {
            "hashes": [
                "sha256:3f09e6d8230892547132177f575a4e3e73cfdf06526e20cc02aa1c3b47184d40",
                "sha256:cdf5877568b7e83aa7cf2244ab56a3213de587bbe0ce9d8b9600fc77b455d89e"
            ],
            "version": "==1.5.1"
=======
            "markers": "python_version >= '3.7'",
            "version": "==2.31.0"
        },
        "setuptools": {
            "hashes": [
                "sha256:5df61bf30bb10c6f756eb19e7c9f3b473051f48db77fddbe06ff2ca307df9a6f",
                "sha256:62642358adc77ffa87233bc4d2354c4b2682d214048f500964dbe760ccedf102"
            ],
            "markers": "python_version >= '3.7'",
            "version": "==67.8.0"
        },
        "urllib3": {
            "hashes": [
                "sha256:48e7fafa40319d358848e1bc6809b208340fafe2096f1725d05d67443d0483d1",
                "sha256:bee28b5e56addb8226c96f7f13ac28cb4c301dd5ea8a6ca179c0b9835e032825"
            ],
            "markers": "python_version >= '3.7'",
            "version": "==2.0.3"
        },
        "virtualenv": {
            "hashes": [
                "sha256:6abec7670e5802a528357fdc75b26b9f57d5d92f29c5462ba0fbe45feacc685e",
                "sha256:a85caa554ced0c0afbd0d638e7e2d7b5f92d23478d05d17a76daeac8f279f924"
            ],
            "markers": "python_version >= '3.7'",
            "version": "==20.23.0"
        },
        "websocket-client": {
            "hashes": [
                "sha256:3566f8467cd350874c4913816355642a4942f6c1ed1e9406e3d42fae6d6c072a",
                "sha256:b96f3bce3e54e3486ebe6504bc22bd4c140392bd2eb71764db29be8f2639aa65"
            ],
            "version": "==1.5.3"
>>>>>>> 394b8b1a
        }
    }
}<|MERGE_RESOLUTION|>--- conflicted
+++ resolved
@@ -127,19 +127,11 @@
         },
         "alembic": {
             "hashes": [
-<<<<<<< HEAD
-                "sha256:32a69b13a613aeb7e8093f242da60eff9daed13c0df02fff279c1b06c32965d2",
-                "sha256:b2e0a6cfd3a8ce936a1168320bcbe94aefa3f4463cd773a968a55071beb3cd37"
-            ],
-            "index": "pypi",
-            "version": "==1.10.3"
-=======
                 "sha256:6a810a6b012c88b33458fceb869aef09ac75d6ace5291915ba7fae44de372c01",
                 "sha256:dc871798a601fab38332e38d6ddb38d5e734f60034baeb8e2db5b642fccd8ab8"
             ],
             "index": "pypi",
             "version": "==1.11.1"
->>>>>>> 394b8b1a
         },
         "anyio": {
             "hashes": [
@@ -288,7 +280,7 @@
                 "sha256:4b01725c8ccf918752436a8aab595fa153c5123c147225434bf1f40041acb3c7",
                 "sha256:7f200e1d1067245f39ae2df6c547dc3de8619060012679702f6471187280e6eb"
             ],
-            "markers": "python_version >= '3.7' and python_full_version < '4.0.0'",
+            "markers": "python_version >= '3.7' and python_version < '4.0'",
             "version": "==3.0.0"
         },
         "cbor2": {
@@ -488,11 +480,7 @@
                 "sha256:f8303414c7b03f794347ad062c0516cee0e15f7a612abd0ce1e25caf6ceb47df",
                 "sha256:fca62a8301b605b954ad2e9c3666f9d97f63872aa4efcae5492baca2056b74ab"
             ],
-<<<<<<< HEAD
-            "markers": "python_version >= '3.7'",
-=======
             "markers": "python_full_version >= '3.7.0'",
->>>>>>> 394b8b1a
             "version": "==3.1.0"
         },
         "click": {
@@ -519,30 +507,6 @@
         },
         "cryptography": {
             "hashes": [
-<<<<<<< HEAD
-                "sha256:0a4e3406cfed6b1f6d6e87ed243363652b2586b2d917b0609ca4f97072994405",
-                "sha256:1e0af458515d5e4028aad75f3bb3fe7a31e46ad920648cd59b64d3da842e4356",
-                "sha256:2803f2f8b1e95f614419926c7e6f55d828afc614ca5ed61543877ae668cc3472",
-                "sha256:28d63d75bf7ae4045b10de5413fb1d6338616e79015999ad9cf6fc538f772d41",
-                "sha256:32057d3d0ab7d4453778367ca43e99ddb711770477c4f072a51b3ca69602780a",
-                "sha256:3a4805a4ca729d65570a1b7cac84eac1e431085d40387b7d3bbaa47e39890b88",
-                "sha256:63dac2d25c47f12a7b8aa60e528bfb3c51c5a6c5a9f7c86987909c6c79765554",
-                "sha256:650883cc064297ef3676b1db1b7b1df6081794c4ada96fa457253c4cc40f97db",
-                "sha256:6f2bbd72f717ce33100e6467572abaedc61f1acb87b8d546001328d7f466b778",
-                "sha256:7c872413353c70e0263a9368c4993710070e70ab3e5318d85510cc91cce77e7c",
-                "sha256:918cb89086c7d98b1b86b9fdb70c712e5a9325ba6f7d7cfb509e784e0cfc6917",
-                "sha256:9618a87212cb5200500e304e43691111570e1f10ec3f35569fdfcd17e28fd797",
-                "sha256:a805a7bce4a77d51696410005b3e85ae2839bad9aa38894afc0aa99d8e0c3160",
-                "sha256:cc3a621076d824d75ab1e1e530e66e7e8564e357dd723f2533225d40fe35c60c",
-                "sha256:cd033d74067d8928ef00a6b1327c8ea0452523967ca4463666eeba65ca350d4c",
-                "sha256:cf91e428c51ef692b82ce786583e214f58392399cf65c341bc7301d096fa3ba2",
-                "sha256:d36bbeb99704aabefdca5aee4eba04455d7a27ceabd16f3b3ba9bdcc31da86c4",
-                "sha256:d8aa3609d337ad85e4eb9bb0f8bcf6e4409bfb86e706efa9a027912169e89122",
-                "sha256:f5d7b79fa56bc29580faafc2ff736ce05ba31feaa9d4735048b0de7d9ceb2b94"
-            ],
-            "index": "pypi",
-            "version": "==40.0.1"
-=======
                 "sha256:059e348f9a3c1950937e1b5d7ba1f8e968508ab181e75fc32b879452f08356db",
                 "sha256:1a5472d40c8f8e91ff7a3d8ac6dfa363d8e3138b961529c996f3e2df0c7a411a",
                 "sha256:1a8e6c2de6fbbcc5e14fd27fb24414507cb3333198ea9ab1258d916f00bc3039",
@@ -565,7 +529,6 @@
             ],
             "index": "pypi",
             "version": "==41.0.1"
->>>>>>> 394b8b1a
         },
         "databases": {
             "hashes": [
@@ -580,7 +543,7 @@
                 "sha256:224e32b03eb46be70e12ef6d64e0be123a64e621ab4c0822ff6d450d52a540b9",
                 "sha256:89141536394f909066cabd112e3e1a37e4e654db00a25308b0f130bc3152eb46"
             ],
-            "markers": "python_version >= '3.7' and python_full_version < '4.0.0'",
+            "markers": "python_version >= '3.7' and python_version < '4.0'",
             "version": "==2.3.0"
         },
         "ecdsa": {
@@ -601,19 +564,11 @@
         },
         "fastapi": {
             "hashes": [
-<<<<<<< HEAD
-                "sha256:99d4fdb10e9dd9a24027ac1d0bd4b56702652056ca17a6c8721eec4ad2f14e18",
-                "sha256:daf73bbe844180200be7966f68e8ec9fd8be57079dff1bacb366db32729e6eb5"
-            ],
-            "index": "pypi",
-            "version": "==0.95.0"
-=======
                 "sha256:95d757511c596409930bd20673358d4a4d709004edb85c5d24d6ffc48fabcbf2",
                 "sha256:b53248ee45f64f19bb7600953696e3edf94b0f7de94df1e5433fc5c6136fa986"
             ],
             "index": "pypi",
             "version": "==0.97.0"
->>>>>>> 394b8b1a
         },
         "frozenlist": {
             "hashes": [
@@ -1023,13 +978,6 @@
         },
         "meilisearch": {
             "hashes": [
-<<<<<<< HEAD
-                "sha256:597ec5eaf6b726428c0e04ecf05af19379aa097093225dab0c6bfb892d03a90d",
-                "sha256:e35ad840a42554b575ddb72c6aa5d9f7202ab2a6777fada5752269fe453379f4"
-            ],
-            "index": "pypi",
-            "version": "==0.26.0"
-=======
                 "sha256:db084bc4e90608e3aa20d318de1cafc06db5dbd2e1561003634fa05e5025bc5e",
                 "sha256:ff3ab30c92a8b1ae8ddbab9f7b94a0830ccbf6bf84f209664e2b1de076541e76"
             ],
@@ -1043,7 +991,6 @@
             ],
             "index": "pypi",
             "version": "==7.1.15"
->>>>>>> 394b8b1a
         },
         "multidict": {
             "hashes": [
@@ -1282,17 +1229,6 @@
                 "sha256:ffe9dc0a884a8848075e576c1de0290d85a533a9f6e9c4e564f19adf8f6e54a7"
             ],
             "version": "==2.9.6"
-<<<<<<< HEAD
-        },
-        "puremagic": {
-            "hashes": [
-                "sha256:349e179f04bcc14eb0e2c3941cd9ee4ea74881ab6ccac63ea0c37c98f7a80b22",
-                "sha256:6e46aa78113a466abc9f69e6e8a4ce90eb57d908dafb809597012621061462bd"
-            ],
-            "index": "pypi",
-            "version": "==1.15"
-=======
->>>>>>> 394b8b1a
         },
         "py-avataaars-no-png": {
             "hashes": [
@@ -1358,16 +1294,6 @@
             ],
             "index": "pypi",
             "version": "==1.10.4"
-<<<<<<< HEAD
-        },
-        "pyopenssl": {
-            "hashes": [
-                "sha256:841498b9bec61623b1b6c47ebbc02367c07d60e0e195f19790817f10cc8db0b7",
-                "sha256:9e0c526404a210df9d2b18cd33364beadb0dc858a739b885677bc65e105d4a4c"
-            ],
-            "markers": "python_version >= '3.6'",
-            "version": "==23.1.1"
-=======
         },
         "pygments": {
             "hashes": [
@@ -1384,7 +1310,6 @@
             ],
             "markers": "python_version >= '3.6'",
             "version": "==23.2.0"
->>>>>>> 394b8b1a
         },
         "pyotp": {
             "hashes": [
@@ -1410,19 +1335,11 @@
         },
         "python-engineio": {
             "hashes": [
-<<<<<<< HEAD
-                "sha256:11f9c35b775fe70e0a25f67b16d5b69fbfafc368cdd87eeb6f4135a475c88e50",
-                "sha256:bcc035c70ecc30acc3cfd49ef19aca6c51fa6caaadd0fa58c2d7480f50d04cf2"
-            ],
-            "markers": "python_version >= '3.6'",
-            "version": "==4.4.0"
-=======
                 "sha256:28ab67f94cba2e5f598cbb04428138fd6bb8b06d3478c939412da445f24f0773",
                 "sha256:eb3663ecb300195926b526386f712dff84cd092c818fb7b62eeeda9160120c29"
             ],
             "markers": "python_version >= '3.6'",
             "version": "==4.4.1"
->>>>>>> 394b8b1a
         },
         "python-jose": {
             "hashes": [
@@ -1511,32 +1428,19 @@
         },
         "redis": {
             "hashes": [
-<<<<<<< HEAD
-                "sha256:2c19e6767c474f2e85167909061d525ed65bea9301c0770bb151e041b7ac89a2",
-                "sha256:73ec35da4da267d6847e47f68730fdd5f62e2ca69e3ef5885c6a78a9374c3893"
-            ],
-            "index": "pypi",
-            "version": "==4.5.4"
-=======
                 "sha256:77929bc7f5dab9adf3acba2d3bb7d7658f1e0c2f1cafe7eb36434e751c471119",
                 "sha256:dc87a0bdef6c8bfe1ef1e1c40be7034390c2ae02d92dcd0c7ca1729443899880"
             ],
             "index": "pypi",
             "version": "==4.5.5"
->>>>>>> 394b8b1a
         },
         "requests": {
             "hashes": [
                 "sha256:58cd2187c01e70e6e26505bca751777aa9f2ee0b7f4300988b709f44e013003f",
                 "sha256:942c5a758f98d790eaed1a29cb6eefc7ffb0d1cf7af05c3d2791656dbd6ad1e1"
             ],
-<<<<<<< HEAD
-            "markers": "python_version >= '3.7' and python_full_version < '4.0.0'",
-            "version": "==2.28.2"
-=======
             "markers": "python_version >= '3.7'",
             "version": "==2.31.0"
->>>>>>> 394b8b1a
         },
         "rich": {
             "hashes": [
@@ -1550,34 +1454,9 @@
                 "sha256:90260d9058e514786967344d0ef75fa8727eed8a7d2e43ce9f4bcf1b536174f7",
                 "sha256:e38464a49c6c85d7f1351b0126661487a7e0a14a50f1675ec50eb34d4f20ef21"
             ],
-            "markers": "python_version >= '3.6' and python_full_version < '4.0.0'",
+            "markers": "python_version >= '3.6' and python_version < '4'",
             "version": "==4.9"
         },
-<<<<<<< HEAD
-        "scheduler": {
-            "hashes": [
-                "sha256:48e8fe16f4a0cbd24f169a2ed4f65b99fb0c3a7f4a28f4dfbf26cc901ab4112b",
-                "sha256:5ae5181d8462d89307bdae588b47f290a2fb7e3fa1073650354e01eb87a265f4"
-            ],
-            "index": "pypi",
-            "version": "==0.8.4"
-        },
-        "sentry-sdk": {
-            "hashes": [
-                "sha256:7ae78bd921981a5010ab540d6bdf3b793659a4db8cccf7f16180702d48a80d84",
-                "sha256:885a11c69df23e53eb281d003b9ff15a5bdfa43d8a2a53589be52104a1b4582f"
-            ],
-            "index": "pypi",
-            "version": "==1.19.1"
-        },
-        "setuptools": {
-            "hashes": [
-                "sha256:257de92a9d50a60b8e22abfcbb771571fde0dbf3ec234463212027a4eeecbe9a",
-                "sha256:e728ca814a823bf7bf60162daf9db95b93d532948c4c0bea762ce62f60189078"
-            ],
-            "markers": "python_version >= '3.7'",
-            "version": "==67.6.1"
-=======
         "sentry-sdk": {
             "hashes": [
                 "sha256:79afb7c896014038e358401ad1d36889f97a129dfa8031c49b3f238cd1aa3935",
@@ -1600,7 +1479,6 @@
                 "sha256:823bc5fb5c34d60f285b624e7264f4dda254bc803a3774a147bf99c0e3004a28"
             ],
             "version": "==1.5.0.post1"
->>>>>>> 394b8b1a
         },
         "six": {
             "hashes": [
@@ -1667,45 +1545,14 @@
         },
         "starlette": {
             "hashes": [
-<<<<<<< HEAD
-                "sha256:41da799057ea8620e4667a3e69a5b1923ebd32b1819c8fa75634bbe8d8bea9bd",
-                "sha256:e87fce5d7cbdde34b76f0ac69013fd9d190d581d80681493016666e6f96c6d5e"
-            ],
-            "markers": "python_version >= '3.7'",
-            "version": "==0.26.1"
-=======
                 "sha256:6a6b0d042acb8d469a01eba54e9cda6cbd24ac602c4cd016723117d6a7e73b75",
                 "sha256:918416370e846586541235ccd38a474c08b80443ed31c578a418e2209b3eef91"
             ],
             "markers": "python_version >= '3.7'",
             "version": "==0.27.0"
->>>>>>> 394b8b1a
         },
         "thumbhash-python": {
             "hashes": [
-<<<<<<< HEAD
-                "sha256:bbe993854385284ab42fd5bd3bee6f6556577ce8b50696d6cb956d704f286c8e",
-                "sha256:fee5297fdb28f8e9efcb8142b5ee219e02375509cd77ea9d270b5af826358d5a"
-            ],
-            "markers": "python_full_version >= '3.7.4'",
-            "version": "==3.0.2"
-        },
-        "typing-extensions": {
-            "hashes": [
-                "sha256:5cb5f4a79139d699607b3ef622a1dedafa84e115ab0024e0d9c044a9479ca7cb",
-                "sha256:fb33085c39dd998ac16d1431ebc293a8b3eedd00fd4a32de0ff79002c19511b4"
-            ],
-            "markers": "python_version >= '3.7'",
-            "version": "==4.5.0"
-        },
-        "urllib3": {
-            "hashes": [
-                "sha256:8a388717b9476f934a21484e8c8e61875ab60644d29b9b39e11e4b9dc1c6b305",
-                "sha256:aa751d169e23c7479ce47a0cb0da579e3ede798f994f5816a74e4f4500dcea42"
-            ],
-            "markers": "python_version >= '3.6'",
-            "version": "==1.26.15"
-=======
                 "sha256:17ad1f8cb8fb4dd3c0738cc2c60e8c5ef18c345290b7ff5f22fa16973c7b356c",
                 "sha256:755379a45c994cc0bcb06a7cac41880fb7966d65373560b1631e96ad2a59c6a6"
             ],
@@ -1738,26 +1585,17 @@
             ],
             "markers": "python_version >= '3.7'",
             "version": "==2.0.3"
->>>>>>> 394b8b1a
         },
         "uvicorn": {
             "extras": [
                 "standard"
             ],
             "hashes": [
-<<<<<<< HEAD
-                "sha256:0fac9cb342ba099e0d582966005f3fdba5b0290579fed4a6266dc702ca7bb032",
-                "sha256:e47cac98a6da10cd41e6fd036d472c6f58ede6c5dbee3dbee3ef7a100ed97742"
-            ],
-            "index": "pypi",
-            "version": "==0.21.1"
-=======
                 "sha256:79277ae03db57ce7d9aa0567830bbb51d7a612f54d6e1e3e92da3ef24c2c8ed8",
                 "sha256:e9434d3bbf05f310e762147f769c9f21235ee118ba2d2bf1155a7196448bd996"
             ],
             "index": "pypi",
             "version": "==0.22.0"
->>>>>>> 394b8b1a
         },
         "uvloop": {
             "hashes": [
@@ -1823,19 +1661,11 @@
         },
         "webauthn": {
             "hashes": [
-<<<<<<< HEAD
-                "sha256:0c981eb2575d66fa0a6586c2bfb24d9812dff8e158009a9030bc867717727709",
-                "sha256:1b87d55acd86234475591e2f60163232ba98d91685f235803f258fc891ebb6c0"
-            ],
-            "index": "pypi",
-            "version": "==1.8.0"
-=======
                 "sha256:53914b8529df3e70bec0e41438eea8d99442ad3e54e32b86ce1ba83513bcf30e",
                 "sha256:caca3cc62045923c542819169c22122bdb81efa0246c9d5208d073942d806bf3"
             ],
             "index": "pypi",
             "version": "==1.8.1"
->>>>>>> 394b8b1a
         },
         "webencodings": {
             "hashes": [
@@ -1846,88 +1676,6 @@
         },
         "websockets": {
             "hashes": [
-<<<<<<< HEAD
-                "sha256:007ed0d62f7e06eeb6e3a848b0d83b9fbd9e14674a59a61326845f27d20d7452",
-                "sha256:07cc20655fb16aeef1a8f03236ba8671c61d332580b996b6396a5b7967ba4b3d",
-                "sha256:0929c2ebdf00cedda77bf77685693e38c269011236e7c62182fee5848c29a4fa",
-                "sha256:12180bc1d72c6a9247472c1dee9dfd7fc2e23786f25feee7204406972d8dab39",
-                "sha256:1cb23597819f68ac6a6d133a002a1b3ef12a22850236b083242c93f81f206d5a",
-                "sha256:25ea5dbd3b00c56b034639dc6fe4d1dd095b8205bab1782d9a47cb020695fdf4",
-                "sha256:2796f097841619acf053245f266a4f66cb27c040f0d9097e5f21301aab95ff43",
-                "sha256:29282631da3bfeb5db497e4d3d94d56ee36222fbebd0b51014e68a2e70736fb1",
-                "sha256:2a58e83f82098d062ae5d4cbe7073b8783999c284d6f079f2fefe87cd8957ac8",
-                "sha256:349dd1fa56a30d530555988be98013688de67809f384671883f8bf8b8c9de984",
-                "sha256:369410925b240b30ef1c1deadbd6331e9cd865ad0b8966bf31e276cc8e0da159",
-                "sha256:385c5391becb9b58e0a4f33345e12762fd857ccf9fbf6fee428669929ba45e4c",
-                "sha256:3a88375b648a2c479532943cc19a018df1e5fcea85d5f31963c0b22794d1bdc1",
-                "sha256:3cf18bbd44b36749b7b66f047a30a40b799b8c0bd9a1b9173cba86a234b4306b",
-                "sha256:3d30cc1a90bcbf9e22e1f667c1c5a7428e2d37362288b4ebfd5118eb0b11afa9",
-                "sha256:42aa05e890fcf1faed8e535c088a1f0f27675827cbacf62d3024eb1e6d4c9e0c",
-                "sha256:43e0de552be624e5c0323ff4fcc9f0b4a9a6dc6e0116b8aa2cbb6e0d3d2baf09",
-                "sha256:45a85dc6b3ff76239379feb4355aadebc18d6e587c8deb866d11060755f4d3ea",
-                "sha256:4fe2aed5963ca267c40a2d29b1ee4e8ab008ac8d5daa284fdda9275201b8a334",
-                "sha256:52ba83ea132390e426f9a7b48848248a2dc0e7120ca8c65d5a8fc1efaa4eb51b",
-                "sha256:53b8e1ee01eb5b8be5c8a69ae26b0820dbc198d092ad50b3451adc3cdd55d455",
-                "sha256:54d084756c50dfc8086dce97b945f210ca43950154e1e04a44a30c6e6a2bcbb1",
-                "sha256:5d4f4b341100d313b08149d7031eb6d12738ac758b0c90d2f9be8675f401b019",
-                "sha256:5d68bd2a3e9fff6f7043c0a711cb1ebba9f202c196a3943d0c885650cd0b6464",
-                "sha256:5d8d5d17371ed9eb9f0e3a8d326bdf8172700164c2e705bc7f1905a719a189be",
-                "sha256:5ffe6fc5e5fe9f2634cdc59b805e4ba1fcccf3a5622f5f36c3c7c287f606e283",
-                "sha256:60a19d4ff5f451254f8623f6aa4169065f73a50ec7b59ab6b9dcddff4aa00267",
-                "sha256:718d19c494637f28e651031b3df6a791b9e86e0097c65ed5e8ec49b400b1210e",
-                "sha256:79b6548e57ab18f071b9bfe3ffe02af7184dd899bc674e2817d8fe7e9e7489ec",
-                "sha256:84e92dbac318a84fef722f38ca57acef19cbb89527aba5d420b96aa2656970ee",
-                "sha256:85b4127f7da332feb932eee833c70e5e1670469e8c9de7ef3874aa2a91a6fbb2",
-                "sha256:87ae582cf2319e45bc457a57232daded27a3c771263cab42fb8864214bbd74ea",
-                "sha256:892959b627eedcdf98ac7022f9f71f050a59624b380b67862da10c32ea3c221a",
-                "sha256:9d91279d57f6546eaf43671d1de50621e0578f13c2f17c96c458a72d170698d7",
-                "sha256:a01c674e0efe0f14aec7e722ed0e0e272fa2f10e8ea8260837e1f4f5dc4b3e53",
-                "sha256:a4667d4e41fa37fa3d836b2603b8b40d6887fa4838496d48791036394f7ace39",
-                "sha256:a797da96d4127e517a5cb0965cd03fd6ec21e02667c1258fa0579501537fbe5c",
-                "sha256:a88815a0c6253ad1312ef186620832fb347706c177730efec34e3efe75e0e248",
-                "sha256:a8d9793f3fb0da16232503df14411dabafed5a81fc9077dc430cfc6f60e71179",
-                "sha256:ac042e8ba9d7f2618e84af27927fdce0f3e03528eb74f343977486c093868389",
-                "sha256:ae59a9f0a77ecb0cbdedea7d206a547ff136e8bfbc7d2d98772fb02d398797bb",
-                "sha256:aedd94422745da60672a901f53de1f50b16e85408b18672b9b210db4a776b5a6",
-                "sha256:aef1602db81096ce3d3847865128c8879635bdad7963fb2b7df290edb9e9150a",
-                "sha256:b0ed24a3aa4213029e100257e5e73c5f912e70ca35630081de94b7f9e2cf4a9b",
-                "sha256:b138f4bf8a64c344e12c76283dac279d11adab89ac62ae4a32ac8490d3c94832",
-                "sha256:b91657b65355954e47f0df874917fa200426b3a7f4e68073326a8cfc2f6deef8",
-                "sha256:c7fdfbed727ce6b4b5e6622d15a6efb2098b2d9e22ba4dc54b2e3ce80f982045",
-                "sha256:c90343fd0774749d23c1891dd8b3e9210f9afd30986673ce0f9d5857f5cb1562",
-                "sha256:ceeef57b9aec8f27e523de4da73c518ece7721aefe7064f18aa28baabfe61b94",
-                "sha256:cfd0b9b18d64c51e5cd322e16b5bf4fe490db65c9f7b18fd5382c824062ead7e",
-                "sha256:d4e0990b6a04b07095c969969da659eecf9069cf8e7b8f49c8f5ee1bb50e3352",
-                "sha256:d5a3022f9291bf2d35ebf65929297d625e68effd3a5647b8eb8b89d51b09394c",
-                "sha256:d5a6fa353b5ef36970c3bd1cd7cecbc08bb8f2f1a3d008b0691208cf34ebf5b0",
-                "sha256:d5f3d0d177b3db3d1d02cce7ba6c0063586499ac28afe0c992be74ffc40d9257",
-                "sha256:db234da3aff01e8483cf0015b75486c04d50dbf90004bd3e5b46d384e1bd6c9e",
-                "sha256:db78535b791840a584c48cf3f4215eae38a7e2f43271ecd27ce4ba8a798beaaa",
-                "sha256:dbeada3b8f1f6d9497840f761906c4236f912a42da4515520168bc7c525b52b0",
-                "sha256:dc77283a7c7b2b24e00fe8c3c4f7cf36bba4f65125777e906aae4d58d06d0460",
-                "sha256:deb0dd98ea4e76b833f0bfd7a6042b51115360d5dfcc7c1daa72dfc417b3327a",
-                "sha256:e039f106d48d3c241f1943bccfb383bd38ec39900d6dcaad0c73cc5fe129f346",
-                "sha256:e2654e94c705ce9b768441d8e3a387a84951ca1056efdc4a26a4a6ee723c01b6",
-                "sha256:e53419201c6c1439148feb99de6b307651a88b8defd41348cc23bbe2a290de1d",
-                "sha256:ec4a887d2236e3878c07033ad5566f6b4d5d954b85f92a219519a1745d0c93e9",
-                "sha256:ec4e87eb9916b481216b1fede7d8913be799915f5216a0c801867cbed8eeb903",
-                "sha256:ef0e6253c36e42f2637cfa3ff9b3903df60d05ec040c718999f6a0644ce1c497",
-                "sha256:ef35cef161f76031f833146f895e7e302196e01c704c00d269c04d8e18f3ac37",
-                "sha256:f7b2544eb3e7bc39ce59812371214cd97762080dab90c3afc857890039384753",
-                "sha256:f888b9565ca1d1c25ab827d184f57f4772ffbfa6baf5710b873b01936cc335ee",
-                "sha256:fa1c23ed3a02732fba906ec337df65d4cc23f9f453635e1a803c285b59c7d987",
-                "sha256:fc0a96a6828bfa6f1ccec62b54630bcdcc205d483f5a8806c0a8abb26101c54b"
-            ],
-            "version": "==11.0.1"
-        },
-        "xlsxwriter": {
-            "hashes": [
-                "sha256:5eaaf3c6f791cba1dd1c3065147c35982180f693436093aabe5b7d6c16148e95",
-                "sha256:7216d39a2075afac7a28cad81f6ac31b0b16d8976bf1b775577d157346f891dd"
-            ],
-            "index": "pypi",
-            "version": "==3.0.9"
-=======
                 "sha256:01f5567d9cf6f502d655151645d4e8b72b453413d3819d2b6f1185abc23e82dd",
                 "sha256:03aae4edc0b1c68498f41a6772d80ac7c1e33c06c6ffa2ac1c27a07653e79d6f",
                 "sha256:0ac56b661e60edd453585f4bd68eb6a29ae25b5184fd5ba51e97652580458998",
@@ -2112,7 +1860,6 @@
             ],
             "index": "pypi",
             "version": "==3.2.0"
->>>>>>> 394b8b1a
         },
         "yarl": {
             "hashes": [
@@ -2329,11 +2076,7 @@
                 "sha256:f8303414c7b03f794347ad062c0516cee0e15f7a612abd0ce1e25caf6ceb47df",
                 "sha256:fca62a8301b605b954ad2e9c3666f9d97f63872aa4efcae5492baca2056b74ab"
             ],
-<<<<<<< HEAD
-            "markers": "python_version >= '3.7'",
-=======
             "markers": "python_full_version >= '3.7.0'",
->>>>>>> 394b8b1a
             "version": "==3.1.0"
         },
         "click": {
@@ -2346,62 +2089,6 @@
         },
         "coverage": {
             "hashes": [
-<<<<<<< HEAD
-                "sha256:06ddd9c0249a0546997fdda5a30fbcb40f23926df0a874a60a8a185bc3a87d93",
-                "sha256:0743b0035d4b0e32bc1df5de70fba3059662ace5b9a2a86a9f894cfe66569013",
-                "sha256:0f3736a5d34e091b0a611964c6262fd68ca4363df56185902528f0b75dbb9c1f",
-                "sha256:1127b16220f7bfb3f1049ed4a62d26d81970a723544e8252db0efde853268e21",
-                "sha256:172db976ae6327ed4728e2507daf8a4de73c7cc89796483e0a9198fd2e47b462",
-                "sha256:182eb9ac3f2b4874a1f41b78b87db20b66da6b9cdc32737fbbf4fea0c35b23fc",
-                "sha256:1bb1e77a9a311346294621be905ea8a2c30d3ad371fc15bb72e98bfcfae532df",
-                "sha256:1fd78b911aea9cec3b7e1e2622c8018d51c0d2bbcf8faaf53c2497eb114911c1",
-                "sha256:20d1a2a76bb4eb00e4d36b9699f9b7aba93271c9c29220ad4c6a9581a0320235",
-                "sha256:21b154aba06df42e4b96fc915512ab39595105f6c483991287021ed95776d934",
-                "sha256:2c2e58e45fe53fab81f85474e5d4d226eeab0f27b45aa062856c89389da2f0d9",
-                "sha256:2c3b2803e730dc2797a017335827e9da6da0e84c745ce0f552e66400abdfb9a1",
-                "sha256:3146b8e16fa60427e03884301bf8209221f5761ac754ee6b267642a2fd354c48",
-                "sha256:344e714bd0fe921fc72d97404ebbdbf9127bac0ca1ff66d7b79efc143cf7c0c4",
-                "sha256:387065e420aed3c71b61af7e82c7b6bc1c592f7e3c7a66e9f78dd178699da4fe",
-                "sha256:3f04becd4fcda03c0160d0da9c8f0c246bc78f2f7af0feea1ec0930e7c93fa4a",
-                "sha256:4a42e1eff0ca9a7cb7dc9ecda41dfc7cbc17cb1d02117214be0561bd1134772b",
-                "sha256:4ea748802cc0de4de92ef8244dd84ffd793bd2e7be784cd8394d557a3c751e21",
-                "sha256:55416d7385774285b6e2a5feca0af9652f7f444a4fa3d29d8ab052fafef9d00d",
-                "sha256:5d0391fb4cfc171ce40437f67eb050a340fdbd0f9f49d6353a387f1b7f9dd4fa",
-                "sha256:63cdeaac4ae85a179a8d6bc09b77b564c096250d759eed343a89d91bce8b6367",
-                "sha256:72fcae5bcac3333a4cf3b8f34eec99cea1187acd55af723bcbd559adfdcb5535",
-                "sha256:7c4ed4e9f3b123aa403ab424430b426a1992e6f4c8fd3cb56ea520446e04d152",
-                "sha256:83957d349838a636e768251c7e9979e899a569794b44c3728eaebd11d848e58e",
-                "sha256:87ecc7c9a1a9f912e306997ffee020297ccb5ea388421fe62a2a02747e4d5539",
-                "sha256:8f69770f5ca1994cb32c38965e95f57504d3aea96b6c024624fdd5bb1aa494a1",
-                "sha256:8f6c930fd70d91ddee53194e93029e3ef2aabe26725aa3c2753df057e296b925",
-                "sha256:965ee3e782c7892befc25575fa171b521d33798132692df428a09efacaffe8d0",
-                "sha256:974bc90d6f6c1e59ceb1516ab00cf1cdfbb2e555795d49fa9571d611f449bcb2",
-                "sha256:981b4df72c93e3bc04478153df516d385317628bd9c10be699c93c26ddcca8ab",
-                "sha256:aa784405f0c640940595fa0f14064d8e84aff0b0f762fa18393e2760a2cf5841",
-                "sha256:ae7863a1d8db6a014b6f2ff9c1582ab1aad55a6d25bac19710a8df68921b6e30",
-                "sha256:aeae2aa38395b18106e552833f2a50c27ea0000122bde421c31d11ed7e6f9c91",
-                "sha256:b2317d5ed777bf5a033e83d4f1389fd4ef045763141d8f10eb09a7035cee774c",
-                "sha256:be19931a8dcbe6ab464f3339966856996b12a00f9fe53f346ab3be872d03e257",
-                "sha256:be9824c1c874b73b96288c6d3de793bf7f3a597770205068c6163ea1f326e8b9",
-                "sha256:c0045f8f23a5fb30b2eb3b8a83664d8dc4fb58faddf8155d7109166adb9f2040",
-                "sha256:c86bd45d1659b1ae3d0ba1909326b03598affbc9ed71520e0ff8c31a993ad911",
-                "sha256:ca0f34363e2634deffd390a0fef1aa99168ae9ed2af01af4a1f5865e362f8623",
-                "sha256:d298c2815fa4891edd9abe5ad6e6cb4207104c7dd9fd13aea3fdebf6f9b91259",
-                "sha256:d2a3a6146fe9319926e1d477842ca2a63fe99af5ae690b1f5c11e6af074a6b5c",
-                "sha256:dfd393094cd82ceb9b40df4c77976015a314b267d498268a076e940fe7be6b79",
-                "sha256:e58c0d41d336569d63d1b113bd573db8363bc4146f39444125b7f8060e4e04f5",
-                "sha256:ea3f5bc91d7d457da7d48c7a732beaf79d0c8131df3ab278e6bba6297e23c6c4",
-                "sha256:ea53151d87c52e98133eb8ac78f1206498c015849662ca8dc246255265d9c3c4",
-                "sha256:eb0edc3ce9760d2f21637766c3aa04822030e7451981ce569a1b3456b7053f22",
-                "sha256:f649dd53833b495c3ebd04d6eec58479454a1784987af8afb77540d6c1767abd",
-                "sha256:f760073fcf8f3d6933178d67754f4f2d4e924e321f4bb0dcef0424ca0215eba1",
-                "sha256:fa546d66639d69aa967bf08156eb8c9d0cd6f6de84be9e8c9819f52ad499c910",
-                "sha256:fd214917cabdd6f673a29d708574e9fbdb892cb77eb426d0eae3490d95ca7859",
-                "sha256:fff5aaa6becf2c6a1699ae6a39e2e6fb0672c2d42eca8eb0cafa91cf2e9bd312"
-            ],
-            "index": "pypi",
-            "version": "==7.2.3"
-=======
                 "sha256:06a9a2be0b5b576c3f18f1a241f0473575c4a26021b52b2a85263a00f034d51f",
                 "sha256:06fb182e69f33f6cd1d39a6c597294cff3143554b64b9825d1dc69d18cc2fff2",
                 "sha256:0a5f9e1dbd7fbe30196578ca36f3fba75376fb99888c395c5880b355e2875f8a",
@@ -2465,7 +2152,6 @@
             ],
             "index": "pypi",
             "version": "==7.2.7"
->>>>>>> 394b8b1a
         },
         "distlib": {
             "hashes": [
@@ -2474,29 +2160,13 @@
             ],
             "version": "==0.3.6"
         },
-        "exceptiongroup": {
-            "hashes": [
-                "sha256:232c37c63e4f682982c8b6459f33a8981039e5fb8756b2074364e5055c498c9e",
-                "sha256:d484c3090ba2889ae2928419117447a14daf3c1231d5e30d0aae34f354f01785"
-            ],
-            "markers": "python_version < '3.11'",
-            "version": "==1.1.1"
-        },
         "filelock": {
             "hashes": [
-<<<<<<< HEAD
-                "sha256:3618c0da67adcc0506b015fd11ef7faf1b493f0b40d87728e19986b536890c37",
-                "sha256:f08a52314748335c6460fc8fe40cd5638b85001225db78c2aa01c8c0db83b318"
-            ],
-            "markers": "python_version >= '3.7'",
-            "version": "==3.11.0"
-=======
                 "sha256:42f1e4ff2b497311213d61ad7aac5fed9050608e5309573f101eefa94143134a",
                 "sha256:82b1f7da46f0ae42abf1bc78e548667f484ac59d2bcec38c713cee7e2eb51e83"
             ],
             "markers": "python_version >= '3.7'",
             "version": "==3.12.1"
->>>>>>> 394b8b1a
         },
         "flake8": {
             "hashes": [
@@ -2508,19 +2178,11 @@
         },
         "identify": {
             "hashes": [
-<<<<<<< HEAD
-                "sha256:f0faad595a4687053669c112004178149f6c326db71ee999ae4636685753ad2f",
-                "sha256:f7a93d6cf98e29bd07663c60728e7a4057615068d7a639d132dc883b2d54d31e"
-            ],
-            "markers": "python_version >= '3.7'",
-            "version": "==2.5.22"
-=======
                 "sha256:0aac67d5b4812498056d28a9a512a483f5085cc28640b02b258a59dac34301d4",
                 "sha256:986dbfb38b1140e763e413e6feb44cd731faf72d1909543178aa79b0e258265d"
             ],
             "markers": "python_version >= '3.7'",
             "version": "==2.5.24"
->>>>>>> 394b8b1a
         },
         "idna": {
             "hashes": [
@@ -2580,19 +2242,11 @@
         },
         "platformdirs": {
             "hashes": [
-<<<<<<< HEAD
-                "sha256:d5b638ca397f25f979350ff789db335903d7ea010ab28903f57b27e1b16c2b08",
-                "sha256:ebe11c0d7a805086e99506aa331612429a72ca7cd52a1f0d277dc4adc20cb10e"
-            ],
-            "markers": "python_version >= '3.7'",
-            "version": "==3.2.0"
-=======
                 "sha256:0ade98a4895e87dc51d47151f7d2ec290365a585151d97b4d8d6312ed6132fed",
                 "sha256:e48fabd87db8f3a7df7150a4a5ea22c546ee8bc39bc2473244730d4b56d2cc4e"
             ],
             "markers": "python_version >= '3.7'",
             "version": "==3.5.3"
->>>>>>> 394b8b1a
         },
         "pluggy": {
             "hashes": [
@@ -2604,19 +2258,11 @@
         },
         "pre-commit": {
             "hashes": [
-<<<<<<< HEAD
-                "sha256:0b4210aea813fe81144e87c5a291f09ea66f199f367fa1df41b55e1d26e1e2b4",
-                "sha256:5b808fcbda4afbccf6d6633a56663fed35b6c2bc08096fd3d47ce197ac351d9d"
-            ],
-            "index": "pypi",
-            "version": "==3.2.2"
-=======
                 "sha256:66e37bec2d882de1f17f88075047ef8962581f83c234ac08da21a0c58953d1f0",
                 "sha256:8056bc52181efadf4aac792b1f4f255dfd2fb5a350ded7335d251a68561e8cb6"
             ],
             "index": "pypi",
             "version": "==3.3.2"
->>>>>>> 394b8b1a
         },
         "pycodestyle": {
             "hashes": [
@@ -2636,19 +2282,11 @@
         },
         "pytest": {
             "hashes": [
-<<<<<<< HEAD
-                "sha256:58ecc27ebf0ea643ebfdf7fb1249335da761a00c9f955bcd922349bcb68ee57d",
-                "sha256:933051fa1bfbd38a21e73c3960cebdad4cf59483ddba7696c48509727e17f201"
-            ],
-            "index": "pypi",
-            "version": "==7.3.0"
-=======
                 "sha256:cdcbd012c9312258922f8cd3f1b62a6580fdced17db6014896053d47cddf9295",
                 "sha256:ee990a3cc55ba808b80795a79944756f315c67c12b56abd3ac993a7b8c17030b"
             ],
             "index": "pypi",
             "version": "==7.3.2"
->>>>>>> 394b8b1a
         },
         "pytest-asyncio": {
             "hashes": [
@@ -2675,19 +2313,11 @@
         },
         "python-engineio": {
             "hashes": [
-<<<<<<< HEAD
-                "sha256:11f9c35b775fe70e0a25f67b16d5b69fbfafc368cdd87eeb6f4135a475c88e50",
-                "sha256:bcc035c70ecc30acc3cfd49ef19aca6c51fa6caaadd0fa58c2d7480f50d04cf2"
-            ],
-            "markers": "python_version >= '3.6'",
-            "version": "==4.4.0"
-=======
                 "sha256:28ab67f94cba2e5f598cbb04428138fd6bb8b06d3478c939412da445f24f0773",
                 "sha256:eb3663ecb300195926b526386f712dff84cd092c818fb7b62eeeda9160120c29"
             ],
             "markers": "python_version >= '3.6'",
             "version": "==4.4.1"
->>>>>>> 394b8b1a
         },
         "python-socketio": {
             "hashes": [
@@ -2747,49 +2377,6 @@
                 "sha256:58cd2187c01e70e6e26505bca751777aa9f2ee0b7f4300988b709f44e013003f",
                 "sha256:942c5a758f98d790eaed1a29cb6eefc7ffb0d1cf7af05c3d2791656dbd6ad1e1"
             ],
-<<<<<<< HEAD
-            "markers": "python_version >= '3.7' and python_full_version < '4.0.0'",
-            "version": "==2.28.2"
-        },
-        "setuptools": {
-            "hashes": [
-                "sha256:257de92a9d50a60b8e22abfcbb771571fde0dbf3ec234463212027a4eeecbe9a",
-                "sha256:e728ca814a823bf7bf60162daf9db95b93d532948c4c0bea762ce62f60189078"
-            ],
-            "markers": "python_version >= '3.7'",
-            "version": "==67.6.1"
-        },
-        "tomli": {
-            "hashes": [
-                "sha256:939de3e7a6161af0c887ef91b7d41a53e7c5a1ca976325f429cb46ea9bc30ecc",
-                "sha256:de526c12914f0c550d15924c62d72abc48d6fe7364aa87328337a31007fe8a4f"
-            ],
-            "markers": "python_version < '3.11'",
-            "version": "==2.0.1"
-        },
-        "urllib3": {
-            "hashes": [
-                "sha256:8a388717b9476f934a21484e8c8e61875ab60644d29b9b39e11e4b9dc1c6b305",
-                "sha256:aa751d169e23c7479ce47a0cb0da579e3ede798f994f5816a74e4f4500dcea42"
-            ],
-            "markers": "python_version >= '3.6'",
-            "version": "==1.26.15"
-        },
-        "virtualenv": {
-            "hashes": [
-                "sha256:31712f8f2a17bd06234fa97fdf19609e789dd4e3e4bf108c3da71d710651adbc",
-                "sha256:f50e3e60f990a0757c9b68333c9fdaa72d7188caa417f96af9e52407831a3b68"
-            ],
-            "markers": "python_version >= '3.7'",
-            "version": "==20.21.0"
-        },
-        "websocket-client": {
-            "hashes": [
-                "sha256:3f09e6d8230892547132177f575a4e3e73cfdf06526e20cc02aa1c3b47184d40",
-                "sha256:cdf5877568b7e83aa7cf2244ab56a3213de587bbe0ce9d8b9600fc77b455d89e"
-            ],
-            "version": "==1.5.1"
-=======
             "markers": "python_version >= '3.7'",
             "version": "==2.31.0"
         },
@@ -2823,7 +2410,6 @@
                 "sha256:b96f3bce3e54e3486ebe6504bc22bd4c140392bd2eb71764db29be8f2639aa65"
             ],
             "version": "==1.5.3"
->>>>>>> 394b8b1a
         }
     }
 }