--- conflicted
+++ resolved
@@ -17,19 +17,9 @@
 
 	const { t } = getLocalization();
 
-<<<<<<< HEAD
-	export let data: PageData;
-	let edit_popup = null;
-	const files = data.images;
-=======
-	interface Props {
-		data: PageData;
-	}
-
-	let { data }: Props = $props();
-	let edit_popup = $state(null);
-	const images = data.images;
->>>>>>> 13500c7e
+export let data: PageData;
+let edit_popup = null;
+const files = data.images;
 
 	const close_popup_handler = (e: Event) => {
 		if (e.target !== e.currentTarget) return;
@@ -73,13 +63,8 @@
 	<div class="grid grid-cols-1 lg:grid-cols-2 p-4 gap-4">
 		{#each files as file}
 			<div
-<<<<<<< HEAD
 				class="border-2 border-[#B07156] rounded p-2 grid grid-cols-2 hover:opacity-100 transition-all"
 				class:opacity-40={file.quiztivities.length === 0 && file.quizzes.length === 0}
-=======
-				class="border-2 border-[#B07156] rounded-sm p-2 grid grid-cols-2 hover:opacity-100 transition-all"
-				class:opacity-40={image.quiztivities.length === 0 && image.quizzes.length === 0}
->>>>>>> 13500c7e
 			>
 				{#if file.mime_type === 'music/mp3'}
 					<svg
@@ -240,15 +225,9 @@
 		class="fixed top-0 left-0 h-screen w-screen z-40 flex bg-black/50"
 		onclick={close_popup_handler}
 	>
-<<<<<<< HEAD
 		<div class="w-auto h-auto m-auto rounded bg-white dark:bg-gray-700 p-4">
 			<h1 class="text-2xl text-center">{$t('file_dashboard.edit_the_file')}</h1>
 			<form class="flex flex-col" on:submit|preventDefault={save_file_metadata}>
-=======
-		<div class="w-auto h-auto m-auto rounded-sm bg-white dark:bg-gray-700 p-4">
-			<h1 class="text-2xl text-center">{$t('file_dashboard.edit_the_image')}</h1>
-			<form class="flex flex-col" onsubmit={preventDefault(save_image_metadata)}>
->>>>>>> 13500c7e
 				<div class="flex flex-row">
 					<div class="flex flex-col mr-4">
 						<label for="name" class="m-auto">{$t('file_dashboard.filename_word')}</label
