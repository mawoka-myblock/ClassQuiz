--- conflicted
+++ resolved
@@ -107,31 +107,6 @@
 				/>
 			</div>
 			<div>
-<<<<<<< HEAD
-				<h1 class="text-slate-100 text-4xl font-bold my-2">{user.username}</h1>
-				<p class="text-slate-100 text-lg mb-6 md:max-w-lg">
-					{$t('words.email')}: {user.email}
-				</p>
-				<!-- TODO: Add translation -->
-				<form class="flex flex-col md:flex-row" on:submit|preventDefault={changePassword}>
-					<label
-						>Old Password:<input
-							class="m-2 text-black"
-							bind:value={changePasswordData.oldPassword}
-						/></label
-					>
-					<label
-						>New Password:<input
-							class="m-2 text-black"
-							bind:value={changePasswordData.newPassword}
-						/></label
-					>
-					<label
-						>New Password again:<input
-							class="m-2 text-black"
-							bind:value={changePasswordData.newPasswordConfirm}
-						/></label
-=======
 				<h1 class='text-slate-100 text-4xl font-bold my-2'>{user.username}</h1>
 				<p class='text-slate-100 text-lg mb-6 md:max-w-lg'>
 					{$t('words.email')}: {user.email}
@@ -158,7 +133,6 @@
 						class='m-2 text-black'
 						bind:value={changePasswordData.newPasswordConfirm}
 					/></label
->>>>>>> f54d3ac9
 					>
 					<button
 						class="border-2 px-2 py-1 rounded-md border-black text-slate-100 hover:bg-amber-700 hover:text-indigo-100 transition duration-75 disabled:cursor-not-allowed disabled:opacity-50"
