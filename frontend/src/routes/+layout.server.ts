--- conflicted
+++ resolved
@@ -1,12 +1,8 @@
-<<<<<<< HEAD
 // SPDX-FileCopyrightText: 2023 Marlon W (Mawoka)
 //
 // SPDX-License-Identifier: MPL-2.0
 
-import { signedIn } from '$lib/stores';
-=======
 import { signedIn, premium } from '$lib/stores';
->>>>>>> 5b8473c4
 import type { LayoutServerLoad } from './$types';
 
 export const load: LayoutServerLoad = async ({ locals }) => {
