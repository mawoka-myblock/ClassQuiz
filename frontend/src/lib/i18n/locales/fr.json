{
<<<<<<< HEAD
	"login_page": {
		"modal": {
			"success": {
				"description": {
					"success": "Vous vous êtes connecté avec succès !",
					"success_check_mail": "Veuillez vérifier votre boîte mail, vous avez normalement reçu un mail avec un lien pour vous connecter."
				},
				"success": "Connexion réussie !",
				"success_check_mail": "Connexion réussie ! Vérifiez votre boîte mail !"
			},
			"error": {
				"wrong_creds": "Mot de passe ou email non-correct !",
				"description": {
					"wrong_creds": "Assurez-vous que votre mot de passe et votre email sont corrects !",
					"unexpected": "Une bonne vieille erreur inattendue s'est produite !"
				},
				"unexpected": "Erreur inattendue !"
			}
		},
		"welcome_back": "Bon retour parmi nous !",
		"login_or_create_account": "Se connecter ou créer un compte",
		"already_have_account": "Pas encore de compte ?"
	},
	"words": {
		"question": "Question",
		"answer": "Réponse",
		"stats": "Statistiques",
		"features": "Fonctionnalités",
		"login": "Connexion",
		"email": "Email",
		"username": "Pseudo",
		"password": "Mot de passe",
		"play": "Jouer",
		"edit": "Modifier",
		"delete": "Supprimer",
		"public": "Public",
		"start": "Commencer",
		"create": "Créer",
		"import": "Importer",
		"logout": "Se déconnecter",
		"url": "URL",
		"submit": "Valider",
		"connect": "Connexion",
		"pin": "PIN",
		"kick": "Éjecter",
		"register": "Enregistrer",
		"docs": "Documentation",
		"close": "Fermer",
		"save": "Enregistrer",
		"description": "Description",
		"image": "Image",
		"title": "titre",
		"settings": "Paramètres",
		"repeat_password": ""
	},
	"index_page": {
		"slogan": "La plateforme de quiz open-source !",
		"meta": {
			"description": "ClassQuiz est une application de quiz comme KAHOOT! pour les étudiants, libre et open-source",
			"title": "Accueil"
		},
		"features_description": {
			"1": "ClassQuiz est un outil de quiz vous permettant de créer et gérer des questionnaires.",
			"2": "La fonctionnalité principale est la fonction d'import de quiz KAHOOT, vou permettant de créer des quiz directement depuis KAHOOT!."
		}
	},
	"overview_page": {
		"created_at": "Crée le",
		"question_count": "Nombre de question"
	},
	"edit_page": {
		"success_update_title": "Quiz mis à jour avec succès !",
		"success_update_body": "Quiz mis à jour avec succès !"
	},
	"create_page": {
		"success": {
			"body": "Quiz créé avec succès !",
			"title": "Quiz créé avec succès !"
		}
	},
	"register_page": {
		"greeting": "Ravi de vous connaître !",
		"create_account": "Créer un compte",
		"forgot_password?": "Mot de passe oublié ?",
		"already_have_account?": "Vous avez déjà un compte ?"
	},
	"editor": {
		"time_in_seconds": "Temps en seconde",
		"add_new_question": "Ajouter une autre question",
		"add_new_answer": "Ajouter une autre réponse",
		"delete_question": "Supprimer la question",
		"delete_answer": "Supprimer la réponse",
		"right_or_true?": "Vrai?"
	},
	"import_page": {
		"need_help": "Besoin d'aide ?",
		"visit_docs": "Voir la documentation"
	},
	"admin_page": {
		"already_registered_as_admin": "Il y a déjà un administrateur enregistré pour ce jeu.",
		"start_game": "Commencer le jeu",
		"time_left": "Temps restant",
		"get_results": "Obtenir les résultats"
	},
	"password_reset_page": {
		"reset_password": ""
	}
=======
    "login_page": {
        "modal": {
            "success": {
                "description": {
                    "success": "Vous vous êtes connecté avec succès !",
                    "success_check_mail": "Veuillez vérifier votre boîte mail, vous avez normalement reçu un mail avec un lien pour vous connecter."
                },
                "success": "Connexion réussie !",
                "success_check_mail": "Connexion réussie ! Vérifiez votre boîte mail !"
            },
            "error": {
                "wrong_creds": "Mot de passe ou email non-correct !",
                "description": {
                    "wrong_creds": "Assurez-vous que votre mot de passe et votre email sont corrects !",
                    "unexpected": "Une bonne vieille erreur inattendue s'est produite !"
                },
                "unexpected": "Erreur inattendue !"
            }
        },
        "welcome_back": "Bon retour parmi nous !",
        "login_or_create_account": "Se connecter ou créer un compte",
        "already_have_account": "Pas encore de compte ?"
    },
    "words": {
        "question": "Question",
        "answer": "Réponse",
        "stats": "Statistiques",
        "features": "Fonctionnalités",
        "login": "Connexion",
        "email": "Email",
        "username": "Pseudo",
        "password": "Mot de passe",
        "play": "Jouer",
        "edit": "Modifier",
        "delete": "Supprimer",
        "public": "Public",
        "start": "Commencer",
        "create": "Créer",
        "import": "Importer",
        "logout": "Se déconnecter",
        "url": "URL",
        "submit": "Valider",
        "connect": "Connexion",
        "pin": "PIN",
        "kick": "Éjecter",
        "register": "Enregistrer",
        "docs": "Documentation",
        "close": "Fermer",
        "save": "Enregistrer",
        "description": "Description",
        "image": "Image",
        "title": "titre",
        "settings": "Paramètres",
        "repeat_password": "",
        "overview": ""
    },
    "index_page": {
        "slogan": "La plateforme de quiz open-source !",
        "meta": {
            "description": "ClassQuiz est une application de quiz comme KAHOOT! pour les étudiants, libre et open-source",
            "title": "Accueil"
        },
        "features_description": {
            "1": "ClassQuiz est un outil de quiz vous permettant de créer et gérer des questionnaires.",
            "2": "La fonctionnalité principale est la fonction d'import de quiz KAHOOT, vou permettant de créer des quiz directement depuis KAHOOT!."
        }
    },
    "overview_page": {
        "created_at": "Crée le",
        "question_count": "Nombre de question"
    },
    "edit_page": {
        "success_update_title": "Quiz mis à jour avec succès !",
        "success_update_body": "Quiz mis à jour avec succès !"
    },
    "create_page": {
        "success": {
            "body": "Quiz créé avec succès !",
            "title": "Quiz créé avec succès !"
        }
    },
    "register_page": {
        "greeting": "Ravi de vous connaître !",
        "create_account": "Créer un compte",
        "forgot_password?": "Mot de passe oublié ?",
        "already_have_account?": "Vous avez déjà un compte ?"
    },
    "editor": {
        "time_in_seconds": "Temps en seconde",
        "add_new_question": "Ajouter une autre question",
        "add_new_answer": "Ajouter une autre réponse",
        "delete_question": "Supprimer la question",
        "delete_answer": "Supprimer la réponse",
        "right_or_true?": "Vrai?"
    },
    "import_page": {
        "need_help": "Besoin d'aide ?",
        "visit_docs": "Voir la documentation"
    },
    "admin_page": {
        "already_registered_as_admin": "Il y a déjà un administrateur enregistré pour ce jeu.",
        "start_game": "Commencer le jeu",
        "time_left": "Temps restant",
        "get_results": "Obtenir les résultats"
    },
    "password_reset_page": {
        "reset_password": ""
    }
>>>>>>> f54d3ac9
}<|MERGE_RESOLUTION|>--- conflicted
+++ resolved
@@ -1,113 +1,4 @@
 {
-<<<<<<< HEAD
-	"login_page": {
-		"modal": {
-			"success": {
-				"description": {
-					"success": "Vous vous êtes connecté avec succès !",
-					"success_check_mail": "Veuillez vérifier votre boîte mail, vous avez normalement reçu un mail avec un lien pour vous connecter."
-				},
-				"success": "Connexion réussie !",
-				"success_check_mail": "Connexion réussie ! Vérifiez votre boîte mail !"
-			},
-			"error": {
-				"wrong_creds": "Mot de passe ou email non-correct !",
-				"description": {
-					"wrong_creds": "Assurez-vous que votre mot de passe et votre email sont corrects !",
-					"unexpected": "Une bonne vieille erreur inattendue s'est produite !"
-				},
-				"unexpected": "Erreur inattendue !"
-			}
-		},
-		"welcome_back": "Bon retour parmi nous !",
-		"login_or_create_account": "Se connecter ou créer un compte",
-		"already_have_account": "Pas encore de compte ?"
-	},
-	"words": {
-		"question": "Question",
-		"answer": "Réponse",
-		"stats": "Statistiques",
-		"features": "Fonctionnalités",
-		"login": "Connexion",
-		"email": "Email",
-		"username": "Pseudo",
-		"password": "Mot de passe",
-		"play": "Jouer",
-		"edit": "Modifier",
-		"delete": "Supprimer",
-		"public": "Public",
-		"start": "Commencer",
-		"create": "Créer",
-		"import": "Importer",
-		"logout": "Se déconnecter",
-		"url": "URL",
-		"submit": "Valider",
-		"connect": "Connexion",
-		"pin": "PIN",
-		"kick": "Éjecter",
-		"register": "Enregistrer",
-		"docs": "Documentation",
-		"close": "Fermer",
-		"save": "Enregistrer",
-		"description": "Description",
-		"image": "Image",
-		"title": "titre",
-		"settings": "Paramètres",
-		"repeat_password": ""
-	},
-	"index_page": {
-		"slogan": "La plateforme de quiz open-source !",
-		"meta": {
-			"description": "ClassQuiz est une application de quiz comme KAHOOT! pour les étudiants, libre et open-source",
-			"title": "Accueil"
-		},
-		"features_description": {
-			"1": "ClassQuiz est un outil de quiz vous permettant de créer et gérer des questionnaires.",
-			"2": "La fonctionnalité principale est la fonction d'import de quiz KAHOOT, vou permettant de créer des quiz directement depuis KAHOOT!."
-		}
-	},
-	"overview_page": {
-		"created_at": "Crée le",
-		"question_count": "Nombre de question"
-	},
-	"edit_page": {
-		"success_update_title": "Quiz mis à jour avec succès !",
-		"success_update_body": "Quiz mis à jour avec succès !"
-	},
-	"create_page": {
-		"success": {
-			"body": "Quiz créé avec succès !",
-			"title": "Quiz créé avec succès !"
-		}
-	},
-	"register_page": {
-		"greeting": "Ravi de vous connaître !",
-		"create_account": "Créer un compte",
-		"forgot_password?": "Mot de passe oublié ?",
-		"already_have_account?": "Vous avez déjà un compte ?"
-	},
-	"editor": {
-		"time_in_seconds": "Temps en seconde",
-		"add_new_question": "Ajouter une autre question",
-		"add_new_answer": "Ajouter une autre réponse",
-		"delete_question": "Supprimer la question",
-		"delete_answer": "Supprimer la réponse",
-		"right_or_true?": "Vrai?"
-	},
-	"import_page": {
-		"need_help": "Besoin d'aide ?",
-		"visit_docs": "Voir la documentation"
-	},
-	"admin_page": {
-		"already_registered_as_admin": "Il y a déjà un administrateur enregistré pour ce jeu.",
-		"start_game": "Commencer le jeu",
-		"time_left": "Temps restant",
-		"get_results": "Obtenir les résultats"
-	},
-	"password_reset_page": {
-		"reset_password": ""
-	}
-=======
     "login_page": {
         "modal": {
             "success": {
@@ -216,5 +107,4 @@
     "password_reset_page": {
         "reset_password": ""
     }
->>>>>>> f54d3ac9
 }