<!--
SPDX-FileCopyrightText: 2023 Marlon W (Mawoka)

SPDX-License-Identifier: MPL-2.0
-->

<script lang="ts">
	import type { PrivateImageData } from '$lib/quiz_types';
	import Spinner from '$lib/Spinner.svelte';
	import type { EditorData } from '$lib/quiz_types';
	import BrownButton from '$lib/components/buttons/brown.svelte';
	import { getLocalization } from '$lib/i18n';

	interface Props {
		data: EditorData;
		selected_question: number;
		modalOpen: boolean;
	}

	let { data = $bindable(), selected_question, modalOpen = $bindable() }: Props = $props();

	const { t } = getLocalization();

	const fetch_files = async (): Promise<PrivateImageData> => {
		const response = await fetch('/api/v1/storage/list/last?count=50');
		return await response.json();
	};
	let files_fetch = fetch_files();

	const set_file = (file: PrivateImageData) => {
		if (selected_question === undefined) {
			data.cover_image = file.id;
		} else if (selected_question === -1) {
			data.background_image = file.id;
		} else {
			if (file.mime_type === 'music/mp3') {
				data.questions[selected_question].music = file.id;
			} else {
				data.questions[selected_question].image = file.id;
			}
		}
		modalOpen = false;
	};
</script>

{#await files_fetch}
	<Spinner />
{:then files}
	<div class="flex w-screen p-8 h-screen">
		<div
			class="flex flex-col w-1/3 m-auto overflow-scroll h-full rounded-sm p-4 gap-4 bg-white dark:bg-gray-700"
		>
<<<<<<< HEAD
			{#each files as file}
				{#if file.mime_type === 'music/mp3'}
					<div class="rounded border-2 border-[#B07156] p-2 flex-col flex gap-2">
						<div>
							<svg
								height="15vh"
								width="100%"
								version="1.1"
								id="Layer_1"
								xmlns="http://www.w3.org/2000/svg"
								xmlns:xlink="http://www.w3.org/1999/xlink"
								viewBox="0 0 496.158 496.158"
								xml:space="preserve"
								class="object-contain w-full h-full max-h-[15vh] rounded"
							>
								<path
									style="fill:#337180;"
									d="M496.158,248.085c0-137.022-111.068-248.082-248.074-248.082C111.07,0.003,0,111.063,0,248.085
					c0,137.001,111.07,248.07,248.084,248.07C385.09,496.155,496.158,385.086,496.158,248.085z"
								/>
								<g>
									<path
										style="fill:#DFF2F4;"
										d="M73.412,251.075c0,3.313-2.686,6-6,6H56.746c-3.314,0-6-2.687-6-6v-6.5c0-3.313,2.686-6,6-6h10.666
						c3.314,0,6,2.687,6,6V251.075z"
									/>
									<path
										style="fill:#DFF2F4;"
										d="M104.412,266.825c0,3.313-2.686,6-6,6H87.746c-3.314,0-6-2.687-6-6v-37.5c0-3.313,2.686-6,6-6
						h10.666c3.314,0,6,2.687,6,6V266.825z"
									/>
								</g>
								<g>
									<path
										style="fill:#B5E3EA;"
										d="M135.412,274.579c0,3.313-2.686,6-6,6h-10.666c-3.314,0-6-2.687-6-6v-53c0-3.313,2.686-6,6-6h10.666
						c3.314,0,6,2.687,6,6V274.579z"
									/>
									<path
										style="fill:#B5E3EA;"
										d="M166.412,290.079c0,3.313-2.686,6-6,6h-10.666c-3.314,0-6-2.687-6-6v-84c0-3.313,2.686-6,6-6h10.666
						c3.314,0,6,2.687,6,6V290.079z"
									/>
								</g>
								<g>
									<path
										style="fill:#A3D5E0;"
										d="M197.412,321.079c0,3.313-2.686,6-6,6h-10.666c-3.314,0-6-2.687-6-6v-146c0-3.313,2.686-6,6-6
						h10.666c3.314,0,6,2.687,6,6V321.079z"
									/>
									<path
										style="fill:#A3D5E0;"
										d="M228.412,336.579c0,3.313-2.686,6-6,6h-10.666c-3.314,0-6-2.687-6-6v-177c0-3.313,2.686-6,6-6
						h10.666c3.314,0,6,2.687,6,6V336.579z"
									/>
								</g>
								<path
									style="fill:#8EC5CE;"
									d="M259.412,383.079c0,3.313-2.686,6-6,6h-10.666c-3.314,0-6-2.687-6-6v-270c0-3.313,2.686-6,6-6h10.666
					c3.314,0,6,2.687,6,6V383.079z"
								/>
								<g>
									<path
										style="fill:#A3D5E0;"
										d="M290.412,321.079c0,3.313-2.686,6-6,6h-10.666c-3.314,0-6-2.687-6-6v-146c0-3.313,2.686-6,6-6
						h10.666c3.314,0,6,2.687,6,6V321.079z"
									/>
									<path
										style="fill:#A3D5E0;"
										d="M321.412,290.079c0,3.313-2.686,6-6,6h-10.666c-3.314,0-6-2.687-6-6v-84c0-3.313,2.686-6,6-6h10.666
						c3.314,0,6,2.687,6,6V290.079z"
									/>
								</g>
								<g>
									<path
										style="fill:#B5E3EA;"
										d="M352.412,305.579c0,3.313-2.686,6-6,6h-10.666c-3.314,0-6-2.687-6-6v-115c0-3.313,2.686-6,6-6
						h10.666c3.314,0,6,2.687,6,6V305.579z"
									/>
									<path
										style="fill:#B5E3EA;"
										d="M383.412,274.575c0,3.313-2.686,6-6,6h-10.666c-3.314,0-6-2.687-6-6v-53c0-3.313,2.686-6,6-6h10.666
						c3.314,0,6,2.687,6,6V274.575z"
									/>
								</g>
								<g>
									<path
										style="fill:#DFF2F4;"
										d="M445.412,251.261c0,3.314-2.686,6-6,6h-10.666c-3.314,0-6-2.686-6-6v-6.5c0-3.313,2.686-6,6-6
						h10.666c3.314,0,6,2.687,6,6V251.261z"
									/>
									<path
										style="fill:#DFF2F4;"
										d="M414.412,259.079c0,3.313-2.686,6-6,6h-10.666c-3.314,0-6-2.687-6-6v-22c0-3.313,2.686-6,6-6h10.666
						c3.314,0,6,2.687,6,6V259.079z"
									/>
								</g>
							</svg>
						</div>
						<p class="text-center">{file.filename ?? 'No name available'}</p>
						<BrownButton
							on:click={() => {
								set_file(file);
							}}>{$t('words.select')}</BrownButton
						>
=======
			{#each images as image}
				<div class="rounded-sm border-2 border-[#B07156] p-2 flex-col flex gap-2">
					<div>
						<img
							src="/api/v1/storage/download/{image.id}"
							loading="lazy"
							alt={image.alt_text}
							class="object-contain w-full h-full max-h-full rounded-sm"
						/>
>>>>>>> 13500c7e
					</div>
				{:else}
					<div class="rounded border-2 border-[#B07156] p-2 flex-col flex gap-2">
						<div>
							<img
								src="/api/v1/storage/download/{file.id}"
								loading="lazy"
								alt={file.alt_text}
								class="object-contain w-full h-full max-h-full rounded"
							/>
						</div>
						<p class="text-center">{file.filename ?? 'No name available'}</p>
						<BrownButton
							on:click={() => {
								set_file(file);
							}}>{$t('words.select')}</BrownButton
						>
					</div>
				{/if}
			{/each}
		</div>
	</div>
{/await}<|MERGE_RESOLUTION|>--- conflicted
+++ resolved
@@ -48,9 +48,8 @@
 {:then files}
 	<div class="flex w-screen p-8 h-screen">
 		<div
-			class="flex flex-col w-1/3 m-auto overflow-scroll h-full rounded-sm p-4 gap-4 bg-white dark:bg-gray-700"
+			class="flex flex-col w-1/3 m-auto overflow-scroll h-full rounded p-4 gap-4 bg-white dark:bg-gray-700"
 		>
-<<<<<<< HEAD
 			{#each files as file}
 				{#if file.mime_type === 'music/mp3'}
 					<div class="rounded border-2 border-[#B07156] p-2 flex-col flex gap-2">
@@ -69,123 +68,100 @@
 								<path
 									style="fill:#337180;"
 									d="M496.158,248.085c0-137.022-111.068-248.082-248.074-248.082C111.07,0.003,0,111.063,0,248.085
-					c0,137.001,111.07,248.07,248.084,248.07C385.09,496.155,496.158,385.086,496.158,248.085z"
+							c0,137.001,111.07,248.07,248.084,248.07C385.09,496.155,496.158,385.086,496.158,248.085z"
 								/>
 								<g>
 									<path
 										style="fill:#DFF2F4;"
 										d="M73.412,251.075c0,3.313-2.686,6-6,6H56.746c-3.314,0-6-2.687-6-6v-6.5c0-3.313,2.686-6,6-6h10.666
-						c3.314,0,6,2.687,6,6V251.075z"
+								c3.314,0,6,2.687,6,6V251.075z"
 									/>
 									<path
 										style="fill:#DFF2F4;"
 										d="M104.412,266.825c0,3.313-2.686,6-6,6H87.746c-3.314,0-6-2.687-6-6v-37.5c0-3.313,2.686-6,6-6
-						h10.666c3.314,0,6,2.687,6,6V266.825z"
+								h10.666c3.314,0,6,2.687,6,6V266.825z"
 									/>
 								</g>
 								<g>
 									<path
 										style="fill:#B5E3EA;"
 										d="M135.412,274.579c0,3.313-2.686,6-6,6h-10.666c-3.314,0-6-2.687-6-6v-53c0-3.313,2.686-6,6-6h10.666
-						c3.314,0,6,2.687,6,6V274.579z"
+								c3.314,0,6,2.687,6,6V274.579z"
 									/>
 									<path
 										style="fill:#B5E3EA;"
 										d="M166.412,290.079c0,3.313-2.686,6-6,6h-10.666c-3.314,0-6-2.687-6-6v-84c0-3.313,2.686-6,6-6h10.666
-						c3.314,0,6,2.687,6,6V290.079z"
+								c3.314,0,6,2.687,6,6V290.079z"
 									/>
 								</g>
 								<g>
 									<path
 										style="fill:#A3D5E0;"
 										d="M197.412,321.079c0,3.313-2.686,6-6,6h-10.666c-3.314,0-6-2.687-6-6v-146c0-3.313,2.686-6,6-6
-						h10.666c3.314,0,6,2.687,6,6V321.079z"
+								h10.666c3.314,0,6,2.687,6,6V321.079z"
 									/>
 									<path
 										style="fill:#A3D5E0;"
 										d="M228.412,336.579c0,3.313-2.686,6-6,6h-10.666c-3.314,0-6-2.687-6-6v-177c0-3.313,2.686-6,6-6
-						h10.666c3.314,0,6,2.687,6,6V336.579z"
+								h10.666c3.314,0,6,2.687,6,6V336.579z"
 									/>
 								</g>
 								<path
 									style="fill:#8EC5CE;"
 									d="M259.412,383.079c0,3.313-2.686,6-6,6h-10.666c-3.314,0-6-2.687-6-6v-270c0-3.313,2.686-6,6-6h10.666
-					c3.314,0,6,2.687,6,6V383.079z"
+							c3.314,0,6,2.687,6,6V383.079z"
 								/>
 								<g>
 									<path
 										style="fill:#A3D5E0;"
 										d="M290.412,321.079c0,3.313-2.686,6-6,6h-10.666c-3.314,0-6-2.687-6-6v-146c0-3.313,2.686-6,6-6
-						h10.666c3.314,0,6,2.687,6,6V321.079z"
+								h10.666c3.314,0,6,2.687,6,6V321.079z"
 									/>
 									<path
 										style="fill:#A3D5E0;"
 										d="M321.412,290.079c0,3.313-2.686,6-6,6h-10.666c-3.314,0-6-2.687-6-6v-84c0-3.313,2.686-6,6-6h10.666
-						c3.314,0,6,2.687,6,6V290.079z"
+								c3.314,0,6,2.687,6,6V290.079z"
 									/>
 								</g>
 								<g>
 									<path
 										style="fill:#B5E3EA;"
 										d="M352.412,305.579c0,3.313-2.686,6-6,6h-10.666c-3.314,0-6-2.687-6-6v-115c0-3.313,2.686-6,6-6
-						h10.666c3.314,0,6,2.687,6,6V305.579z"
+								h10.666c3.314,0,6,2.687,6,6V305.579z"
 									/>
 									<path
 										style="fill:#B5E3EA;"
 										d="M383.412,274.575c0,3.313-2.686,6-6,6h-10.666c-3.314,0-6-2.687-6-6v-53c0-3.313,2.686-6,6-6h10.666
-						c3.314,0,6,2.687,6,6V274.575z"
+								c3.314,0,6,2.687,6,6V274.575z"
 									/>
 								</g>
-								<g>
-									<path
-										style="fill:#DFF2F4;"
-										d="M445.412,251.261c0,3.314-2.686,6-6,6h-10.666c-3.314,0-6-2.686-6-6v-6.5c0-3.313,2.686-6,6-6
-						h10.666c3.314,0,6,2.687,6,6V251.261z"
-									/>
-									<path
-										style="fill:#DFF2F4;"
-										d="M414.412,259.079c0,3.313-2.686,6-6,6h-10.666c-3.314,0-6-2.687-6-6v-22c0-3.313,2.686-6,6-6h10.666
-						c3.314,0,6,2.687,6,6V259.079z"
-									/>
-								</g>
-							</svg>
-						</div>
-						<p class="text-center">{file.filename ?? 'No name available'}</p>
-						<BrownButton
-							on:click={() => {
-								set_file(file);
-							}}>{$t('words.select')}</BrownButton
-						>
-=======
-			{#each images as image}
-				<div class="rounded-sm border-2 border-[#B07156] p-2 flex-col flex gap-2">
+						</svg>
+					</div>
+					<p class="text-center">{file.filename ?? 'No name available'}</p>
+					<BrownButton
+						on:click={() => {
+							set_file(file);
+						}}>{$t('words.select')}</BrownButton
+					>
+				</div>
+			{:else}
+				<div class="rounded border-2 border-[#B07156] p-2 flex-col flex gap-2">
 					<div>
 						<img
-							src="/api/v1/storage/download/{image.id}"
+							src="/api/v1/storage/download/{file.id}"
 							loading="lazy"
-							alt={image.alt_text}
-							class="object-contain w-full h-full max-h-full rounded-sm"
+							alt={file.alt_text}
+							class="object-contain w-full h-full max-h-full rounded"
 						/>
->>>>>>> 13500c7e
 					</div>
-				{:else}
-					<div class="rounded border-2 border-[#B07156] p-2 flex-col flex gap-2">
-						<div>
-							<img
-								src="/api/v1/storage/download/{file.id}"
-								loading="lazy"
-								alt={file.alt_text}
-								class="object-contain w-full h-full max-h-full rounded"
-							/>
-						</div>
-						<p class="text-center">{file.filename ?? 'No name available'}</p>
-						<BrownButton
-							on:click={() => {
-								set_file(file);
-							}}>{$t('words.select')}</BrownButton
-						>
-					</div>
-				{/if}
+					<p class="text-center">{file.filename ?? 'No name available'}</p>
+					<BrownButton
+						on:click={() => {
+							set_file(file);
+						}}>{$t('words.select')}</BrownButton
+					>
+				</div>
+			{/if}
 			{/each}
 		</div>
 	</div>
