lockfileVersion: '9.0'

settings:
  autoInstallPeers: true
  excludeLinksFromLockfile: false

importers:

  .:
    devDependencies:
      '@beyonk/svelte-mapbox':
        specifier: ^9.0.5
        version: 9.0.5(svelte@3.58.0)
      '@ckeditor/ckeditor5-autoformat':
        specifier: ^37.1.0
        version: 37.1.0
      '@ckeditor/ckeditor5-basic-styles':
        specifier: ^37.1.0
        version: 37.1.0
      '@ckeditor/ckeditor5-build-balloon':
        specifier: ^37.1.0
        version: 37.1.0
      '@ckeditor/ckeditor5-editor-balloon':
        specifier: ^37.1.0
        version: 37.1.0
      '@ckeditor/ckeditor5-essentials':
        specifier: ^37.1.0
        version: 37.1.0
      '@ckeditor/ckeditor5-theme-lark':
        specifier: ^37.1.0
        version: 37.1.0
      '@felte/reporter-tippy':
        specifier: ^1.1.5
        version: 1.1.5(tippy.js@6.3.7)
      '@felte/validator-yup':
        specifier: ^1.0.11
        version: 1.0.11(yup@1.1.1)
      '@ffmpeg/core':
        specifier: ^0.11.0
        version: 0.11.0
      '@ffmpeg/ffmpeg':
        specifier: ^0.11.6
        version: 0.11.6
      '@fontsource/marck-script':
        specifier: ^4.5.11
        version: 4.5.11
      '@sentry/browser':
        specifier: ^7.48.0
        version: 7.48.0
      '@sentry/tracing':
        specifier: ^7.48.0
        version: 7.48.0
      '@simplewebauthn/browser':
        specifier: ^7.2.0
        version: 7.2.0
      '@sveltejs/adapter-auto':
        specifier: ^2.0.0
<<<<<<< HEAD
        version: 2.0.0(@sveltejs/kit@1.15.7(svelte@3.58.0)(vite@4.2.3(@types/node@18.15.11)(sass@1.62.0)))
      '@sveltejs/adapter-node':
        specifier: ^1.2.3
        version: 1.2.3(@sveltejs/kit@1.15.7(svelte@3.58.0)(vite@4.2.3(@types/node@18.15.11)(sass@1.62.0)))
      '@sveltejs/kit':
        specifier: ^1.15.7
        version: 1.15.7(svelte@3.58.0)(vite@4.2.3(@types/node@18.15.11)(sass@1.62.0))
      '@tailwindcss/typography':
        specifier: ^0.5.9
        version: 0.5.9(tailwindcss@3.3.1(postcss@8.4.31))
=======
        version: 2.0.0(@sveltejs/kit@1.15.7)
      '@sveltejs/adapter-node':
        specifier: ^1.2.3
        version: 1.2.3(@sveltejs/kit@1.15.7)
      '@sveltejs/kit':
        specifier: ^1.15.7
        version: 1.15.7(svelte@3.58.0)(vite@4.2.3)
      '@tailwindcss/typography':
        specifier: ^0.5.9
        version: 0.5.9(tailwindcss@3.3.1)
>>>>>>> 2bfd7341
      '@types/canvas-confetti':
        specifier: ^1.6.0
        version: 1.6.0
      '@types/cookie':
        specifier: ^0.5.1
        version: 0.5.1
      '@types/dompurify':
        specifier: ^3.0.2
        version: 3.0.2
      '@types/js-cookie':
        specifier: ^3.0.3
        version: 3.0.3
      '@types/luxon':
        specifier: ^3.3.0
        version: 3.3.0
      '@types/marked':
        specifier: ^4.3.0
        version: 4.3.0
      '@types/qrcode':
        specifier: ^1.5.0
        version: 1.5.0
      '@types/sortablejs':
        specifier: ^1.15.1
        version: 1.15.1
      '@types/ua-parser-js':
        specifier: ^0.7.36
        version: 0.7.36
      '@typescript-eslint/eslint-plugin':
        specifier: ^5.59.0
<<<<<<< HEAD
        version: 5.59.0(@typescript-eslint/parser@5.59.0(eslint@8.38.0)(typescript@5.0.4))(eslint@8.38.0)(typescript@5.0.4)
=======
        version: 5.59.0(@typescript-eslint/parser@5.59.0)(eslint@8.38.0)(typescript@5.0.4)
>>>>>>> 2bfd7341
      '@typescript-eslint/parser':
        specifier: ^5.59.0
        version: 5.59.0(eslint@8.38.0)(typescript@5.0.4)
      '@unlazy/svelte':
        specifier: ^0.8.9
        version: 0.8.9(fast-blurhash@1.1.2)(svelte@3.58.0)(thumbhash@0.1.1)
      '@uppy/compressor':
        specifier: ^1.0.2
        version: 1.0.2(@uppy/core@3.2.0)
      '@uppy/core':
        specifier: ^3.2.0
        version: 3.2.0
      '@uppy/dashboard':
        specifier: ^3.4.0
        version: 3.4.0(@uppy/core@3.2.0)
      '@uppy/drag-drop':
        specifier: ^3.0.2
        version: 3.0.2(@uppy/core@3.2.0)
      '@uppy/drop-target':
        specifier: ^2.0.1
        version: 2.0.1(@uppy/core@3.2.0)
      '@uppy/image-editor':
        specifier: ^2.1.2
        version: 2.1.2(@uppy/core@3.2.0)
      '@uppy/progress-bar':
        specifier: ^3.0.2
        version: 3.0.2(@uppy/core@3.2.0)
      '@uppy/status-bar':
        specifier: ^3.1.1
        version: 3.1.1(@uppy/core@3.2.0)
      '@uppy/svelte':
        specifier: ^3.0.2
<<<<<<< HEAD
        version: 3.0.2(@uppy/core@3.2.0)(@uppy/dashboard@3.4.0(@uppy/core@3.2.0))(@uppy/drag-drop@3.0.2(@uppy/core@3.2.0))(@uppy/progress-bar@3.0.2(@uppy/core@3.2.0))(@uppy/status-bar@3.1.1(@uppy/core@3.2.0))(svelte@3.58.0)
=======
        version: 3.0.2(@uppy/core@3.2.0)(@uppy/dashboard@3.4.0)(@uppy/drag-drop@3.0.2)(@uppy/progress-bar@3.0.2)(@uppy/status-bar@3.1.1)(svelte@3.58.0)
>>>>>>> 2bfd7341
      '@uppy/xhr-upload':
        specifier: ^3.2.0
        version: 3.2.0(@uppy/core@3.2.0)
      autoprefixer:
        specifier: ^10.4.14
        version: 10.4.14(postcss@8.4.31)
      canvas-confetti:
        specifier: ^1.6.0
        version: 1.6.0
      cookie:
        specifier: ^0.5.0
        version: 0.5.0
      crypto-js:
        specifier: ^4.2.0
        version: 4.2.0
      cssnano:
        specifier: ^6.0.0
        version: 6.0.0(postcss@8.4.31)
      dompurify:
        specifier: ^3.0.3
        version: 3.0.3
      eslint:
        specifier: ^8.38.0
        version: 8.38.0
      eslint-config-prettier:
        specifier: ^8.8.0
        version: 8.8.0(eslint@8.38.0)
      eslint-plugin-svelte3:
        specifier: ^4.0.0
        version: 4.0.0(eslint@8.38.0)(svelte@3.58.0)
      felte:
        specifier: ^1.2.7
        version: 1.2.7(svelte@3.58.0)
      fuse.js:
        specifier: ^6.6.2
        version: 6.6.2
      highlight.js:
        specifier: ^11.7.0
        version: 11.7.0
      i18next:
        specifier: ^22.4.15
        version: 22.4.15
      i18next-browser-languagedetector:
        specifier: ^7.0.1
        version: 7.0.1
      js-cookie:
        specifier: ^3.0.1
        version: 3.0.1
      jws:
        specifier: ^4.0.0
        version: 4.0.0
      luxon:
        specifier: ^3.3.0
        version: 3.3.0
      mapbox-gl:
        specifier: ^2.14.1
        version: 2.14.1
      marked:
        specifier: ^5.0.0
        version: 5.0.0
      mdsvex:
        specifier: ^0.10.6
        version: 0.10.6(svelte@3.58.0)
      minisearch:
        specifier: ^6.0.1
        version: 6.0.1
      pikaso:
        specifier: ^2.7.6
        version: 2.7.6
      plausible-tracker:
        specifier: ^0.3.8
        version: 0.3.8
      postcss:
        specifier: ^8.4.31
        version: 8.4.31
      postcss-import:
        specifier: ^15.1.0
        version: 15.1.0(postcss@8.4.31)
      postcss-load-config:
        specifier: ^4.0.1
        version: 4.0.1(postcss@8.4.31)
      prettier:
        specifier: ^2.8.8
        version: 2.8.8
      prettier-plugin-svelte:
        specifier: ^2.10.1
        version: 2.10.1(prettier@2.8.8)(svelte@3.58.0)
      qrcode:
        specifier: ^1.5.1
        version: 1.5.1
      sass:
        specifier: ^1.62.0
        version: 1.62.0
      socket.io-client:
        specifier: ^4.6.1
        version: 4.6.1
      svelte:
        specifier: ^3.58.0
        version: 3.58.0
      svelte-check:
        specifier: ^3.2.0
<<<<<<< HEAD
        version: 3.2.0(postcss-load-config@4.0.1(postcss@8.4.31))(postcss@8.4.31)(sass@1.62.0)(svelte@3.58.0)
      svelte-preprocess:
        specifier: ^5.0.3
        version: 5.0.3(postcss-load-config@4.0.1(postcss@8.4.31))(postcss@8.4.31)(sass@1.62.0)(svelte@3.58.0)(typescript@5.0.4)
=======
        version: 3.2.0(postcss-load-config@4.0.1)(postcss@8.4.31)(sass@1.62.0)(svelte@3.58.0)
      svelte-preprocess:
        specifier: ^5.0.3
        version: 5.0.3(postcss-load-config@4.0.1)(postcss@8.4.31)(sass@1.62.0)(svelte@3.58.0)(typescript@5.0.4)
>>>>>>> 2bfd7341
      svelte-range-slider-pips:
        specifier: ^2.1.1
        version: 2.1.1
      svelte-tippy:
        specifier: ^1.3.2
        version: 1.3.2
      swiper:
        specifier: ^8.4.7
        version: 8.4.7
      tailwindcss:
        specifier: ^3.3.1
        version: 3.3.1(postcss@8.4.31)
      thumbhash:
        specifier: ^0.1.1
        version: 0.1.1
      tinykeys:
        specifier: ^2.1.0
        version: 2.1.0
      tippy.js:
        specifier: ^6.3.7
        version: 6.3.7
      tslib:
        specifier: ^2.5.0
        version: 2.5.0
      typescript:
        specifier: ~5.0.4
        version: 5.0.4
      ua-parser-js:
        specifier: ^1.0.35
        version: 1.0.35
      vite:
        specifier: ^4.2.3
<<<<<<< HEAD
        version: 4.2.3(@types/node@18.15.11)(sass@1.62.0)
=======
        version: 4.2.3(sass@1.62.0)
>>>>>>> 2bfd7341
      vite-plugin-cross-origin-isolation:
        specifier: ^0.1.6
        version: 0.1.6
      vite-plugin-iso-import:
        specifier: ^1.0.0
<<<<<<< HEAD
        version: 1.0.0(vite@4.2.3(@types/node@18.15.11)(sass@1.62.0))
=======
        version: 1.0.0(vite@4.2.3)
>>>>>>> 2bfd7341
      yup:
        specifier: ^1.1.1
        version: 1.1.1

packages:

  '@babel/runtime@7.21.0':
    resolution: {integrity: sha512-xwII0//EObnq89Ji5AKYQaRYiW/nZ3llSv29d49IuxPhKbtJoLP+9QUUZ4nVragQVtaVGeZrpB+ZtG/Pdy/POw==}
    engines: {node: '>=6.9.0'}

  '@beyonk/svelte-mapbox@9.0.5':
    resolution: {integrity: sha512-PRuvVObqafFZ4rnqque0A0HuyPUrRwCjs1zxHJQdM4eG/1lPJpyEuEtcwuQuterAVldbcitr7un94irKg7SNpA==}
    peerDependencies:
      svelte: ^3.0.0

  '@ckeditor/ckeditor5-adapter-ckfinder@37.1.0':
    resolution: {integrity: sha512-SKjcsKqVw1EpZ3P0HaLDmPwf0Kv9qaqwUsp9Lv0InpPWlvubTCH4YwJ/bC7uh0NApQdygJ10S1CKn7/bSDrT4A==}
    engines: {node: '>=16.0.0', npm: '>=5.7.1'}

  '@ckeditor/ckeditor5-autoformat@37.1.0':
    resolution: {integrity: sha512-wZSuqsD6oz06fbE2zCn8PUDyax5YUDWFnB/26piLBu0HteRYFXJtIq6s2vA+zBbFfR3FL7362t+DP9VEHGigtw==}
    engines: {node: '>=16.0.0', npm: '>=5.7.1'}

  '@ckeditor/ckeditor5-basic-styles@37.1.0':
    resolution: {integrity: sha512-AwCiVsq5Wh0tBOPLOV0NADnZRNw210h1/xTzsO2U8TGBcbVJ4ukU07OMSvkOhi7jrA4wLZI7R+XmhZR0vsUGkA==}
    engines: {node: '>=16.0.0', npm: '>=5.7.1'}

  '@ckeditor/ckeditor5-block-quote@37.1.0':
    resolution: {integrity: sha512-975XXg4YzJ857UF7dPujGxIkyvVfU6m4/QTCKU5j2SbrTqPKCQ59PLOOgyy1qC76D/uyqV1+V+beGairUrmA1A==}
    engines: {node: '>=16.0.0', npm: '>=5.7.1'}

  '@ckeditor/ckeditor5-build-balloon@37.1.0':
    resolution: {integrity: sha512-aHvz2xgrm0IXsYrjtD84tvoFpGSiHL8oMaVOMrVrb+mRZdoMDnByq7dg9ViiSsWINWExQYFfeWoNyj8VKKIR6A==}
    engines: {node: '>=16.0.0', npm: '>=5.7.1'}

  '@ckeditor/ckeditor5-ckbox@37.1.0':
    resolution: {integrity: sha512-XcbQPFkGevxKLilM28szORH/PZyR39cLwogZgothLXX4aPiiBGox8ldN6uI7cTaDkGjxzvaBF1AvHhcAPGs5pA==}
    engines: {node: '>=16.0.0', npm: '>=5.7.1'}

  '@ckeditor/ckeditor5-ckfinder@37.1.0':
    resolution: {integrity: sha512-zgNldaJC9g3o0zy2plmIffO1SyPsBDVdVq65Y6zoT4YXqandpEwjdR/kGFwHBYr6hdMz4MsaPDXRXxYIAwU0LA==}
    engines: {node: '>=16.0.0', npm: '>=5.7.1'}

  '@ckeditor/ckeditor5-clipboard@37.1.0':
    resolution: {integrity: sha512-0L1driXKRl1IUZ9amo+DVBGJuNjuVQ4nmuurIDqR1U8pRFt34wBzaIHivUbsKeZYe74RC4m4tE2DcUrltXwLAQ==}
    engines: {node: '>=16.0.0', npm: '>=5.7.1'}

  '@ckeditor/ckeditor5-cloud-services@37.1.0':
    resolution: {integrity: sha512-C5a+DKu1afASJVC0fl62WMjwaMIEulG/B2uyXySY6hXdHVC3aZkX0Z1Csn7QA2E0nk3KMkoGxCLWXJnsJk2gtg==}
    engines: {node: '>=16.0.0', npm: '>=5.7.1'}

  '@ckeditor/ckeditor5-core@37.1.0':
    resolution: {integrity: sha512-edewiWlMCK5BPN9Can0A9skob9dNDMrv09khiKaUYK5PEobZZQSyUBck52vXpt255u2rnlmhF5phTqsQo5EiOw==}
    engines: {node: '>=16.0.0', npm: '>=5.7.1'}

  '@ckeditor/ckeditor5-easy-image@37.1.0':
    resolution: {integrity: sha512-1pu7IF0gpfIUVPci06kQaf76jvJkavFmbkK6MpxjccFsCVa2HONgyPfbMHvBLb2J5TBm/IeN+yHF/qmKiIMTKg==}
    engines: {node: '>=16.0.0', npm: '>=5.7.1'}

  '@ckeditor/ckeditor5-editor-balloon@37.1.0':
    resolution: {integrity: sha512-n2FktR7e2kS1nKJJS3NV2XcqDfY5LvGxrqu5Qkx+26TlSlIwr0Bs+apvlTqWWQw4maYHOb3JvKHNur4xBKl1eQ==}
    engines: {node: '>=16.0.0', npm: '>=5.7.1'}

  '@ckeditor/ckeditor5-engine@37.1.0':
    resolution: {integrity: sha512-D/xWNOgqk3G1qtv8P2UCmpHcIONjJE0NRJeJuJ8jppIgOYpbVG/7KSuzJYV7G1M9oGSBAeNb7U+lz7y/eg38Hw==}
    engines: {node: '>=16.0.0', npm: '>=5.7.1'}

  '@ckeditor/ckeditor5-enter@37.1.0':
    resolution: {integrity: sha512-m8e+yInNi4Hi5YWN0+Jj5ZFZjFvUi6VKPGsCSRyAmOiB3J9AO1/P4pYhhAXXpD7RzJQ0hmNiwZgRDZWeq/ZZNA==}
    engines: {node: '>=16.0.0', npm: '>=5.7.1'}

  '@ckeditor/ckeditor5-essentials@37.1.0':
    resolution: {integrity: sha512-LJl/3XHQpVvoFq22Z2JtNCog+0Z646MwEIZ70YyGyltA1fxXRpC0PrUg6NYND4AbDTHvWLUVTbQhhXzfSHw2KQ==}
    engines: {node: '>=16.0.0', npm: '>=5.7.1'}

  '@ckeditor/ckeditor5-heading@37.1.0':
    resolution: {integrity: sha512-fr2gOkiitJJKtJvunbitKEVwQoh26oBO7mbp/1BNSydtsOoP+B9Tl5S15WiPRAnc5pjIAT8MOJO5PQY/GDXs5Q==}
    engines: {node: '>=16.0.0', npm: '>=5.7.1'}

  '@ckeditor/ckeditor5-image@37.1.0':
    resolution: {integrity: sha512-wIKGfasamPE7MWnIoNIpmWgxlZOz8bxw8ZaLucRdJGaU1+orzQabYcqZM+y+3puAowXs2MIGcA7kSmyJPvL0Jw==}
    engines: {node: '>=16.0.0', npm: '>=5.7.1'}

  '@ckeditor/ckeditor5-indent@37.1.0':
    resolution: {integrity: sha512-RBuyGV0um9l8dKwnugF0mfiL9H+AsaErhudcgfBhPFCoRQ3+vyQF3Mg14+iKdP2hybJQ6OaT+6a1P8OPzrq85Q==}
    engines: {node: '>=16.0.0', npm: '>=5.7.1'}

  '@ckeditor/ckeditor5-link@37.1.0':
    resolution: {integrity: sha512-ImVcYYfz5oR/zqHGYdvgSvfHU/7ia/psAqjL+T/5OaqMRunALdUzdtuAsMkWGEH/oF8vKRsdGeWwsyrEvTF4XA==}
    engines: {node: '>=16.0.0', npm: '>=5.7.1'}

  '@ckeditor/ckeditor5-list@37.1.0':
    resolution: {integrity: sha512-hV1fNhpMkivlVuwRx0TVSEzPgciQa14uV/lbnhCmjT33WDrh8hAcYFK+kJx+9dB1OzNtyTlsMA/DxUJPdNr9TA==}
    engines: {node: '>=16.0.0', npm: '>=5.7.1'}

  '@ckeditor/ckeditor5-media-embed@37.1.0':
    resolution: {integrity: sha512-FFErNy2M+32rFeI6z16J38T7VVsqk5TDWkLRVqZF/5/VOBZ/TGcAjamEYkWnuzSHakuwDUbCwT+H3JVSKNnZJA==}
    engines: {node: '>=16.0.0', npm: '>=5.7.1'}

  '@ckeditor/ckeditor5-paragraph@37.1.0':
    resolution: {integrity: sha512-64G9VU8xVYzJrOjngtw2Zg58mXTkf4fiBhR4lUT9yZNLpVJ/8DXtphGtuXEPrlfL4DVrthHUeNfEdQXA2DGGZQ==}
    engines: {node: '>=16.0.0', npm: '>=5.7.1'}

  '@ckeditor/ckeditor5-paste-from-office@37.1.0':
    resolution: {integrity: sha512-4l+Wt6HCG1yraQhCfRegReWoviLkEzqPb/6QxoFiqOZkzUCmCCTgGTwL709fOg3sE5hxYd4tfPb9ARQuOkfmgQ==}
    engines: {node: '>=16.0.0', npm: '>=5.7.1'}

  '@ckeditor/ckeditor5-select-all@37.1.0':
    resolution: {integrity: sha512-E5f+TQuOsrhxj/8b8/5Lhym7hF8upeL61hHJpViBhf047F2qLcRBs8SXSm9PO0xS0nzg+RxigmkiYWI5inm74g==}
    engines: {node: '>=16.0.0', npm: '>=5.7.1'}

  '@ckeditor/ckeditor5-table@37.1.0':
    resolution: {integrity: sha512-XXAGEZtpRz9Y0ZZtrDZCYy8jFLOVNnfgQIoSH+SJjSGyaR/DjlmLPXpSiO3R8Y8s7dRncBqK8Z0JEST7UwfdGg==}
    engines: {node: '>=16.0.0', npm: '>=5.7.1'}

  '@ckeditor/ckeditor5-theme-lark@37.1.0':
    resolution: {integrity: sha512-BbiudXFoZeLFKNTx3H9Zbr4yLn696IfFnokflMsTJMCeEjT33RhbSNxTbr6m19bobBcs3wkJaSfh0/3L4daRzQ==}
    engines: {node: '>=16.0.0', npm: '>=5.7.1'}

  '@ckeditor/ckeditor5-typing@37.1.0':
    resolution: {integrity: sha512-dloH29SGgDu3torPKC6TDkaYvD1ic80m8WCk9xXaOUXzIYf73m+F5TQ/QcfONxb0++Sj1Pq1IQuIpqBOn82aXA==}
    engines: {node: '>=16.0.0', npm: '>=5.7.1'}

  '@ckeditor/ckeditor5-ui@37.1.0':
    resolution: {integrity: sha512-7qpA8yS2cSDJsTh+uaxFuvfprxmw0Kd1UWDqrLNv23jUHt+25cT+46/7VLP3hPdS/bwkXWxIXV6nAlrw3gTIjQ==}
    engines: {node: '>=16.0.0', npm: '>=5.7.1'}

  '@ckeditor/ckeditor5-undo@37.1.0':
    resolution: {integrity: sha512-BJMmi4mXCIZj0lO4AVL8+Fzoj6+fXx3yZxUl0i68wf+ogf36pclyiHlunIV9EKRv8OW/eY3WezRI0O2mVcKzJA==}
    engines: {node: '>=16.0.0', npm: '>=5.7.1'}

  '@ckeditor/ckeditor5-upload@37.1.0':
    resolution: {integrity: sha512-P0srTN1+gz8V4cOk+coY2HY7Gm8MkQAHPFEYCms1G1Kk7G32z4cyGWp9UqCPI0nX5GGM0qYd/Kd78BN/cNyJJw==}
    engines: {node: '>=16.0.0', npm: '>=5.7.1'}

  '@ckeditor/ckeditor5-utils@37.1.0':
    resolution: {integrity: sha512-r4rSbzMy0WFSuP0IRd+yYUMjzb279eiICksOEiHViiqoKQ8RqcGDlh+zOaACkgw6xvLxj96C5MwG2wsZsGJqcA==}
    engines: {node: '>=16.0.0', npm: '>=5.7.1'}

  '@ckeditor/ckeditor5-watchdog@37.1.0':
    resolution: {integrity: sha512-0d4WU2BO5n0tNzJl9iamnrFK+XEaK7gVEMIXcduznbupfFGVYFdrOXfDTdW0Yr59kpKEG8JbaWOF3aILjBRRWA==}
    engines: {node: '>=16.0.0', npm: '>=5.7.1'}

  '@ckeditor/ckeditor5-widget@37.1.0':
    resolution: {integrity: sha512-7tWZLQrokqU28SK/gFoLgGhNshesiCC2nD+MtYie3PyXZ0nVhFDzCQxq94A02G1IpHdDW4WFKSmp2ix2z9lMNQ==}
    engines: {node: '>=16.0.0', npm: '>=5.7.1'}

  '@esbuild/android-arm64@0.17.17':
    resolution: {integrity: sha512-jaJ5IlmaDLFPNttv0ofcwy/cfeY4bh/n705Tgh+eLObbGtQBK3EPAu+CzL95JVE4nFAliyrnEu0d32Q5foavqg==}
    engines: {node: '>=12'}
    cpu: [arm64]
    os: [android]

  '@esbuild/android-arm@0.17.17':
    resolution: {integrity: sha512-E6VAZwN7diCa3labs0GYvhEPL2M94WLF8A+czO8hfjREXxba8Ng7nM5VxV+9ihNXIY1iQO1XxUU4P7hbqbICxg==}
    engines: {node: '>=12'}
    cpu: [arm]
    os: [android]

  '@esbuild/android-x64@0.17.17':
    resolution: {integrity: sha512-446zpfJ3nioMC7ASvJB1pszHVskkw4u/9Eu8s5yvvsSDTzYh4p4ZIRj0DznSl3FBF0Z/mZfrKXTtt0QCoFmoHA==}
    engines: {node: '>=12'}
    cpu: [x64]
    os: [android]

  '@esbuild/darwin-arm64@0.17.17':
    resolution: {integrity: sha512-m/gwyiBwH3jqfUabtq3GH31otL/0sE0l34XKpSIqR7NjQ/XHQ3lpmQHLHbG8AHTGCw8Ao059GvV08MS0bhFIJQ==}
    engines: {node: '>=12'}
    cpu: [arm64]
    os: [darwin]

  '@esbuild/darwin-x64@0.17.17':
    resolution: {integrity: sha512-4utIrsX9IykrqYaXR8ob9Ha2hAY2qLc6ohJ8c0CN1DR8yWeMrTgYFjgdeQ9LIoTOfLetXjuCu5TRPHT9yKYJVg==}
    engines: {node: '>=12'}
    cpu: [x64]
    os: [darwin]

  '@esbuild/freebsd-arm64@0.17.17':
    resolution: {integrity: sha512-4PxjQII/9ppOrpEwzQ1b0pXCsFLqy77i0GaHodrmzH9zq2/NEhHMAMJkJ635Ns4fyJPFOlHMz4AsklIyRqFZWA==}
    engines: {node: '>=12'}
    cpu: [arm64]
    os: [freebsd]

  '@esbuild/freebsd-x64@0.17.17':
    resolution: {integrity: sha512-lQRS+4sW5S3P1sv0z2Ym807qMDfkmdhUYX30GRBURtLTrJOPDpoU0kI6pVz1hz3U0+YQ0tXGS9YWveQjUewAJw==}
    engines: {node: '>=12'}
    cpu: [x64]
    os: [freebsd]

  '@esbuild/linux-arm64@0.17.17':
    resolution: {integrity: sha512-2+pwLx0whKY1/Vqt8lyzStyda1v0qjJ5INWIe+d8+1onqQxHLLi3yr5bAa4gvbzhZqBztifYEu8hh1La5+7sUw==}
    engines: {node: '>=12'}
    cpu: [arm64]
    os: [linux]

  '@esbuild/linux-arm@0.17.17':
    resolution: {integrity: sha512-biDs7bjGdOdcmIk6xU426VgdRUpGg39Yz6sT9Xp23aq+IEHDb/u5cbmu/pAANpDB4rZpY/2USPhCA+w9t3roQg==}
    engines: {node: '>=12'}
    cpu: [arm]
    os: [linux]

  '@esbuild/linux-ia32@0.17.17':
    resolution: {integrity: sha512-IBTTv8X60dYo6P2t23sSUYym8fGfMAiuv7PzJ+0LcdAndZRzvke+wTVxJeCq4WgjppkOpndL04gMZIFvwoU34Q==}
    engines: {node: '>=12'}
    cpu: [ia32]
    os: [linux]

  '@esbuild/linux-loong64@0.17.17':
    resolution: {integrity: sha512-WVMBtcDpATjaGfWfp6u9dANIqmU9r37SY8wgAivuKmgKHE+bWSuv0qXEFt/p3qXQYxJIGXQQv6hHcm7iWhWjiw==}
    engines: {node: '>=12'}
    cpu: [loong64]
    os: [linux]

  '@esbuild/linux-mips64el@0.17.17':
    resolution: {integrity: sha512-2kYCGh8589ZYnY031FgMLy0kmE4VoGdvfJkxLdxP4HJvWNXpyLhjOvxVsYjYZ6awqY4bgLR9tpdYyStgZZhi2A==}
    engines: {node: '>=12'}
    cpu: [mips64el]
    os: [linux]

  '@esbuild/linux-ppc64@0.17.17':
    resolution: {integrity: sha512-KIdG5jdAEeAKogfyMTcszRxy3OPbZhq0PPsW4iKKcdlbk3YE4miKznxV2YOSmiK/hfOZ+lqHri3v8eecT2ATwQ==}
    engines: {node: '>=12'}
    cpu: [ppc64]
    os: [linux]

  '@esbuild/linux-riscv64@0.17.17':
    resolution: {integrity: sha512-Cj6uWLBR5LWhcD/2Lkfg2NrkVsNb2sFM5aVEfumKB2vYetkA/9Uyc1jVoxLZ0a38sUhFk4JOVKH0aVdPbjZQeA==}
    engines: {node: '>=12'}
    cpu: [riscv64]
    os: [linux]

  '@esbuild/linux-s390x@0.17.17':
    resolution: {integrity: sha512-lK+SffWIr0XsFf7E0srBjhpkdFVJf3HEgXCwzkm69kNbRar8MhezFpkIwpk0qo2IOQL4JE4mJPJI8AbRPLbuOQ==}
    engines: {node: '>=12'}
    cpu: [s390x]
    os: [linux]

  '@esbuild/linux-x64@0.17.17':
    resolution: {integrity: sha512-XcSGTQcWFQS2jx3lZtQi7cQmDYLrpLRyz1Ns1DzZCtn898cWfm5Icx/DEWNcTU+T+tyPV89RQtDnI7qL2PObPg==}
    engines: {node: '>=12'}
    cpu: [x64]
    os: [linux]

  '@esbuild/netbsd-x64@0.17.17':
    resolution: {integrity: sha512-RNLCDmLP5kCWAJR+ItLM3cHxzXRTe4N00TQyQiimq+lyqVqZWGPAvcyfUBM0isE79eEZhIuGN09rAz8EL5KdLA==}
    engines: {node: '>=12'}
    cpu: [x64]
    os: [netbsd]

  '@esbuild/openbsd-x64@0.17.17':
    resolution: {integrity: sha512-PAXswI5+cQq3Pann7FNdcpSUrhrql3wKjj3gVkmuz6OHhqqYxKvi6GgRBoaHjaG22HV/ZZEgF9TlS+9ftHVigA==}
    engines: {node: '>=12'}
    cpu: [x64]
    os: [openbsd]

  '@esbuild/sunos-x64@0.17.17':
    resolution: {integrity: sha512-V63egsWKnx/4V0FMYkr9NXWrKTB5qFftKGKuZKFIrAkO/7EWLFnbBZNM1CvJ6Sis+XBdPws2YQSHF1Gqf1oj/Q==}
    engines: {node: '>=12'}
    cpu: [x64]
    os: [sunos]

  '@esbuild/win32-arm64@0.17.17':
    resolution: {integrity: sha512-YtUXLdVnd6YBSYlZODjWzH+KzbaubV0YVd6UxSfoFfa5PtNJNaW+1i+Hcmjpg2nEe0YXUCNF5bkKy1NnBv1y7Q==}
    engines: {node: '>=12'}
    cpu: [arm64]
    os: [win32]

  '@esbuild/win32-ia32@0.17.17':
    resolution: {integrity: sha512-yczSLRbDdReCO74Yfc5tKG0izzm+lPMYyO1fFTcn0QNwnKmc3K+HdxZWLGKg4pZVte7XVgcFku7TIZNbWEJdeQ==}
    engines: {node: '>=12'}
    cpu: [ia32]
    os: [win32]

  '@esbuild/win32-x64@0.17.17':
    resolution: {integrity: sha512-FNZw7H3aqhF9OyRQbDDnzUApDXfC1N6fgBhkqEO2jvYCJ+DxMTfZVqg3AX0R1khg1wHTBRD5SdcibSJ+XF6bFg==}
    engines: {node: '>=12'}
    cpu: [x64]
    os: [win32]

  '@eslint-community/eslint-utils@4.4.0':
    resolution: {integrity: sha512-1/sA4dwrzBAyeUoQ6oxahHKmrZvsnLCg4RfxW3ZFGGmQkSNQPFNLV9CUEFQP1x9EYXHTo5p6xdhZM1Ne9p/AfA==}
    engines: {node: ^12.22.0 || ^14.17.0 || >=16.0.0}
    peerDependencies:
      eslint: ^6.0.0 || ^7.0.0 || >=8.0.0

  '@eslint-community/regexpp@4.5.0':
    resolution: {integrity: sha512-vITaYzIcNmjn5tF5uxcZ/ft7/RXGrMUIS9HalWckEOF6ESiwXKoMzAQf2UW0aVd6rnOeExTJVd5hmWXucBKGXQ==}
    engines: {node: ^12.0.0 || ^14.0.0 || >=16.0.0}

  '@eslint/eslintrc@2.0.2':
    resolution: {integrity: sha512-3W4f5tDUra+pA+FzgugqL2pRimUTDJWKr7BINqOpkZrC0uYI0NIc0/JFgBROCU07HR6GieA5m3/rsPIhDmCXTQ==}
    engines: {node: ^12.22.0 || ^14.17.0 || >=16.0.0}

  '@eslint/js@8.38.0':
    resolution: {integrity: sha512-IoD2MfUnOV58ghIHCiil01PcohxjbYR/qCxsoC+xNgUwh1EY8jOOrYmu3d3a71+tJJ23uscEV4X2HJWMsPJu4g==}
    engines: {node: ^12.22.0 || ^14.17.0 || >=16.0.0}

  '@felte/common@1.1.4':
    resolution: {integrity: sha512-4jNB4EwRpaGZppwV/YqbGF7SVRwehWw+hyTGmw2N+pL86LuqVTTSrgVOGXwPaLTju1BxAptcoAXjxZbBf0XB4Q==}
    engines: {node: ^12.20.0 || ^14.13.1 || >=16.0.0}

  '@felte/core@1.3.7':
    resolution: {integrity: sha512-/AkIEZu/Yg/K+YEdnup5c3Bb0xyr9ONdZnS0us6V/b9DgfiEqbcm1xgglD/mtwh+IH7KOhIuQecjBdPQfpNViQ==}
    engines: {node: ^12.20.0 || ^14.13.1 || >=16.0.0}

  '@felte/reporter-tippy@1.1.5':
    resolution: {integrity: sha512-boCEXGOkqTXRQa1l0t2Whjw/7wJHy16fA1Q3TNNj7XOiDAKYyzGfwbQn0kMR1jdzJTpSteB/xGb+ue1PenRDEQ==}
    engines: {node: ^12.20.0 || ^14.13.1 || >=16.0.0}
    peerDependencies:
      tippy.js: ^6.0.0

  '@felte/validator-yup@1.0.11':
    resolution: {integrity: sha512-T3VQQtNGGSnnL2+IIeW+eQHqDmSphDzJA0Ho8ivhEWisWyaLlBn2RHx1Iiv9f6um10MFanbh+bxRNdQLr5TXdg==}
    engines: {node: ^12.20.0 || ^14.13.1 || >=16.0.0}
    peerDependencies:
      yup: ^0.32.9

  '@ffmpeg/core@0.11.0':
    resolution: {integrity: sha512-9Tt/+2PMpkGPXUK8n6He9G8Y+qR6qmCPSCw9iEKZxHHOvJ9BE/r0Fccj+YgDZTlyu6rXxc9x6EqCaFBIt7qzjA==}

  '@ffmpeg/ffmpeg@0.11.6':
    resolution: {integrity: sha512-uN8J8KDjADEavPhNva6tYO9Fj0lWs9z82swF3YXnTxWMBoFLGq3LZ6FLlIldRKEzhOBKnkVfA8UnFJuvGvNxcA==}
    engines: {node: '>=12.16.1'}

  '@fontsource/marck-script@4.5.11':
    resolution: {integrity: sha512-vFgTyId75aTZta/Qmbf+OaMavB83X4tNizLqul7/rWfb2PSJNL4O2jv8s8wNXT+NPIg0Z8eTcAobnThd38HbOQ==}

  '@humanwhocodes/config-array@0.11.8':
    resolution: {integrity: sha512-UybHIJzJnR5Qc/MsD9Kr+RpO2h+/P1GhOwdiLPXK5TWk5sgTdu88bTD9UP+CKbPPh5Rni1u0GjAdYQLemG8g+g==}
    engines: {node: '>=10.10.0'}

  '@humanwhocodes/module-importer@1.0.1':
    resolution: {integrity: sha512-bxveV4V8v5Yb4ncFTT3rPSgZBOpCkjfK0y4oVVVJwIuDVBRMDXrPyXRL988i5ap9m9bnyEEjWfm5WkBmtffLfA==}
    engines: {node: '>=12.22'}

  '@humanwhocodes/object-schema@1.2.1':
    resolution: {integrity: sha512-ZnQMnLV4e7hDlUvw8H+U8ASL02SS2Gn6+9Ac3wGGLIe7+je2AeAOxPY+izIPJDfFDb7eDjev0Us8MO1iFRN8hA==}

  '@jridgewell/gen-mapping@0.3.3':
    resolution: {integrity: sha512-HLhSWOLRi875zjjMG/r+Nv0oCW8umGb0BgEhyX3dDX3egwZtB8PqLnjz3yedt8R5StBrzcg4aBpnh8UA9D1BoQ==}
    engines: {node: '>=6.0.0'}

  '@jridgewell/resolve-uri@3.1.0':
    resolution: {integrity: sha512-F2msla3tad+Mfht5cJq7LSXcdudKTWCVYUgw6pLFOOHSTtZlj6SWNYAp+AhuqLmWdBO2X5hPrLcu8cVP8fy28w==}
    engines: {node: '>=6.0.0'}

  '@jridgewell/set-array@1.1.2':
    resolution: {integrity: sha512-xnkseuNADM0gt2bs+BvhO0p78Mk762YnZdsuzFV018NoG1Sj1SCQvpSqa7XUaTam5vAGasABV9qXASMKnFMwMw==}
    engines: {node: '>=6.0.0'}

  '@jridgewell/sourcemap-codec@1.4.14':
    resolution: {integrity: sha512-XPSJHWmi394fuUuzDnGz1wiKqWfo1yXecHQMRf2l6hztTO+nPru658AyDngaBe7isIxEkRsPR3FZh+s7iVa4Uw==}

  '@jridgewell/sourcemap-codec@1.4.15':
    resolution: {integrity: sha512-eF2rxCRulEKXHTRiDrDy6erMYWqNw4LPdQ8UQA4huuxaQsVeRPFl2oM8oDGxMFhJUWZf9McpLtJasDDZb/Bpeg==}

  '@jridgewell/trace-mapping@0.3.18':
    resolution: {integrity: sha512-w+niJYzMHdd7USdiH2U6869nqhD2nbfZXND5Yp93qIbEmnDNk7PD48o+YchRVpzMU7M6jVCbenTR7PA1FLQ9pA==}

  '@mapbox/geojson-rewind@0.5.2':
    resolution: {integrity: sha512-tJaT+RbYGJYStt7wI3cq4Nl4SXxG8W7JDG5DMJu97V25RnbNg3QtQtf+KD+VLjNpWKYsRvXDNmNrBgEETr1ifA==}
    hasBin: true

  '@mapbox/jsonlint-lines-primitives@2.0.2':
    resolution: {integrity: sha512-rY0o9A5ECsTQRVhv7tL/OyDpGAoUB4tTvLiW1DSzQGq4bvTPhNw1VpSNjDJc5GFZ2XuyOtSWSVN05qOtcD71qQ==}
    engines: {node: '>= 0.6'}

  '@mapbox/mapbox-gl-supported@2.0.1':
    resolution: {integrity: sha512-HP6XvfNIzfoMVfyGjBckjiAOQK9WfX0ywdLubuPMPv+Vqf5fj0uCbgBQYpiqcWZT6cbyyRnTSXDheT1ugvF6UQ==}

  '@mapbox/point-geometry@0.1.0':
    resolution: {integrity: sha512-6j56HdLTwWGO0fJPlrZtdU/B13q8Uwmo18Ck2GnGgN9PCFyKTZ3UbXeEdRFh18i9XQ92eH2VdtpJHpBD3aripQ==}

  '@mapbox/tiny-sdf@2.0.6':
    resolution: {integrity: sha512-qMqa27TLw+ZQz5Jk+RcwZGH7BQf5G/TrutJhspsca/3SHwmgKQ1iq+d3Jxz5oysPVYTGP6aXxCo5Lk9Er6YBAA==}

  '@mapbox/unitbezier@0.0.1':
    resolution: {integrity: sha512-nMkuDXFv60aBr9soUG5q+GvZYL+2KZHVvsqFCzqnkGEf46U2fvmytHaEVc1/YZbiLn8X+eR3QzX1+dwDO1lxlw==}

  '@mapbox/vector-tile@1.3.1':
    resolution: {integrity: sha512-MCEddb8u44/xfQ3oD+Srl/tNcQoqTw3goGk2oLsrFxOTc3dUp+kAnby3PvAeeBYSMSjSPD1nd1AJA6W49WnoUw==}

  '@mapbox/whoots-js@3.1.0':
    resolution: {integrity: sha512-Es6WcD0nO5l+2BOQS4uLfNPYQaNDfbot3X1XUoloz+x0mPDS3eeORZJl06HXjwBG1fOGwCRnzK88LMdxKRrd6Q==}
    engines: {node: '>=6.0.0'}

  '@nodelib/fs.scandir@2.1.5':
    resolution: {integrity: sha512-vq24Bq3ym5HEQm2NKCr3yXDwjc7vTsEThRDnkp2DK9p1uqLR+DHurm/NOTo0KG7HYHU7eppKZj3MyqYuMBf62g==}
    engines: {node: '>= 8'}

  '@nodelib/fs.stat@2.0.5':
    resolution: {integrity: sha512-RkhPPp2zrqDAQA/2jNhnztcPAlv64XdhIp7a7454A5ovI7Bukxgt7MX7udwAu3zg1DcpPU0rz3VV1SeaqvY4+A==}
    engines: {node: '>= 8'}

  '@nodelib/fs.walk@1.2.8':
    resolution: {integrity: sha512-oGB+UxlgWcgQkgwo8GcEGwemoTFt3FIO9ababBmaGwXIoBKZ+GTy0pP185beGg7Llih/NSHSV2XAs1lnznocSg==}
    engines: {node: '>= 8'}

  '@polka/url@1.0.0-next.21':
    resolution: {integrity: sha512-a5Sab1C4/icpTZVzZc5Ghpz88yQtGOyNqYXcZgOssB2uuAr+wF/MvN6bgtW32q7HHrvBki+BsZ0OuNv6EV3K9g==}

  '@popperjs/core@2.11.7':
    resolution: {integrity: sha512-Cr4OjIkipTtcXKjAsm8agyleBuDHvxzeBoa1v543lbv1YaIwQjESsVcmjiWiPEbC1FIeHOG/Op9kdCmAmiS3Kw==}

  '@rollup/plugin-commonjs@24.1.0':
    resolution: {integrity: sha512-eSL45hjhCWI0jCCXcNtLVqM5N1JlBGvlFfY0m6oOYnLCJ6N0qEXoZql4sY2MOUArzhH4SA/qBpTxvvZp2Sc+DQ==}
    engines: {node: '>=14.0.0'}
    peerDependencies:
      rollup: ^2.68.0||^3.0.0
    peerDependenciesMeta:
      rollup:
        optional: true

  '@rollup/plugin-json@6.0.0':
    resolution: {integrity: sha512-i/4C5Jrdr1XUarRhVu27EEwjt4GObltD7c+MkCIpO2QIbojw8MUs+CCTqOphQi3Qtg1FLmYt+l+6YeoIf51J7w==}
    engines: {node: '>=14.0.0'}
    peerDependencies:
      rollup: ^1.20.0||^2.0.0||^3.0.0
    peerDependenciesMeta:
      rollup:
        optional: true

  '@rollup/plugin-node-resolve@15.0.2':
    resolution: {integrity: sha512-Y35fRGUjC3FaurG722uhUuG8YHOJRJQbI6/CkbRkdPotSpDj9NtIN85z1zrcyDcCQIW4qp5mgG72U+gJ0TAFEg==}
    engines: {node: '>=14.0.0'}
    peerDependencies:
      rollup: ^2.78.0||^3.0.0
    peerDependenciesMeta:
      rollup:
        optional: true

  '@rollup/pluginutils@5.0.2':
    resolution: {integrity: sha512-pTd9rIsP92h+B6wWwFbW8RkZv4hiR/xKsqre4SIuAOaOEQRxi0lqLke9k2/7WegC85GgUs9pjmOjCUi3In4vwA==}
    engines: {node: '>=14.0.0'}
    peerDependencies:
      rollup: ^1.20.0||^2.0.0||^3.0.0
    peerDependenciesMeta:
      rollup:
        optional: true

  '@sentry-internal/tracing@7.48.0':
    resolution: {integrity: sha512-MFAPDTrvCtfSm0/Zbmx7HA0Q5uCfRadOUpN8Y8rP1ndz+329h2kA3mZRCuC+3/aXL11zs2CHUhcAkGjwH2vogg==}
    engines: {node: '>=8'}

  '@sentry/browser@7.48.0':
    resolution: {integrity: sha512-tdx/2nhuiykncmXFlV4Dpp+Hxgt/v31LiyXE79IcM560wc+QmWKtzoW9azBWQ0xt5KOO3ERMib9qPE4/ql1/EQ==}
    engines: {node: '>=8'}

  '@sentry/core@7.48.0':
    resolution: {integrity: sha512-8FYuJTMpyuxRZvlen3gQ3rpOtVInSDmSyXqWEhCLuG/w34AtWoTiW7G516rsAAh6Hy1TP91GooMWbonP3XQNTQ==}
    engines: {node: '>=8'}

  '@sentry/replay@7.48.0':
    resolution: {integrity: sha512-8fRHMGJ0NJeIZi6UucxUTvfDPaBa7+jU1kCTLjCcuH3X/UVz5PtGLMtFSO5U8HP+mUDlPs97MP1uoDvMa4S2Ng==}
    engines: {node: '>=12'}

  '@sentry/tracing@7.48.0':
    resolution: {integrity: sha512-X6w74Av0fyayNicKIlwL1IdpZ3O0ETQjyYXCDTwHoJL71ojrgrL5vdiNz8WwbPONTnqu98HehPYL/z3DCCKVbw==}
    engines: {node: '>=8'}

  '@sentry/types@7.48.0':
    resolution: {integrity: sha512-kkAszZwQ5/v4n7Yyw/DPNRWx7h724mVNRGZIJa9ggUMvTgMe7UKCZZ5wfQmYiKVlGbwd9pxXAcP8Oq15EbByFQ==}
    engines: {node: '>=8'}

  '@sentry/utils@7.48.0':
    resolution: {integrity: sha512-d977sghkFVMfld0LrEyyY2gYrfayLPdDEpUDT+hg5y79r7zZDCFyHtdB86699E5K89MwDZahW7Erk+a1nk4x5w==}
    engines: {node: '>=8'}

  '@simplewebauthn/browser@7.2.0':
    resolution: {integrity: sha512-HHIvRPpqKy0UV/BsGAmx4rQRZuZTUFYLLH65FwpSOslqHruiHx3Ql/bq7A75bjWuJ296a+4BIAq3+SPaII01TQ==}

  '@simplewebauthn/typescript-types@7.0.0':
    resolution: {integrity: sha512-bV+xACCFTsrLR/23ozHO06ZllHZaxC8LlI5YCo79GvU2BrN+rePDU2yXwZIYndNWcMQwRdndRdAhpafOh9AC/g==}

  '@socket.io/component-emitter@3.1.0':
    resolution: {integrity: sha512-+9jVqKhRSpsc591z5vX+X5Yyw+he/HCB4iQ/RYxw35CEPaY1gnsNE43nf9n9AaYjAQrTiI/mOwKUKdUs9vf7Xg==}

  '@sveltejs/adapter-auto@2.0.0':
    resolution: {integrity: sha512-b+gkHFZgD771kgV3aO4avHFd7y1zhmMYy9i6xOK7m/rwmwaRO8gnF5zBc0Rgca80B2PMU1bKNxyBTHA14OzUAQ==}
    peerDependencies:
      '@sveltejs/kit': ^1.0.0

  '@sveltejs/adapter-node@1.2.3':
    resolution: {integrity: sha512-Fv6NyVpVWYA63KRaV6dDjcU8ytcWFiUr0siJOoHl+oWy5WHNEuRiJOUdiZzYbZo8MmvFaCoxHkTgPrVQhpqaRA==}
    peerDependencies:
      '@sveltejs/kit': ^1.0.0

  '@sveltejs/kit@1.15.7':
    resolution: {integrity: sha512-dgdKExsMJ16X3q8tEcuDlv+QIWAlJcf7IqCU2HWV13nmtTzwSA2n4VtEx9Gy5OGhH0SUAGNIupmlf0TdFSMXbw==}
    engines: {node: ^16.14 || >=18}
    hasBin: true
    peerDependencies:
      svelte: ^3.54.0
      vite: ^4.0.0

  '@sveltejs/vite-plugin-svelte@2.0.4':
    resolution: {integrity: sha512-pjqhW00KwK2uzDGEr+yJBwut+D+4XfJO/+bHHdHzPRXn9+1Jeq5JcFHyrUiYaXgHtyhX0RsllCTm4ssAx4ZY7Q==}
    engines: {node: ^14.18.0 || >= 16}
    peerDependencies:
      svelte: ^3.54.0
      vite: ^4.0.0

  '@tailwindcss/typography@0.5.9':
    resolution: {integrity: sha512-t8Sg3DyynFysV9f4JDOVISGsjazNb48AeIYQwcL+Bsq5uf4RYL75C1giZ43KISjeDGBaTN3Kxh7Xj/vRSMJUUg==}
    peerDependencies:
      tailwindcss: '>=3.0.0 || insiders'

  '@transloadit/prettier-bytes@0.0.7':
    resolution: {integrity: sha512-VeJbUb0wEKbcwaSlj5n+LscBl9IPgLPkHVGBkh00cztv6X4L/TJXK58LzFuBKX7/GAfiGhIwH67YTLTlzvIzBA==}

  '@transloadit/prettier-bytes@0.0.9':
    resolution: {integrity: sha512-pCvdmea/F3Tn4hAtHqNXmjcixSaroJJ+L3STXlYJdir1g1m2mRQpWbN8a4SvgQtaw2930Ckhdx8qXdXBFMKbAA==}

  '@trysound/sax@0.2.0':
    resolution: {integrity: sha512-L7z9BgrNEcYyUYtF+HaEfiS5ebkh9jXqbszz7pC0hRBPaatV0XjSD3+eHrpqFemQfgwiFF0QPIarnIihIDn7OA==}
    engines: {node: '>=10.13.0'}

  '@types/canvas-confetti@1.6.0':
    resolution: {integrity: sha512-Yq6rIccwcco0TLD5SMUrIM7Fk7Fe/C0jmNRxJJCLtAF6gebDkPuUjK5EHedxecm69Pi/aA+It39Ux4OHmFhjRw==}

  '@types/cookie@0.5.1':
    resolution: {integrity: sha512-COUnqfB2+ckwXXSFInsFdOAWQzCCx+a5hq2ruyj+Vjund94RJQd4LG2u9hnvJrTgunKAaax7ancBYlDrNYxA0g==}

  '@types/dompurify@3.0.2':
    resolution: {integrity: sha512-YBL4ziFebbbfQfH5mlC+QTJsvh0oJUrWbmxKMyEdL7emlHJqGR2Qb34TEFKj+VCayBvjKy3xczMFNhugThUsfQ==}

  '@types/estree@1.0.1':
    resolution: {integrity: sha512-LG4opVs2ANWZ1TJoKc937iMmNstM/d0ae1vNbnBvBhqCSezgVUOzcLCqbI5elV8Vy6WKwKjaqR+zO9VKirBBCA==}

  '@types/js-cookie@3.0.3':
    resolution: {integrity: sha512-Xe7IImK09HP1sv2M/aI+48a20VX+TdRJucfq4vfRVy6nWN8PYPOEnlMRSgxJAgYQIXJVL8dZ4/ilAM7dWNaOww==}

  '@types/json-schema@7.0.11':
    resolution: {integrity: sha512-wOuvG1SN4Us4rez+tylwwwCV1psiNVOkJeM3AUWUNWg/jDQY2+HE/444y5gc+jBmRqASOm2Oeh5c1axHobwRKQ==}

  '@types/luxon@3.3.0':
    resolution: {integrity: sha512-uKRI5QORDnrGFYgcdAVnHvEIvEZ8noTpP/Bg+HeUzZghwinDlIS87DEenV5r1YoOF9G4x600YsUXLWZ19rmTmg==}

  '@types/marked@4.3.0':
    resolution: {integrity: sha512-zK4gSFMjgslsv5Lyvr3O1yCjgmnE4pr8jbG8qVn4QglMwtpvPCf4YT2Wma7Nk95OxUUJI8Z+kzdXohbM7mVpGw==}

  '@types/node@18.15.11':
    resolution: {integrity: sha512-E5Kwq2n4SbMzQOn6wnmBjuK9ouqlURrcZDVfbo9ftDDTFt3nk7ZKK4GMOzoYgnpQJKcxwQw+lGaBvvlMo0qN/Q==}

  '@types/pug@2.0.6':
    resolution: {integrity: sha512-SnHmG9wN1UVmagJOnyo/qkk0Z7gejYxOYYmaAwr5u2yFYfsupN3sg10kyzN8Hep/2zbHxCnsumxOoRIRMBwKCg==}

  '@types/qrcode@1.5.0':
    resolution: {integrity: sha512-x5ilHXRxUPIMfjtM+1vf/GPTRWZ81nqscursm5gMznJeK9M0YnZ1c3bEvRLQ0zSSgedLx1J6MGL231ObQGGhaA==}

  '@types/resolve@1.20.2':
    resolution: {integrity: sha512-60BCwRFOZCQhDncwQdxxeOEEkbc5dIMccYLwbxsS4TUNeVECQ/pBJ0j09mrHOl/JJvpRPGwO9SvE4nR2Nb/a4Q==}

  '@types/semver@7.3.13':
    resolution: {integrity: sha512-21cFJr9z3g5dW8B0CVI9g2O9beqaThGQ6ZFBqHfwhzLDKUxaqTIy3vnfah/UPkfOiF2pLq+tGz+W8RyCskuslw==}

  '@types/sortablejs@1.15.1':
    resolution: {integrity: sha512-g/JwBNToh6oCTAwNS8UGVmjO7NLDKsejVhvE4x1eWiPTC3uCuNsa/TD4ssvX3du+MLiM+SHPNDuijp8y76JzLQ==}

  '@types/trusted-types@2.0.3':
    resolution: {integrity: sha512-NfQ4gyz38SL8sDNrSixxU2Os1a5xcdFxipAFxYEuLUlvU2uDwS4NUpsImcf1//SlWItCVMMLiylsxbmNMToV/g==}

  '@types/ua-parser-js@0.7.36':
    resolution: {integrity: sha512-N1rW+njavs70y2cApeIw1vLMYXRwfBy+7trgavGuuTfOd7j1Yh7QTRc/yqsPl6ncokt72ZXuxEU0PiCp9bSwNQ==}

  '@types/unist@2.0.6':
    resolution: {integrity: sha512-PBjIUxZHOuj0R15/xuwJYjFi+KZdNFrehocChv4g5hu6aFroHue8m0lBP0POdK2nKzbw0cgV1mws8+V/JAcEkQ==}

  '@typescript-eslint/eslint-plugin@5.59.0':
    resolution: {integrity: sha512-p0QgrEyrxAWBecR56gyn3wkG15TJdI//eetInP3zYRewDh0XS+DhB3VUAd3QqvziFsfaQIoIuZMxZRB7vXYaYw==}
    engines: {node: ^12.22.0 || ^14.17.0 || >=16.0.0}
    peerDependencies:
      '@typescript-eslint/parser': ^5.0.0
      eslint: ^6.0.0 || ^7.0.0 || ^8.0.0
      typescript: '*'
    peerDependenciesMeta:
      typescript:
        optional: true

  '@typescript-eslint/parser@5.59.0':
    resolution: {integrity: sha512-qK9TZ70eJtjojSUMrrEwA9ZDQ4N0e/AuoOIgXuNBorXYcBDk397D2r5MIe1B3cok/oCtdNC5j+lUUpVB+Dpb+w==}
    engines: {node: ^12.22.0 || ^14.17.0 || >=16.0.0}
    peerDependencies:
      eslint: ^6.0.0 || ^7.0.0 || ^8.0.0
      typescript: '*'
    peerDependenciesMeta:
      typescript:
        optional: true

  '@typescript-eslint/scope-manager@5.59.0':
    resolution: {integrity: sha512-tsoldKaMh7izN6BvkK6zRMINj4Z2d6gGhO2UsI8zGZY3XhLq1DndP3Ycjhi1JwdwPRwtLMW4EFPgpuKhbCGOvQ==}
    engines: {node: ^12.22.0 || ^14.17.0 || >=16.0.0}

  '@typescript-eslint/type-utils@5.59.0':
    resolution: {integrity: sha512-d/B6VSWnZwu70kcKQSCqjcXpVH+7ABKH8P1KNn4K7j5PXXuycZTPXF44Nui0TEm6rbWGi8kc78xRgOC4n7xFgA==}
    engines: {node: ^12.22.0 || ^14.17.0 || >=16.0.0}
    peerDependencies:
      eslint: '*'
      typescript: '*'
    peerDependenciesMeta:
      typescript:
        optional: true

  '@typescript-eslint/types@5.59.0':
    resolution: {integrity: sha512-yR2h1NotF23xFFYKHZs17QJnB51J/s+ud4PYU4MqdZbzeNxpgUr05+dNeCN/bb6raslHvGdd6BFCkVhpPk/ZeA==}
    engines: {node: ^12.22.0 || ^14.17.0 || >=16.0.0}

  '@typescript-eslint/typescript-estree@5.59.0':
    resolution: {integrity: sha512-sUNnktjmI8DyGzPdZ8dRwW741zopGxltGs/SAPgGL/AAgDpiLsCFLcMNSpbfXfmnNeHmK9h3wGmCkGRGAoUZAg==}
    engines: {node: ^12.22.0 || ^14.17.0 || >=16.0.0}
    peerDependencies:
      typescript: '*'
    peerDependenciesMeta:
      typescript:
        optional: true

  '@typescript-eslint/utils@5.59.0':
    resolution: {integrity: sha512-GGLFd+86drlHSvPgN/el6dRQNYYGOvRSDVydsUaQluwIW3HvbXuxyuD5JETvBt/9qGYe+lOrDk6gRrWOHb/FvA==}
    engines: {node: ^12.22.0 || ^14.17.0 || >=16.0.0}
    peerDependencies:
      eslint: ^6.0.0 || ^7.0.0 || ^8.0.0

  '@typescript-eslint/visitor-keys@5.59.0':
    resolution: {integrity: sha512-qZ3iXxQhanchCeaExlKPV3gDQFxMUmU35xfd5eCXB6+kUw1TUAbIy2n7QIrwz9s98DQLzNWyHp61fY0da4ZcbA==}
    engines: {node: ^12.22.0 || ^14.17.0 || >=16.0.0}

  '@unlazy/core@0.8.9':
    resolution: {integrity: sha512-DQ4WB/cuEWTknU/59uRwpSipvMAJzBDmRyaHDUc1RcXi0Z7/Vcl0EE7BpROxEynqd1EI+2oMWQaDLyXffUdUiA==}

  '@unlazy/svelte@0.8.9':
    resolution: {integrity: sha512-vgOYuOlknE6l/QhzZzpncsU8dMaTgLKGd7Xn4qwqTWAa3TF+6NRL7QedPJb2XBY8Th7yRQ79ZqeXaSDxWtL9zA==}
    peerDependencies:
      svelte: ^3.54.0

  '@uppy/companion-client@3.1.3':
    resolution: {integrity: sha512-l70qOd4P9PSqxPDOFD1LMusDGGi36LCCiQko/e+Uw5hBtzN9vhAG5rQm242FlNoFdxK5T6jmfoZJSVel0UTvzg==}

  '@uppy/compressor@1.0.2':
    resolution: {integrity: sha512-Z8G7UrfOkceBaz+vxmOjJwYBJ5Gf6MImsoAvMJvhKyQlPCaonyvglAtkkITinIWbD9jCf7At9PUIiBHJZAATaw==}
    peerDependencies:
      '@uppy/core': ^3.2.0

  '@uppy/core@3.2.0':
    resolution: {integrity: sha512-w/jdNCIdmxt4uPt4UBPfzmQ7HanIE73GiKKeHtZo6Gp+HWOsUhY7DBimGUk3IsX/vMJTSB2+RhZAUOBGRaP5fA==}

  '@uppy/dashboard@3.4.0':
    resolution: {integrity: sha512-4zns7+C3didR8AKUa4T8+0dg7TWTpeMsUjqhBNWYdxGptcG+m5+zMr+olCLA2Tjou41x75j4BqtPLrEGTr1yVA==}
    peerDependencies:
      '@uppy/core': ^3.2.0

  '@uppy/drag-drop@3.0.2':
    resolution: {integrity: sha512-zUOEYuUBtO1kfFbiwq24ZuDninu17IWkTTyV1covARm9YiZkrqG11n6VsTe/SQbXJxYh0kAttKIVP+QK1/n48g==}
    peerDependencies:
      '@uppy/core': ^3.2.0

  '@uppy/drop-target@2.0.1':
    resolution: {integrity: sha512-FMO8wj+0dx4mlwXKxFWSTUF+irgr0BVXadyc4qaoBBtZ3vEcwc3jP7SQfwk3JizV/D5MYG8MRICRbPAIrY9M8w==}
    peerDependencies:
      '@uppy/core': ^3.0.2

  '@uppy/image-editor@2.1.2':
    resolution: {integrity: sha512-nWg9kFh+9OelYnY6fr1Hto2Fx6Fy1MyQAsCZAzy9umAQMkGrIs3Ql2iYDap4gm9IdiBI8ajzX57qTepLXbKPXg==}
    peerDependencies:
      '@uppy/core': ^3.2.0

  '@uppy/informer@3.0.2':
    resolution: {integrity: sha512-WPOEZCxAaw9JBhkneIW3bm6SqceUtZGxDT++3SlwKUyn4kr0p808LrCVITooUkyqrd0lOn9TAFKFNjinUxbCGw==}
    peerDependencies:
      '@uppy/core': ^3.2.0

  '@uppy/progress-bar@3.0.2':
    resolution: {integrity: sha512-vVV+mvPfe4AbTajDAkZo64u15/epgFAMAt0FFs1SX+U8GzwA5Ry+MQ6Tagn1mN+POkql6OZS4F3Dv2Y5pKusBg==}
    peerDependencies:
      '@uppy/core': ^3.2.0

  '@uppy/provider-views@3.3.0':
    resolution: {integrity: sha512-J2yhALNzsEAtR9NDN5ZJ1Poy/SaTIg9gdZfKCaD4G7+xaKnnbb8E9ca5YjVNbOJnW0LNazggNvpJu0D6SeNgHg==}
    peerDependencies:
      '@uppy/core': ^3.2.0

  '@uppy/status-bar@3.1.1':
    resolution: {integrity: sha512-2YjUu/1T4aCHXrvRkuqKIVvdt+j7EjcUfP6B3YQ645U9Wokzv+3lm2c9xoVm/J3M6S/iDtkgki4Wj+fjKyUSEA==}
    peerDependencies:
      '@uppy/core': ^3.2.0

  '@uppy/store-default@3.0.3':
    resolution: {integrity: sha512-/zlvQNj4HjkthI+7dNdj/8mOlTg1Zb1gJ/ZsOxof0g3xXD+OAwm7asRnOwpfj2dos+lExdW/zMn8XsRGsuvb6Q==}

  '@uppy/svelte@3.0.2':
    resolution: {integrity: sha512-WGcZQMfWIg9Fv3cz1qgNiGnytUbU/CUk7tOq9GW/vIpn67xTnbOxxAqEFnHDwS16UL1pjDkr5GarijDihm21yg==}
    peerDependencies:
      '@uppy/core': ^3.2.0
      '@uppy/dashboard': ^3.4.0
      '@uppy/drag-drop': ^3.0.2
      '@uppy/progress-bar': ^3.0.2
      '@uppy/status-bar': ^3.1.1
      svelte: ^3.0.0

  '@uppy/thumbnail-generator@3.0.3':
    resolution: {integrity: sha512-tiTNqHU/Co8HQ2ag88JZv6KMV1/dbOLbtpI0QJBKOdnPtcDtzQbT8LM69EW9JRrqSAxaoLPrr/VccXvv8BIe2A==}
    peerDependencies:
      '@uppy/core': ^3.2.0

  '@uppy/utils@5.3.0':
    resolution: {integrity: sha512-tPW+HtRkjanFQAa/XD2e6kjJ7ZeMHtVxEVeBeRtKTnltsCA9kNF2gDwxtUVPEWyLrKzW+CvRm60NDiOKaWUuww==}

  '@uppy/xhr-upload@3.2.0':
    resolution: {integrity: sha512-iMz9xUEslgvfdAXb+R2R6n+bYPpAPOtI5dnYAKo4f8rsxB0KmuPSzaLO1GW2v+Gx3Qz3ghiIhWlTeHZ6zwLtoQ==}
    peerDependencies:
      '@uppy/core': ^3.2.0

  acorn-jsx@5.3.2:
    resolution: {integrity: sha512-rq9s+JNhf0IChjtDXxllJ7g41oZk5SlXtp0LHwyA5cejwn7vKmKp4pPri6YEePv2PU65sAsegbXtIinmDFDXgQ==}
    peerDependencies:
      acorn: ^6.0.0 || ^7.0.0 || ^8.0.0

  acorn@8.8.2:
    resolution: {integrity: sha512-xjIYgE8HBrkpd/sJqOGNspf8uHG+NOHGOw6a/Urj8taM2EXfdNAH2oFcPeIFfsv3+kz/mJrS5VuMqbNLjCa2vw==}
    engines: {node: '>=0.4.0'}
    hasBin: true

  ajv@6.12.6:
    resolution: {integrity: sha512-j3fVLgvTo527anyYyJOGTYJbG+vnnQYvE0m5mmkc1TK+nxAppkCLMIL0aZ4dblVCNoGShhm+kzE4ZUykBoMg4g==}

  ansi-regex@5.0.1:
    resolution: {integrity: sha512-quJQXlTSUGL2LH9SUXo8VwsY4soanhgo6LNSm84E1LBcE8s3O0wpdiRzyR9z/ZZJMlMWv37qOOb9pdJlMUEKFQ==}
    engines: {node: '>=8'}

  ansi-styles@4.3.0:
    resolution: {integrity: sha512-zbB9rCJAT1rbjiVDb2hqKFHNYLxgtk8NURxZ3IZwD3F6NtxbXZQCnnSi1Lkx+IDohdPlFp222wVALIheZJQSEg==}
    engines: {node: '>=8'}

  any-promise@1.3.0:
    resolution: {integrity: sha512-7UvmKalWRt1wgjL1RrGxoSJW/0QZFIegpeGvZG9kjp8vrRu55XTHbwnqq2GpXm9uLbcuhxm3IqX9OB4MZR1b2A==}

  anymatch@3.1.3:
    resolution: {integrity: sha512-KMReFUr0B4t+D+OBkjR3KYqvocp2XaSzO55UcB6mgQMd3KbcE+mWTyvVV7D/zsdEbNnV6acZUutkiHQXvTr1Rw==}
    engines: {node: '>= 8'}

  arg@5.0.2:
    resolution: {integrity: sha512-PYjyFOLKQ9y57JvQ6QLo8dAgNqswh8M1RMJYdQduT6xbWSgK36P/Z/v+p888pM69jMMfS8Xd8F6I1kQ/I9HUGg==}

  argparse@2.0.1:
    resolution: {integrity: sha512-8+9WqebbFzpX9OR+Wa6O29asIogeRMzcGtAINdpMHHyAg10f05aSFVBbcEqGf/PXw1EjAZ+q2/bEBg3DvurK3Q==}

  array-union@2.1.0:
    resolution: {integrity: sha512-HGyxoOTYUyCM6stUe6EJgnd4EoewAI7zMdfqO+kGjnlZmBDz/cR5pf8r/cR4Wq60sL/p0IkcjUEEPwS3GFrIyw==}
    engines: {node: '>=8'}

  autoprefixer@10.4.14:
    resolution: {integrity: sha512-FQzyfOsTlwVzjHxKEqRIAdJx9niO6VCBCoEwax/VLSoQF29ggECcPuBqUMZ+u8jCZOPSy8b8/8KnuFbp0SaFZQ==}
    engines: {node: ^10 || ^12 || >=14}
    hasBin: true
    peerDependencies:
      postcss: ^8.1.0

  balanced-match@1.0.2:
    resolution: {integrity: sha512-3oSeUO0TMV67hN1AmbXsK4yaqU7tjiHlbxRDZOpH0KW9+CeX4bRAaX0Anxt0tx2MrpRpWwQaPwIlISEJhYU5Pw==}

  binary-extensions@2.2.0:
    resolution: {integrity: sha512-jDctJ/IVQbZoJykoeHbhXpOlNBqGNcwXJKJog42E5HDPUwQTSdjCHdihjj0DlnheQ7blbT6dHOafNAiS8ooQKA==}
    engines: {node: '>=8'}

  blueimp-canvas-to-blob@3.29.0:
    resolution: {integrity: sha512-0pcSSGxC0QxT+yVkivxIqW0Y4VlO2XSDPofBAqoJ1qJxgH9eiUDLv50Rixij2cDuEfx4M6DpD9UGZpRhT5Q8qg==}

  boolbase@1.0.0:
    resolution: {integrity: sha512-JZOSA7Mo9sNGB8+UjSgzdLtokWAky1zbztM3WRLCbZ70/3cTANmQmOdR7y2g+J0e2WXywy1yS468tY+IruqEww==}

  brace-expansion@1.1.11:
    resolution: {integrity: sha512-iCuPHDFgrHX7H2vEI/5xpz07zSHB00TpugqhmYtVmMO6518mCuRMoOYFldEBl0g187ufozdaHgWKcYFb61qGiA==}

  brace-expansion@2.0.1:
    resolution: {integrity: sha512-XnAIvQ8eM+kC6aULx6wuQiwVsnzsi9d3WxzV3FpWTGA19F621kwdbsAcFKXgKUHZWsy+mY6iL1sHTxWEFCytDA==}

  braces@3.0.2:
    resolution: {integrity: sha512-b8um+L1RzM3WDSzvhm6gIz1yfTbBt6YTlcEKAvsmqCZZFw46z626lVj9j1yEPW33H5H+lBQpZMP1k8l+78Ha0A==}
    engines: {node: '>=8'}

  browserslist@4.21.5:
    resolution: {integrity: sha512-tUkiguQGW7S3IhB7N+c2MV/HZPSCPAAiYBZXLsBhFB/PCy6ZKKsZrmBayHV9fdGV/ARIfJ14NkxKzRDjvp7L6w==}
    engines: {node: ^6 || ^7 || ^8 || ^9 || ^10 || ^11 || ^12 || >=13.7}
    hasBin: true

  buffer-crc32@0.2.13:
    resolution: {integrity: sha512-VO9Ht/+p3SN7SKWqcrgEzjGbRSJYTx+Q1pTQC0wrWqHx0vpJraQ6GtHx8tvcg1rlK1byhU5gccxgOgj7B0TDkQ==}

  buffer-equal-constant-time@1.0.1:
    resolution: {integrity: sha512-zRpUiDwd/xk6ADqPMATG8vc9VPrkck7T07OIx0gnjmJAnHnTVXNQG3vfvWNuiZIkwu9KrKdA1iJKfsfTVxE6NA==}

  builtin-modules@3.3.0:
    resolution: {integrity: sha512-zhaCDicdLuWN5UbN5IMnFqNMhNfo919sH85y2/ea+5Yg9TsTkeZxpL+JLbp6cgYFS4sRLp3YV4S6yDuqVWHYOw==}
    engines: {node: '>=6'}

  busboy@1.6.0:
    resolution: {integrity: sha512-8SFQbg/0hQ9xy3UNTB0YEnsNBbWfhf7RtnzpL7TkBiTBRfrQ9Fxcnz7VJsleJpyp6rVLvXiuORqjlHi5q+PYuA==}
    engines: {node: '>=10.16.0'}

  callsites@3.1.0:
    resolution: {integrity: sha512-P8BjAsXvZS+VIDUI11hHCQEv74YT67YUi5JJFNWIqL235sBmjX4+qx9Muvls5ivyNENctx46xQLQ3aTuE7ssaQ==}
    engines: {node: '>=6'}

  camelcase-css@2.0.1:
    resolution: {integrity: sha512-QOSvevhslijgYwRx6Rv7zKdMF8lbRmx+uQGx2+vDc+KI/eBnsy9kit5aj23AgGu3pa4t9AgwbnXWqS+iOY+2aA==}
    engines: {node: '>= 6'}

  camelcase@5.3.1:
    resolution: {integrity: sha512-L28STB170nwWS63UjtlEOE3dldQApaJXZkOI1uMFfzf3rRuPegHaHesyee+YxQ+W6SvRDQV6UrdOdRiR153wJg==}
    engines: {node: '>=6'}

  caniuse-api@3.0.0:
    resolution: {integrity: sha512-bsTwuIg/BZZK/vreVTYYbSWoe2F+71P7K5QGEX+pT250DZbfU1MQ5prOKpPR+LL6uWKK3KMwMCAS74QB3Um1uw==}

<<<<<<< HEAD
  caniuse-lite@1.0.30001634:
    resolution: {integrity: sha512-fbBYXQ9q3+yp1q1gBk86tOFs4pyn/yxFm5ZNP18OXJDfA3txImOY9PhfxVggZ4vRHDqoU8NrKU81eN0OtzOgRA==}
=======
  caniuse-lite@1.0.30001480:
    resolution: {integrity: sha512-q7cpoPPvZYgtyC4VaBSN0Bt+PJ4c4EYRf0DrduInOz2SkFpHD5p3LnvEpqBp7UnJn+8x1Ogl1s38saUxe+ihQQ==}
>>>>>>> 2bfd7341

  canvas-confetti@1.6.0:
    resolution: {integrity: sha512-ej+w/m8Jzpv9Z7W7uJZer14Ke8P2ogsjg4ZMGIuq4iqUOqY2Jq8BNW42iGmNfRwREaaEfFIczLuZZiEVSYNHAA==}

  chalk@4.1.2:
    resolution: {integrity: sha512-oKnbhFyRIXpUuez8iBMmyEa4nbj4IOQyuhc/wy9kY7/WVPcwIO9VA668Pu8RkO7+0G76SLROeyw9CpQ061i4mA==}
    engines: {node: '>=10'}

  chokidar@3.5.3:
    resolution: {integrity: sha512-Dr3sfKRP6oTcjf2JmUmFJfeVMvXBdegxB0iVQ5eb2V10uFJUCAS8OByZdVAyVb8xXNz3GjjTgj9kLWsZTqE6kw==}
    engines: {node: '>= 8.10.0'}

  ckeditor5@37.1.0:
    resolution: {integrity: sha512-sT/w0+pZ/p8ANrNaFI+LtUYRSUECFC1lvhQqGczGWEYD+pdYQTQxYVDy8QEYE5V9E5I7uvt4Dbcq9w6TjlLC/w==}
    engines: {node: '>=16.0.0', npm: '>=5.7.1'}

  classnames@2.3.2:
    resolution: {integrity: sha512-CSbhY4cFEJRe6/GQzIk5qXZ4Jeg5pcsP7b5peFSDpffpe1cqjASH/n9UTjBwOp6XpMSTwQ8Za2K5V02ueA7Tmw==}

  cliui@6.0.0:
    resolution: {integrity: sha512-t6wbgtoCXvAzst7QgXxJYqPt0usEfbgQdftEPbLL/cvv6HPE5VgvqCuAIDR0NgU52ds6rFwqrgakNLrHEjCbrQ==}

  color-convert@2.0.1:
    resolution: {integrity: sha512-RRECPsj7iu/xb5oKYcsFHSppFNnsj/52OVTRKb4zP5onXwVF3zVmmToNcOfGC+CRDpfK/U584fMg38ZHCaElKQ==}
    engines: {node: '>=7.0.0'}

  color-name@1.1.4:
    resolution: {integrity: sha512-dOy+3AuW3a2wNbZHIuMZpTcgjGuLU/uBL/ubcZF9OXbDo8ff4O8yVp5Bf0efS8uEoYo5q4Fx7dY9OgQGXgAsQA==}

  colord@2.9.3:
    resolution: {integrity: sha512-jeC1axXpnb0/2nn/Y1LPuLdgXBLH7aDcHu4KEKfqw3CUhX7ZpfBSlPKyqXE6btIgEzfWtrX3/tyBCaCvXvMkOw==}

  commander@4.1.1:
    resolution: {integrity: sha512-NOKm8xhkzAjzFx8B2v5OAHT+u5pRQc2UCa2Vq9jYL/31o2wi9mxBA7LIFs3sV5VSC49z6pEhfbMULvShKj26WA==}
    engines: {node: '>= 6'}

  commander@7.2.0:
    resolution: {integrity: sha512-QrWXB+ZQSVPmIWIhtEO9H+gwHaMGYiF5ChvoJ+K9ZGHG/sVsa6yiesAD1GC/x46sET00Xlwo1u49RVVVzvcSkw==}
    engines: {node: '>= 10'}

  commondir@1.0.1:
    resolution: {integrity: sha512-W9pAhw0ja1Edb5GVdIF1mjZw/ASI0AlShXM83UUGe2DVr5TdAPEA1OA8m/g8zWp9x6On7gqufY+FatDbC3MDQg==}

  compressorjs@1.2.1:
    resolution: {integrity: sha512-+geIjeRnPhQ+LLvvA7wxBQE5ddeLU7pJ3FsKFWirDw6veY3s9iLxAQEw7lXGHnhCJvBujEQWuNnGzZcvCvdkLQ==}

  concat-map@0.0.1:
    resolution: {integrity: sha512-/Srv4dswyQNBfohGpz9o6Yb3Gz3SrUDqBH5rTuhGR7ahtlbYKnVxw2bCFMRljaA7EXHaXZ8wsHdodFvbkhKmqg==}

  cookie@0.5.0:
    resolution: {integrity: sha512-YZ3GUyn/o8gfKJlnlX7g7xq4gyO6OSuhGPKaaGssGB2qgDUS0gPgtTvoyZLTt9Ab6dC4hfc9dV5arkvc/OCmrw==}
    engines: {node: '>= 0.6'}

  cropperjs@1.5.7:
    resolution: {integrity: sha512-sGj+G/ofKh+f6A4BtXLJwtcKJgMUsXYVUubfTo9grERiDGXncttefmue/fyQFvn8wfdyoD1KhDRYLfjkJFl0yw==}

  cross-spawn@7.0.3:
    resolution: {integrity: sha512-iRDPJKUPVEND7dHPO8rkbOnPpyDygcDFtWjpeWNCgy8WP2rXcxXL8TskReQl6OrB2G7+UJrags1q15Fudc7G6w==}
    engines: {node: '>= 8'}

  crypto-js@4.2.0:
    resolution: {integrity: sha512-KALDyEYgpY+Rlob/iriUtjV6d5Eq+Y191A5g4UqLAi8CyGP9N1+FdVbkc1SxKc2r4YAYqG8JzO2KGL+AizD70Q==}

  css-declaration-sorter@6.4.0:
    resolution: {integrity: sha512-jDfsatwWMWN0MODAFuHszfjphEXfNw9JUAhmY4pLu3TyTU+ohUpsbVtbU+1MZn4a47D9kqh03i4eyOm+74+zew==}
    engines: {node: ^10 || ^12 || >=14}
    peerDependencies:
      postcss: ^8.0.9

  css-select@5.1.0:
    resolution: {integrity: sha512-nwoRF1rvRRnnCqqY7updORDsuqKzqYJ28+oSMaJMMgOauh3fvwHqMS7EZpIPqK8GL+g9mKxF1vP/ZjSeNjEVHg==}

  css-tree@2.2.1:
    resolution: {integrity: sha512-OA0mILzGc1kCOCSJerOeqDxDQ4HOh+G8NbOJFOTgOCzpw7fCBubk0fEyxp8AgOL/jvLgYA/uV0cMbe43ElF1JA==}
    engines: {node: ^10 || ^12.20.0 || ^14.13.0 || >=15.0.0, npm: '>=7.0.0'}

  css-tree@2.3.1:
    resolution: {integrity: sha512-6Fv1DV/TYw//QF5IzQdqsNDjx/wc8TrMBZsqjL9eW01tWb7R7k/mq+/VXfJCl7SoD5emsJop9cOByJZfs8hYIw==}
    engines: {node: ^10 || ^12.20.0 || ^14.13.0 || >=15.0.0}

  css-what@6.1.0:
    resolution: {integrity: sha512-HTUrgRJ7r4dsZKU6GjmpfRK1O76h97Z8MfS1G0FozR+oF2kG6Vfe8JE6zwrkbxigziPHinCJ+gCPjA9EaBDtRw==}
    engines: {node: '>= 6'}

  csscolorparser@1.0.3:
    resolution: {integrity: sha512-umPSgYwZkdFoUrH5hIq5kf0wPSXiro51nPw0j2K/c83KflkPSTBGMz6NJvMB+07VlL0y7VPo6QJcDjcgKTTm3w==}

  cssesc@3.0.0:
    resolution: {integrity: sha512-/Tb/JcjK111nNScGob5MNtsntNM1aCNUDipB/TkwZFhyDrrE47SOx/18wF2bbjgc3ZzCSKW1T5nt5EbFoAz/Vg==}
    engines: {node: '>=4'}
    hasBin: true

  cssnano-preset-default@6.0.0:
    resolution: {integrity: sha512-BDxlaFzObRDXUiCCBQUNQcI+f1/aX2mgoNtXGjV6PG64POcHoDUoX+LgMWw+Q4609QhxwkcSnS65YFs42RA6qQ==}
    engines: {node: ^14 || ^16 || >=18.0}
    peerDependencies:
      postcss: ^8.2.15

  cssnano-utils@4.0.0:
    resolution: {integrity: sha512-Z39TLP+1E0KUcd7LGyF4qMfu8ZufI0rDzhdyAMsa/8UyNUU8wpS0fhdBxbQbv32r64ea00h4878gommRVg2BHw==}
    engines: {node: ^14 || ^16 || >=18.0}
    peerDependencies:
      postcss: ^8.2.15

  cssnano@6.0.0:
    resolution: {integrity: sha512-RGlcbzGhzEBCHuQe3k+Udyj5M00z0pm9S+VurHXFEOXxH+y0sVrJH2sMzoyz2d8N1EScazg+DVvmgyx0lurwwA==}
    engines: {node: ^14 || ^16 || >=18.0}
    peerDependencies:
      postcss: ^8.2.15

  csso@5.0.5:
    resolution: {integrity: sha512-0LrrStPOdJj+SPCCrGhzryycLjwcgUSHBtxNA8aIDxf0GLsRh1cKYhB00Gd1lDOS4yGH69+SNn13+TWbVHETFQ==}
    engines: {node: ^10 || ^12.20.0 || ^14.13.0 || >=15.0.0, npm: '>=7.0.0'}

  debug@4.3.4:
    resolution: {integrity: sha512-PRWFHuSU3eDtQJPvnNY7Jcket1j0t5OuOsFzPPzsekD52Zl8qUfFIPEiswXqIvHWGVHOgX+7G/vCNNhehwxfkQ==}
    engines: {node: '>=6.0'}
    peerDependencies:
      supports-color: '*'
    peerDependenciesMeta:
      supports-color:
        optional: true

  decamelize@1.2.0:
    resolution: {integrity: sha512-z2S+W9X73hAUUki+N+9Za2lBlun89zigOyGrsax+KUQ6wKW4ZoWpEYBkGhQjwAjjDCkWxhY0VKEhk8wzY7F5cA==}
    engines: {node: '>=0.10.0'}

  deep-is@0.1.4:
    resolution: {integrity: sha512-oIPzksmTg4/MriiaYGO+okXDT7ztn/w3Eptv/+gSIdMdKsJo0u4CfYNFJPy+4SKMuCqGw2wxnA+URMg3t8a/bQ==}

  deepmerge@4.3.1:
    resolution: {integrity: sha512-3sUqbMEc77XqpdNO7FRyRog+eW3ph+GYCbj+rK+uYyRMuwsVy0rMiVtPn+QJlKFvWP/1PYpapqYn0Me2knFn+A==}
    engines: {node: '>=0.10.0'}

  detect-indent@6.1.0:
    resolution: {integrity: sha512-reYkTUJAZb9gUuZ2RvVCNhVHdg62RHnJ7WJl8ftMi4diZ6NWlciOzQN88pUhSELEwflJht4oQDv0F0BMlwaYtA==}
    engines: {node: '>=8'}

  devalue@4.3.0:
    resolution: {integrity: sha512-n94yQo4LI3w7erwf84mhRUkUJfhLoCZiLyoOZ/QFsDbcWNZePrLwbQpvZBUG2TNxwV3VjCKPxkiiQA6pe3TrTA==}

  didyoumean@1.2.2:
    resolution: {integrity: sha512-gxtyfqMg7GKyhQmb056K7M3xszy/myH8w+B4RT+QXBQsvAOdc3XymqDDPHx1BgPgsdAA5SIifona89YtRATDzw==}

  dijkstrajs@1.0.3:
    resolution: {integrity: sha512-qiSlmBq9+BCdCA/L46dw8Uy93mloxsPSbwnm5yrKn2vMPiy8KyAskTF6zuV/j5BMsmOGZDPs7KjU+mjb670kfA==}

  dir-glob@3.0.1:
    resolution: {integrity: sha512-WkrWp9GR4KXfKGYzOLmTuGVi1UWFfws377n9cc55/tb6DuqyF6pcQ5AbiHEshaDpY9v6oaSr2XCDidGmMwdzIA==}
    engines: {node: '>=8'}

  dlv@1.1.3:
    resolution: {integrity: sha512-+HlytyjlPKnIG8XuRG8WvmBP8xs8P71y+SKKS6ZXWoEgLuePxtDoUEiH7WkdePWrQ5JBpE6aoVqfZfJUQkjXwA==}

  doctrine@3.0.0:
    resolution: {integrity: sha512-yS+Q5i3hBf7GBkd4KG8a7eBNNWNGLTaEwwYWUijIYM7zrlYDM0BFXHjjPWlWZ1Rg7UaddZeIDmi9jF3HmqiQ2w==}
    engines: {node: '>=6.0.0'}

  dom-serializer@2.0.0:
    resolution: {integrity: sha512-wIkAryiqt/nV5EQKqQpo3SToSOV9J0DnbJqwK7Wv/Trc92zIAYZ4FlMu+JPFW1DfGFt81ZTCGgDEabffXeLyJg==}

  dom7@4.0.6:
    resolution: {integrity: sha512-emjdpPLhpNubapLFdjNL9tP06Sr+GZkrIHEXLWvOGsytACUrkbeIdjO5g77m00BrHTznnlcNqgmn7pCN192TBA==}

  domelementtype@2.3.0:
    resolution: {integrity: sha512-OLETBj6w0OsagBwdXnPdN0cnMfF9opN69co+7ZrbfPGrdpPVNBUj02spi6B1N7wChLQiPn4CSH/zJvXw56gmHw==}

  domhandler@5.0.3:
    resolution: {integrity: sha512-cgwlv/1iFQiFnU96XXgROh8xTeetsnJiDsTc7TYCLFd9+/WNkIqPTxiM/8pSd8VIrhXGTf1Ny1q1hquVqDJB5w==}
    engines: {node: '>= 4'}

  dompurify@3.0.3:
    resolution: {integrity: sha512-axQ9zieHLnAnHh0sfAamKYiqXMJAVwu+LM/alQ7WDagoWessyWvMSFyW65CqF3owufNu8HBcE4cM2Vflu7YWcQ==}

  domutils@3.0.1:
    resolution: {integrity: sha512-z08c1l761iKhDFtfXO04C7kTdPBLi41zwOZl00WS8b5eiaebNpY00HKbztwBq+e3vyqWNwWF3mP9YLUeqIrF+Q==}

  earcut@2.2.4:
    resolution: {integrity: sha512-/pjZsA1b4RPHbeWZQn66SWS8nZZWLQQ23oE3Eam7aroEFGEvwKAsJfZ9ytiEMycfzXWpca4FA9QIOehf7PocBQ==}

  ecdsa-sig-formatter@1.0.11:
    resolution: {integrity: sha512-nagl3RYrbNv6kQkeJIpt6NJZy8twLB/2vtz6yN9Z4vRKHN4/QZJIEbqohALSgwKdnksuY3k5Addp5lg8sVoVcQ==}

  electron-to-chromium@1.4.368:
    resolution: {integrity: sha512-e2aeCAixCj9M7nJxdB/wDjO6mbYX+lJJxSJCXDzlr5YPGYVofuJwGN9nKg2o6wWInjX6XmxRinn3AeJMK81ltw==}

  emoji-regex@8.0.0:
    resolution: {integrity: sha512-MSjYzcWNOA0ewAHpz0MxpYFvwg6yjy1NG3xteoqz644VCo/RPgnr1/GGt+ic3iJTzQ8Eu3TdM14SawnVUmGE6A==}

  encode-utf8@1.0.3:
    resolution: {integrity: sha512-ucAnuBEhUK4boH2HjVYG5Q2mQyPorvv0u/ocS+zhdw0S8AlHYY+GOFhP1Gio5z4icpP2ivFSvhtFjQi8+T9ppw==}

  engine.io-client@6.4.0:
    resolution: {integrity: sha512-GyKPDyoEha+XZ7iEqam49vz6auPnNJ9ZBfy89f+rMMas8AuiMWOZ9PVzu8xb9ZC6rafUqiGHSCfu22ih66E+1g==}

  engine.io-parser@5.0.6:
    resolution: {integrity: sha512-tjuoZDMAdEhVnSFleYPCtdL2GXwVTGtNjoeJd9IhIG3C1xs9uwxqRNEu5WpnDZCaozwVlK/nuQhpodhXSIMaxw==}
    engines: {node: '>=10.0.0'}

  entities@4.5.0:
    resolution: {integrity: sha512-V0hjH4dGPh9Ao5p0MoRY6BVqtwCjhz6vI5LT8AJ55H+4g9/4vbHx1I54fS0XuclLhDHArPQCiMjDxjaL8fPxhw==}
    engines: {node: '>=0.12'}

  es-module-lexer@1.2.1:
    resolution: {integrity: sha512-9978wrXM50Y4rTMmW5kXIC09ZdXQZqkE4mxhwkd8VbzsGkXGPgV4zWuqQJgCEzYngdo2dYDa0l8xhX4fkSwJSg==}

  es6-promise@3.3.1:
    resolution: {integrity: sha512-SOp9Phqvqn7jtEUxPWdWfWoLmyt2VaJ6MpvP9Comy1MceMXqE6bxvaTu4iaxpYYPzhny28Lc+M87/c2cPK6lDg==}

  esbuild@0.17.17:
    resolution: {integrity: sha512-/jUywtAymR8jR4qsa2RujlAF7Krpt5VWi72Q2yuLD4e/hvtNcFQ0I1j8m/bxq238pf3/0KO5yuXNpuLx8BE1KA==}
    engines: {node: '>=12'}
    hasBin: true

  escalade@3.1.1:
    resolution: {integrity: sha512-k0er2gUkLf8O0zKJiAhmkTnJlTvINGv7ygDNPbeIsX/TJjGJZHuh9B2UxbsaEkmlEo9MfhrSzmhIlhRlI2GXnw==}
    engines: {node: '>=6'}

  escape-string-regexp@4.0.0:
    resolution: {integrity: sha512-TtpcNJ3XAzx3Gq8sWRzJaVajRs0uVxA2YAkdb1jm2YkPz4G6egUFAyA3n5vtEIZefPk5Wa4UXbKuS5fKkJWdgA==}
    engines: {node: '>=10'}

  eslint-config-prettier@8.8.0:
    resolution: {integrity: sha512-wLbQiFre3tdGgpDv67NQKnJuTlcUVYHas3k+DZCc2U2BadthoEY4B7hLPvAxaqdyOGCzuLfii2fqGph10va7oA==}
    hasBin: true
    peerDependencies:
      eslint: '>=7.0.0'

  eslint-plugin-svelte3@4.0.0:
    resolution: {integrity: sha512-OIx9lgaNzD02+MDFNLw0GEUbuovNcglg+wnd/UY0fbZmlQSz7GlQiQ1f+yX0XvC07XPcDOnFcichqI3xCwp71g==}
    peerDependencies:
      eslint: '>=8.0.0'
      svelte: ^3.2.0

  eslint-scope@5.1.1:
    resolution: {integrity: sha512-2NxwbF/hZ0KpepYN0cNbo+FN6XoK7GaHlQhgx/hIZl6Va0bF45RQOOwhLIy8lQDbuCiadSLCBnH2CFYquit5bw==}
    engines: {node: '>=8.0.0'}

  eslint-scope@7.2.0:
    resolution: {integrity: sha512-DYj5deGlHBfMt15J7rdtyKNq/Nqlv5KfU4iodrQ019XESsRnwXH9KAE0y3cwtUHDo2ob7CypAnCqefh6vioWRw==}
    engines: {node: ^12.22.0 || ^14.17.0 || >=16.0.0}

  eslint-visitor-keys@3.4.0:
    resolution: {integrity: sha512-HPpKPUBQcAsZOsHAFwTtIKcYlCje62XB7SEAcxjtmW6TD1WVpkS6i6/hOVtTZIl4zGj/mBqpFVGvaDneik+VoQ==}
    engines: {node: ^12.22.0 || ^14.17.0 || >=16.0.0}

  eslint@8.38.0:
    resolution: {integrity: sha512-pIdsD2jwlUGf/U38Jv97t8lq6HpaU/G9NKbYmpWpZGw3LdTNhZLbJePqxOXGB5+JEKfOPU/XLxYxFh03nr1KTg==}
    engines: {node: ^12.22.0 || ^14.17.0 || >=16.0.0}
    hasBin: true

  esm-env@1.0.0:
    resolution: {integrity: sha512-Cf6VksWPsTuW01vU9Mk/3vRue91Zevka5SjyNf3nEpokFRuqt/KjUQoGAwq9qMmhpLTHmXzSIrFRw8zxWzmFBA==}

  espree@9.5.1:
    resolution: {integrity: sha512-5yxtHSZXRSW5pvv3hAlXM5+/Oswi1AUFqBmbibKb5s6bp3rGIDkyXU6xCoyuuLhijr4SFwPrXRoZjz0AZDN9tg==}
    engines: {node: ^12.22.0 || ^14.17.0 || >=16.0.0}

  esquery@1.5.0:
    resolution: {integrity: sha512-YQLXUplAwJgCydQ78IMJywZCceoqk1oH01OERdSAJc/7U2AylwjhSCLDEtqwg811idIS/9fIU5GjG73IgjKMVg==}
    engines: {node: '>=0.10'}

  esrecurse@4.3.0:
    resolution: {integrity: sha512-KmfKL3b6G+RXvP8N1vr3Tq1kL/oCFgn2NYXEtqP8/L3pKapUA4G8cFVaoF3SU323CD4XypR/ffioHmkti6/Tag==}
    engines: {node: '>=4.0'}

  estraverse@4.3.0:
    resolution: {integrity: sha512-39nnKffWz8xN1BU/2c79n9nB9HDzo0niYUqx6xyqUnyoAnQyyWpOTdZEeiCch8BBu515t4wp9ZmgVfVhn9EBpw==}
    engines: {node: '>=4.0'}

  estraverse@5.3.0:
    resolution: {integrity: sha512-MMdARuVEQziNTeJD8DgMqmhwR11BRQ/cBP+pLtYdSTnf3MIO8fFeiINEbX36ZdNlfU/7A9f3gUw49B3oQsvwBA==}
    engines: {node: '>=4.0'}

  estree-walker@2.0.2:
    resolution: {integrity: sha512-Rfkk/Mp/DL7JVje3u18FxFujQlTNR2q6QfMSMB7AvCBx91NGj/ba3kCfza0f6dVDbw7YlRf/nDrn7pQrCCyQ/w==}

  esutils@2.0.3:
    resolution: {integrity: sha512-kVscqXk4OCp68SZ0dkgEKVi6/8ij300KBWTJq32P/dYeWTSwK41WyTxalN1eRmA5Z9UU/LX9D7FWSmV9SAYx6g==}
    engines: {node: '>=0.10.0'}

  eventemitter3@4.0.7:
    resolution: {integrity: sha512-8guHBZCwKnFhYdHr2ysuRWErTwhoN2X8XELRlrRwpmfeY2jjuUN4taQMsULKUVo1K4DvZl+0pgfyoysHxvmvEw==}

  exifr@7.1.3:
    resolution: {integrity: sha512-g/aje2noHivrRSLbAUtBPWFbxKdKhgj/xr1vATDdUXPOFYJlQ62Ft0oy+72V6XLIpDJfHs6gXLbBLAolqOXYRw==}

  fast-blurhash@1.1.2:
    resolution: {integrity: sha512-lJVOgYSlahqkRhrKumNx/SGB2F/qS0D1z7xjGYjb5EZJRtlzySGMniZjkQ9h9Rv8sPmM/V9orEgRiMwazDNH6A==}

  fast-deep-equal@3.1.3:
    resolution: {integrity: sha512-f3qQ9oQy9j2AhBe/H9VC91wLmKBCCU/gDOnKNAYG5hswO7BLKj09Hc5HYNz9cGI++xlpDCIgDaitVs03ATR84Q==}

  fast-glob@3.2.12:
    resolution: {integrity: sha512-DVj4CQIYYow0BlaelwK1pHl5n5cRSJfM60UA0zK891sVInoPri2Ekj7+e1CT3/3qxXenpI+nBBmQAcJPJgaj4w==}
    engines: {node: '>=8.6.0'}

  fast-json-stable-stringify@2.1.0:
    resolution: {integrity: sha512-lhd/wF+Lk98HZoTCtlVraHtfh5XYijIjalXck7saUtuanSDyLMxnHhSXEDJqHxD7msR8D0uCmqlkwjCV8xvwHw==}

  fast-levenshtein@2.0.6:
    resolution: {integrity: sha512-DCXu6Ifhqcks7TZKY3Hxp3y6qphY5SJZmrWMDrKcERSOXWQdMhU9Ig/PYrzyw/ul9jOIyh0N4M0tbC5hodg8dw==}

  fastq@1.15.0:
    resolution: {integrity: sha512-wBrocU2LCXXa+lWBt8RoIRD89Fi8OdABODa/kEnyeyjS5aZO5/GNvI5sEINADqP/h8M29UHTHUb53sUu5Ihqdw==}

  felte@1.2.7:
    resolution: {integrity: sha512-VfCkYBODReCUrYeRMmJ9lRs7O/pC4PYKMTT7E2K6m9UzmTGpm3Ql3C518J3gUVVG5ZeEeSEifUaqmrAcaWB89w==}
    engines: {node: ^12.20.0 || ^14.13.1 || >=16.0.0}
    peerDependencies:
      svelte: ^3.31.0

  file-entry-cache@6.0.1:
    resolution: {integrity: sha512-7Gps/XWymbLk2QLYK4NzpMOrYjMhdIxXuIvy2QBsLE6ljuodKvdkWs/cpyJJ3CVIVpH0Oi1Hvg1ovbMzLdFBBg==}
    engines: {node: ^10.12.0 || >=12.0.0}

  fill-range@7.0.1:
    resolution: {integrity: sha512-qOo9F+dMUmC2Lcb4BbVvnKJxTPjCm+RRpe4gDuGrzkL7mEVl/djYSu2OdQ2Pa302N4oqkSg9ir6jaLWJ2USVpQ==}
    engines: {node: '>=8'}

  find-up@4.1.0:
    resolution: {integrity: sha512-PpOwAdQ/YlXQ2vj8a3h8IipDuYRi3wceVQQGYWxNINccq40Anw7BlsEXCMbt1Zt+OLA6Fq9suIpIWD0OsnISlw==}
    engines: {node: '>=8'}

  find-up@5.0.0:
    resolution: {integrity: sha512-78/PXT1wlLLDgTzDs7sjq9hzz0vXD+zn+7wypEe4fXQxCmdmqfGsEPQxmiCSQI3ajFV91bVSsvNtrJRiW6nGng==}
    engines: {node: '>=10'}

  flat-cache@3.0.4:
    resolution: {integrity: sha512-dm9s5Pw7Jc0GvMYbshN6zchCA9RgQlzzEZX3vylR9IqFfS8XciblUXOKfW6SiuJ0e13eDYZoZV5wdrev7P3Nwg==}
    engines: {node: ^10.12.0 || >=12.0.0}

  flatted@3.2.7:
    resolution: {integrity: sha512-5nqDSxl8nn5BSNxyR3n4I6eDmbolI6WT+QqR547RwxQapgjQBmtktdP+HTBb/a/zLsbzERTONyUB5pefh5TtjQ==}

  fraction.js@4.2.0:
    resolution: {integrity: sha512-MhLuK+2gUcnZe8ZHlaaINnQLl0xRIGRfcGk2yl8xoQAfHrSsL3rYu6FCmBdkdbhc9EPlwyGHewaRsvwRMJtAlA==}

  fs.realpath@1.0.0:
    resolution: {integrity: sha512-OO0pH2lK6a0hZnAdau5ItzHPI6pUlvI7jMVnxUQRtw4owF2wk8lOSabtGDCTP4Ggrg2MbGnWO9X8K1t4+fGMDw==}

  fsevents@2.3.2:
    resolution: {integrity: sha512-xiqMQR4xAeHTuB9uWm+fFRcIOgKBMiOBP+eXiyT7jsgVCq1bkVygt00oASowB7EdtpOHaaPgKt812P9ab+DDKA==}
    engines: {node: ^8.16.0 || ^10.6.0 || >=11.0.0}
    os: [darwin]

  function-bind@1.1.1:
    resolution: {integrity: sha512-yIovAzMX49sF8Yl58fSCWJ5svSLuaibPxXQJFLmBObTuCr0Mf1KiPopGM9NiFjiYBCbfaa2Fh6breQ6ANVTI0A==}

  fuse.js@6.6.2:
    resolution: {integrity: sha512-cJaJkxCCxC8qIIcPBF9yGxY0W/tVZS3uEISDxhYIdtk8OL93pe+6Zj7LjCqVV4dzbqcriOZ+kQ/NE4RXZHsIGA==}
    engines: {node: '>=10'}

  geojson-vt@3.2.1:
    resolution: {integrity: sha512-EvGQQi/zPrDA6zr6BnJD/YhwAkBP8nnJ9emh3EnHQKVMfg/MRVtPbMYdgVy/IaEmn4UfagD2a6fafPDL5hbtwg==}

  get-caller-file@2.0.5:
    resolution: {integrity: sha512-DyFP3BM/3YHTQOCUL/w0OZHR0lpKeGrxotcHWcqNEdnltqFwXVfhEBQ94eIo34AfQpo0rGki4cyIiftY06h2Fg==}
    engines: {node: 6.* || 8.* || >= 10.*}

  get-stream@6.0.1:
    resolution: {integrity: sha512-ts6Wi+2j3jQjqi70w5AlN8DFnkSwC+MqmxEzdEALB2qXZYV3X/b1CTfgPLGJNMeAWxdPfU8FO1ms3NUfaHCPYg==}
    engines: {node: '>=10'}

  gl-matrix@3.4.3:
    resolution: {integrity: sha512-wcCp8vu8FT22BnvKVPjXa/ICBWRq/zjFfdofZy1WSpQZpphblv12/bOQLBC1rMM7SGOFS9ltVmKOHil5+Ml7gA==}

  glob-parent@5.1.2:
    resolution: {integrity: sha512-AOIgSQCepiJYwP3ARnGx+5VnTu2HBYdzbGP45eLw1vr3zB3vZLeyed1sC9hnbcOc9/SrMyM5RPQrkGz4aS9Zow==}
    engines: {node: '>= 6'}

  glob-parent@6.0.2:
    resolution: {integrity: sha512-XxwI8EOhVQgWp6iDL+3b0r86f4d6AX6zSU55HfB4ydCEuXLXc5FcYeOu+nnGftS4TEju/11rt4KJPTMgbfmv4A==}
    engines: {node: '>=10.13.0'}

  glob@7.1.6:
    resolution: {integrity: sha512-LwaxwyZ72Lk7vZINtNNrywX0ZuLyStrdDtabefZKAY5ZGJhVtgdznluResxNmPitE0SAO+O26sWTHeKSI2wMBA==}

  glob@7.2.3:
    resolution: {integrity: sha512-nFR0zLpU2YCaRxwoCJvL6UvCH2JFyFVIvwTLsIf21AuHlMskA1hhTdk+LlYJtOlYt9v6dvszD2BGRqBL+iQK9Q==}

  glob@8.1.0:
    resolution: {integrity: sha512-r8hpEjiQEYlF2QU0df3dS+nxxSIreXQS1qRhMJM0Q5NDdR386C7jb7Hwwod8Fgiuex+k0GFjgft18yvxm5XoCQ==}
    engines: {node: '>=12'}

  globals@13.20.0:
    resolution: {integrity: sha512-Qg5QtVkCy/kv3FUSlu4ukeZDVf9ee0iXLAUYX13gbR17bnejFTzr4iS9bY7kwCf1NztRNm1t91fjOiyx4CSwPQ==}
    engines: {node: '>=8'}

  globalyzer@0.1.0:
    resolution: {integrity: sha512-40oNTM9UfG6aBmuKxk/giHn5nQ8RVz/SS4Ir6zgzOv9/qC3kKZ9v4etGTcJbEl/NyVQH7FGU7d+X1egr57Md2Q==}

  globby@11.1.0:
    resolution: {integrity: sha512-jhIXaOzy1sb8IyocaruWSn1TjmnBVs8Ayhcy83rmxNJ8q2uWKCAj3CnJY+KpGSXCueAPc0i05kVvVKtP1t9S3g==}
    engines: {node: '>=10'}

  globrex@0.1.2:
    resolution: {integrity: sha512-uHJgbwAMwNFf5mLst7IWLNg14x1CkeqglJb/K3doi4dw6q2IvAAmM/Y81kevy83wP+Sst+nutFTYOGg3d1lsxg==}

  graceful-fs@4.2.11:
    resolution: {integrity: sha512-RbJ5/jmFcNNCcDV5o9eTnBLJ/HszWV0P73bc+Ff4nS/rJj+YaS6IGyiOL0VoBYX+l1Wrl3k63h/KrH+nhJ0XvQ==}

  grapheme-splitter@1.0.4:
    resolution: {integrity: sha512-bzh50DW9kTPM00T8y4o8vQg89Di9oLJVLW/KaOGIXJWP/iqCN6WKYkbNOF04vFLJhwcpYUh9ydh/+5vpOqV4YQ==}

  grid-index@1.1.0:
    resolution: {integrity: sha512-HZRwumpOGUrHyxO5bqKZL0B0GlUpwtCAzZ42sgxUPniu33R1LSFH5yrIcBCHjkctCAh3mtWKcKd9J4vDDdeVHA==}

  has-flag@4.0.0:
    resolution: {integrity: sha512-EykJT/Q1KjTWctppgIAgfSO0tKVuZUjhgMr17kqTumMl6Afv3EISleU7qZUzoXDFTAHTDC4NOoG/ZxU3EvlMPQ==}
    engines: {node: '>=8'}

  has@1.0.3:
    resolution: {integrity: sha512-f2dvO0VU6Oej7RkWJGrehjbzMAjFp5/VKPp5tTpWIV4JHHZK1/BxbFRtf/siA2SWTe09caDmVtYYzWEIbBS4zw==}
    engines: {node: '>= 0.4.0'}

  highlight.js@11.7.0:
    resolution: {integrity: sha512-1rRqesRFhMO/PRF+G86evnyJkCgaZFOI+Z6kdj15TA18funfoqJXvgPCLSf0SWq3SRfg1j3HlDs8o4s3EGq1oQ==}
    engines: {node: '>=12.0.0'}

  i18next-browser-languagedetector@7.0.1:
    resolution: {integrity: sha512-Pa5kFwaczXJAeHE56CHG2aWzFBMJNUNghf0Pm4SwSrEMps/PTKqW90EYWlIvhuYStf3Sn1K0vw+gH3+TLdkH1g==}

  i18next@22.4.15:
    resolution: {integrity: sha512-yYudtbFrrmWKLEhl6jvKUYyYunj4bTBCe2qIUYAxbXoPusY7YmdwPvOE6fx6UIfWvmlbCWDItr7wIs8KEBZ5Zg==}

  ieee754@1.2.1:
    resolution: {integrity: sha512-dcyqhDvX1C46lXZcVqCpK+FtMRQVdIMN6/Df5js2zouUsqG7I6sFxitIC+7KYK29KdXOLHdu9zL4sFnoVQnqaA==}

  ignore@5.2.4:
    resolution: {integrity: sha512-MAb38BcSbH0eHNBxn7ql2NH/kX33OkB3lZ1BNdh7ENeRChHTYsTvWrMubiIAMNS2llXEEgZ1MUOBtXChP3kaFQ==}
    engines: {node: '>= 4'}

  immutable@4.3.0:
    resolution: {integrity: sha512-0AOCmOip+xgJwEVTQj1EfiDDOkPmuyllDuTuEX+DDXUgapLAsBIfkg3sxCYyCEA8mQqZrrxPUGjcOQ2JS3WLkg==}

  import-fresh@3.3.0:
    resolution: {integrity: sha512-veYYhQa+D1QBKznvhUHxb8faxlrwUnxseDAbAp457E0wLNio2bOSKnjYDhMj+YiAq61xrMGhQk9iXVk5FzgQMw==}
    engines: {node: '>=6'}

  import-meta-resolve@2.2.2:
    resolution: {integrity: sha512-f8KcQ1D80V7RnqVm+/lirO9zkOxjGxhaTC1IPrBGd3MEfNgmNG67tSUO9gTi2F3Blr2Az6g1vocaxzkVnWl9MA==}

  imurmurhash@0.1.4:
    resolution: {integrity: sha512-JmXMZ6wuvDmLiHEml9ykzqO6lwFbof0GG4IkcGaENdCRDDmMVnny7s5HsIgHCbaq0w2MyPhDqkhTUgS2LU2PHA==}
    engines: {node: '>=0.8.19'}

  inflight@1.0.6:
    resolution: {integrity: sha512-k92I/b08q4wvFscXCLvqfsHCrjrF7yiXsQuIVvVE7N82W3+aqpzuUdBbfhWcy/FZR3/4IgflMgKLOsvPDrGCJA==}

  inherits@2.0.4:
    resolution: {integrity: sha512-k/vGaX4/Yla3WzyMCvTQOXYeIHvqOKtnqBduzTHpzpQZzAskKMhZ2K+EnBiSM9zGSoIFeMpXKxa4dYeZIQqewQ==}

  is-binary-path@2.1.0:
    resolution: {integrity: sha512-ZMERYes6pDydyuGidse7OsHxtbI7WVeUEozgR/g7rd0xUimYNlvZRE/K2MgZTjWy725IfelLeVcEM97mmtRGXw==}
    engines: {node: '>=8'}

  is-blob@2.1.0:
    resolution: {integrity: sha512-SZ/fTft5eUhQM6oF/ZaASFDEdbFVe89Imltn9uZr03wdKMcWNVYSMjQPFtg05QuNkt5l5c135ElvXEQG0rk4tw==}
    engines: {node: '>=6'}

  is-builtin-module@3.2.1:
    resolution: {integrity: sha512-BSLE3HnV2syZ0FK0iMA/yUGplUeMmNz4AW5fnTunbCIqZi4vG3WjJT9FHMy5D69xmAYBHXQhJdALdpwVxV501A==}
    engines: {node: '>=6'}

  is-core-module@2.12.0:
    resolution: {integrity: sha512-RECHCBCd/viahWmwj6enj19sKbHfJrddi/6cBDsNTKbNq0f7VeaUkBo60BqzvPqo/W54ChS62Z5qyun7cfOMqQ==}

  is-extglob@2.1.1:
    resolution: {integrity: sha512-SbKbANkN603Vi4jEZv49LeVJMn4yGwsbzZworEoyEiutsN3nJYdbO36zfhGJ6QEDpOZIFkDtnq5JRxmvl3jsoQ==}
    engines: {node: '>=0.10.0'}

  is-fullwidth-code-point@3.0.0:
    resolution: {integrity: sha512-zymm5+u+sCsSWyD9qNaejV3DFvhCKclKdizYaJUuHA83RLjb7nSuGnddCHGv0hk+KY7BMAlsWeK4Ueg6EV6XQg==}
    engines: {node: '>=8'}

  is-glob@4.0.3:
    resolution: {integrity: sha512-xelSayHH36ZgE7ZWhli7pW34hNbNl8Ojv5KVmkJD4hBdD3th8Tfk9vYasLM+mXWOZhFkgZfxhLSnrwRr4elSSg==}
    engines: {node: '>=0.10.0'}

  is-module@1.0.0:
    resolution: {integrity: sha512-51ypPSPCoTEIN9dy5Oy+h4pShgJmPCygKfyRCISBI+JoWT/2oJvK8QPxmwv7b/p239jXrm9M1mlQbyKJ5A152g==}

  is-number@7.0.0:
    resolution: {integrity: sha512-41Cifkg6e8TylSpdtTpeLVMqvSBEVzTttHvERD741+pnZ8ANv0004MRL43QKPDlK9cGvNp6NZWZUBlbGXYxxng==}
    engines: {node: '>=0.12.0'}

  is-path-inside@3.0.3:
    resolution: {integrity: sha512-Fd4gABb+ycGAmKou8eMftCupSir5lRxqf4aD/vd0cD2qc4HL07OjCeuHMr8Ro4CoMaeCKDB0/ECBOVWjTwUvPQ==}
    engines: {node: '>=8'}

  is-reference@1.2.1:
    resolution: {integrity: sha512-U82MsXXiFIrjCK4otLT+o2NA2Cd2g5MLoOVXUZjIOhLurrRxpEXzI8O0KZHr3IjLvlAH1kTPYSuqer5T9ZVBKQ==}

  is-shallow-equal@1.0.1:
    resolution: {integrity: sha512-lq5RvK+85Hs5J3p4oA4256M1FEffzmI533ikeDHvJd42nouRRx5wBzt36JuviiGe5dIPyHON/d0/Up+PBo6XkQ==}

  is-url@1.2.4:
    resolution: {integrity: sha512-ITvGim8FhRiYe4IQ5uHSkj7pVaPDrCTkNd3yq3cV7iZAcJdHTUMPMEHcqSOy9xZ9qFenQCvi+2wjH9a1nXqHww==}

  isexe@2.0.0:
    resolution: {integrity: sha512-RHxMLp9lnKHGHRng9QFhRCMbYAcVpn69smSGcq3f36xjgVVWThj4qqLbTLlq7Ssj8B+fIQ1EuCEGI2lKsyQeIw==}

  jiti@1.18.2:
    resolution: {integrity: sha512-QAdOptna2NYiSSpv0O/BwoHBSmz4YhpzJHyi+fnMRTXFjp7B8i/YG5Z8IfusxB1ufjcD2Sre1F3R+nX3fvy7gg==}
    hasBin: true

  js-cookie@3.0.1:
    resolution: {integrity: sha512-+0rgsUXZu4ncpPxRL+lNEptWMOWl9etvPHc/koSRp6MPwpRYAhmk0dUG00J4bxVV3r9uUzfo24wW0knS07SKSw==}
    engines: {node: '>=12'}

  js-sdsl@4.4.0:
    resolution: {integrity: sha512-FfVSdx6pJ41Oa+CF7RDaFmTnCaFhua+SNYQX74riGOpl96x+2jQCqEfQ2bnXu/5DPCqlRuiqyvTJM0Qjz26IVg==}

  js-yaml@4.1.0:
    resolution: {integrity: sha512-wpxZs9NoxZaJESJGIZTyDEaYpl0FKSA+FB9aJiyemKhMwkxQg63h4T1KJgUGHpTqPDNRcmmYLugrRjJlBtWvRA==}
    hasBin: true

  json-schema-traverse@0.4.1:
    resolution: {integrity: sha512-xbbCH5dCYU5T8LcEhhuh7HJ88HXuW3qsI3Y0zOZFKfZEHcpWiHU/Jxzk629Brsab/mMiHQti9wMP+845RPe3Vg==}

  json-stable-stringify-without-jsonify@1.0.1:
    resolution: {integrity: sha512-Bdboy+l7tA3OGW6FjyFHWkP5LuByj1Tk33Ljyq0axyzdk9//JSi2u3fP1QSmd1KNwq6VOKYGlAu87CisVir6Pw==}

  jwa@2.0.0:
    resolution: {integrity: sha512-jrZ2Qx916EA+fq9cEAeCROWPTfCwi1IVHqT2tapuqLEVVDKFDENFw1oL+MwrTvH6msKxsd1YTDVw6uKEcsrLEA==}

  jws@4.0.0:
    resolution: {integrity: sha512-KDncfTmOZoOMTFG4mBlG0qUIOlc03fmzH+ru6RgYVZhPkyiy/92Owlt/8UEN+a4TXR1FQetfIpJE8ApdvdVxTg==}

  kdbush@3.0.0:
    resolution: {integrity: sha512-hRkd6/XW4HTsA9vjVpY9tuXJYLSlelnkTmVFu4M9/7MIYQtFcHpbugAU7UbOfjOiVSVYl2fqgBuJ32JUmRo5Ew==}

  kleur@4.1.5:
    resolution: {integrity: sha512-o+NO+8WrRiQEE4/7nwRJhN1HWpVmJm511pBHUxPLtp0BUISzlBplORYSmTclCnJvQq2tKu/sgl3xVpkc7ZWuQQ==}
    engines: {node: '>=6'}

  konva@8.4.3:
    resolution: {integrity: sha512-ARqdgAbdNIougRlOKvkQwHlGhXPRBV4KvhCP+qoPpGoVQwwiJe4Hkdu4HHdRPb9rGUp04jDTAxBzEwBsE272pg==}

  levn@0.4.1:
    resolution: {integrity: sha512-+bT2uH4E5LGE7h/n3evcS/sQlJXCpIp6ym8OWJ5eV6+67Dsql/LaaT7qJBAt2rzfoa/5QBGBhxDix1dMt2kQKQ==}
    engines: {node: '>= 0.8.0'}

  lilconfig@2.1.0:
    resolution: {integrity: sha512-utWOt/GHzuUxnLKxB6dk81RoOeoNeHgbrXiuGk4yyF5qlRz+iIVWu56E2fqGHFrXz0QNUhLB/8nKqvRH66JKGQ==}
    engines: {node: '>=10'}

  lines-and-columns@1.2.4:
    resolution: {integrity: sha512-7ylylesZQ/PV29jhEDl3Ufjo6ZX7gCqJr5F7PKrqc93v7fzSymt1BpwEU8nAUXs8qzzvqhbjhK5QZg6Mt/HkBg==}

  locate-path@5.0.0:
    resolution: {integrity: sha512-t7hw9pI+WvuwNJXwk5zVHpyhIqzg2qTlklJOf0mVxGSbe3Fp2VieZcduNYjaLDoy6p9uGpQEGWG87WpMKlNq8g==}
    engines: {node: '>=8'}

  locate-path@6.0.0:
    resolution: {integrity: sha512-iPZK6eYjbxRu3uB4/WZ3EsEIMJFMqAoopl3R+zuq0UjcAm/MO6KCweDgPfP3elTztoKP3KtnVHxTn2NHBSDVUw==}
    engines: {node: '>=10'}

  lodash-es@4.17.21:
    resolution: {integrity: sha512-mKnC+QJ9pWVzv+C4/U3rRsHapFfHvQFoFB92e52xeyGMcX6/OlIl78je1u8vePzYZSkkogMPJ2yjxxsb89cxyw==}

  lodash.castarray@4.4.0:
    resolution: {integrity: sha512-aVx8ztPv7/2ULbArGJ2Y42bG1mEQ5mGjpdvrbJcJFU3TbYybe+QlLS4pst9zV52ymy2in1KpFPiZnAOATxD4+Q==}

  lodash.debounce@4.0.8:
    resolution: {integrity: sha512-FT1yDzDYEoYWhnSGnpE/4Kj1fLZkDFyqRb7fNt6FdYOSxlUWAtp42Eh6Wb0rGIv/m9Bgo7x4GhQbm5Ys4SG5ow==}

  lodash.isplainobject@4.0.6:
    resolution: {integrity: sha512-oSXzaWypCMHkPC3NvBEaPHf0KsA5mvPrOPgQWDsbg8n7orZ290M0BmC/jgRZ4vcJ6DTAhjrsSYgdsW/F+MFOBA==}

  lodash.memoize@4.1.2:
    resolution: {integrity: sha512-t7j+NzmgnQzTAYXcsHYLgimltOV1MXHtlOWf6GjL9Kj8GK5FInw5JotxvbOs+IvV1/Dzo04/fCGfLVs7aXb4Ag==}

  lodash.merge@4.6.2:
    resolution: {integrity: sha512-0KpjqXRVvrYyCsX1swR/XTK0va6VQkQM6MNo7PqW77ByjAhoARA8EfrP1N4+KlKj8YS0ZUCtRT/YUuhyYDujIQ==}

  lodash.throttle@4.1.1:
    resolution: {integrity: sha512-wIkUCfVKpVsWo3JSZlc+8MB5it+2AN5W8J7YVMST30UrvcQNZ1Okbj+rbVniijTWE6FGYy4XJq/rHkas8qJMLQ==}

  lodash.uniq@4.5.0:
    resolution: {integrity: sha512-xfBaXQd9ryd9dlSDvnvI0lvxfLJlYAZzXomUYzLKtUeOQvOP5piqAWuGtrhWeqaXK9hhoM/iyJc5AV+XfsX3HQ==}

  lru-cache@6.0.0:
    resolution: {integrity: sha512-Jo6dJ04CmSjuznwJSS3pUeWmd/H0ffTlkXXgwZi+eq1UCmqQwCh+eLsYOYCwY991i2Fah4h1BEMCx4qThGbsiA==}
    engines: {node: '>=10'}

  luxon@3.3.0:
    resolution: {integrity: sha512-An0UCfG/rSiqtAIiBPO0Y9/zAnHUZxAMiCpTd5h2smgsj7GGmcenvrvww2cqNA8/4A5ZrD1gJpHN2mIHZQF+Mg==}
    engines: {node: '>=12'}

  magic-string@0.27.0:
    resolution: {integrity: sha512-8UnnX2PeRAPZuN12svgR9j7M1uWMovg/CEnIwIG0LFkXSJJe4PdfUGiTGl8V9bsBHFUtfVINcSyYxd7q+kx9fA==}
    engines: {node: '>=12'}

  magic-string@0.30.0:
    resolution: {integrity: sha512-LA+31JYDJLs82r2ScLrlz1GjSgu66ZV518eyWT+S8VhyQn/JL0u9MeBOvQMGYiPk1DBiSN9DDMOcXvigJZaViQ==}
    engines: {node: '>=12'}

  mapbox-gl@2.14.1:
    resolution: {integrity: sha512-KfHYcjzJeEF1UXZQin3vSdyIXoTBBdpNesTMmyzP9Dv8wRg8DnRu078Vr/CJ2A6Xocsvh9UAqTWYtHlrc20nwA==}

  marked@5.0.0:
    resolution: {integrity: sha512-YQ6+L9l/NSBDjFgCQQebmTCc62EUdZ5RpIZ7A/FmC8IYMB5s7Cz8sT7imuMAkbIL4CvXpQLdW45fpK5UwiU7DA==}
    engines: {node: '>= 18'}
    hasBin: true

  mdn-data@2.0.28:
    resolution: {integrity: sha512-aylIc7Z9y4yzHYAJNuESG3hfhC+0Ibp/MAMiaOZgNv4pmEdFyfZhhhny4MNiAfWdBQ1RQ2mfDWmM1x8SvGyp8g==}

  mdn-data@2.0.30:
    resolution: {integrity: sha512-GaqWWShW4kv/G9IEucWScBx9G1/vsFZZJUO+tD26M8J8z3Kw5RDQjaoZe03YAClgeS/SWPOcb4nkFBTEi5DUEA==}

  mdsvex@0.10.6:
    resolution: {integrity: sha512-aGRDY0r5jx9+OOgFdyB9Xm3EBr9OUmcrTDPWLB7a7g8VPRxzPy4MOBmcVYgz7ErhAJ7bZ/coUoj6aHio3x/2mA==}
    peerDependencies:
      svelte: 3.x

  memoize-one@6.0.0:
    resolution: {integrity: sha512-rkpe71W0N0c0Xz6QD0eJETuWAJGnJ9afsl1srmwPrI+yBCkge5EycXXbYRyvL29zZVUWQCY7InPRCv3GDXuZNw==}

  merge2@1.4.1:
    resolution: {integrity: sha512-8q7VEgMJW4J8tcfVPy8g09NcQwZdbwFEqhe/WZkoIzjn/3TGDwtOCYtXGxA3O8tPzpczCCDgv+P2P5y00ZJOOg==}
    engines: {node: '>= 8'}

  micromatch@4.0.5:
    resolution: {integrity: sha512-DMy+ERcEW2q8Z2Po+WNXuw3c5YaUSFjAO5GsJqfEl7UjvtIuFKO6ZrKvcItdy98dwFI2N1tg3zNIdKaQT+aNdA==}
    engines: {node: '>=8.6'}

  mime-match@1.0.2:
    resolution: {integrity: sha512-VXp/ugGDVh3eCLOBCiHZMYWQaTNUHv2IJrut+yXA6+JbLPXHglHwfS/5A5L0ll+jkCY7fIzRJcH6OIunF+c6Cg==}

  mime@3.0.0:
    resolution: {integrity: sha512-jSCU7/VB1loIWBZe14aEYHU/+1UMEHoaO7qxCOVJOw9GgH72VAWppxNcjU+x9a2k3GSIBXNKxXQFqRvvZ7vr3A==}
    engines: {node: '>=10.0.0'}
    hasBin: true

  min-indent@1.0.1:
    resolution: {integrity: sha512-I9jwMn07Sy/IwOj3zVkVik2JTvgpaykDZEigL6Rx6N9LbMywwUSMtxET+7lVoDLLd3O3IXwJwvuuns8UB/HeAg==}
    engines: {node: '>=4'}

  minimatch@3.1.2:
    resolution: {integrity: sha512-J7p63hRiAjw1NDEww1W7i37+ByIrOWO5XQQAzZ3VOcL0PNybwpfmV/N05zFAzwQ9USyEcX6t3UO+K5aqBQOIHw==}

  minimatch@5.1.6:
    resolution: {integrity: sha512-lKwV/1brpG6mBUFHtb7NUmtABCb2WZZmm2wNiOA5hAb8VdCS4B3dtMWyvcoViccwAW/COERjXLt0zP1zXUN26g==}
    engines: {node: '>=10'}

  minimist@1.2.8:
    resolution: {integrity: sha512-2yyAR8qBkN3YuheJanUpWC5U3bb5osDywNB8RzDVlDwDHbocAJveqqj1u8+SVD7jkWT4yvsHCpWqqWqAxb0zCA==}

  minisearch@6.0.1:
    resolution: {integrity: sha512-Ly1w0nHKnlhAAh6/BF/+9NgzXfoJxaJ8nhopFhQ3NcvFJrFIL+iCg9gw9e9UMBD+XIsp/RyznJ/o5UIe5Kw+kg==}

  mkdirp@0.5.6:
    resolution: {integrity: sha512-FP+p8RB8OWpF3YZBCrP5gtADmtXApB5AMLn+vdyA+PyxCjrCs00mjyUozssO33cwDeT3wNGdLxJ5M//YqtHAJw==}
    hasBin: true

  mri@1.2.0:
    resolution: {integrity: sha512-tzzskb3bG8LvYGFF/mDTpq3jpI6Q9wc3LEmBaghu+DdCssd1FakN7Bc0hVNmEyGq1bq3RgfkCb3cmQLpNPOroA==}
    engines: {node: '>=4'}

  mrmime@1.0.1:
    resolution: {integrity: sha512-hzzEagAgDyoU1Q6yg5uI+AorQgdvMCur3FcKf7NhMKWsaYg+RnbTyHRa/9IlLF9rf455MOCtcqqrQQ83pPP7Uw==}
    engines: {node: '>=10'}

  ms@2.1.2:
    resolution: {integrity: sha512-sGkPx+VjMtmA6MX27oA4FBFELFCZZ4S4XqeGOXCv68tT+jb3vk/RyaKWP0PTKyWtmLSM0b+adUTEvbs1PEaH2w==}

  murmurhash-js@1.0.0:
    resolution: {integrity: sha512-TvmkNhkv8yct0SVBSy+o8wYzXjE4Zz3PCesbfs8HiCXXdcTuocApFv11UWlNFWKYsP2okqrhb7JNlSm9InBhIw==}

  mz@2.7.0:
    resolution: {integrity: sha512-z81GNO7nnYMEhrGh9LeymoE4+Yr0Wn5McHIZMK5cfQCl+NDX08sCZgUc9/6MHni9IWuFLm1Z3HTCXu2z9fN62Q==}

  namespace-emitter@2.0.1:
    resolution: {integrity: sha512-N/sMKHniSDJBjfrkbS/tpkPj4RAbvW3mr8UAzvlMHyun93XEm83IAvhWtJVHo+RHn/oO8Job5YN4b+wRjSVp5g==}

  nanoid@3.3.6:
    resolution: {integrity: sha512-BGcqMMJuToF7i1rt+2PWSNVnWIkGCU78jBG3RxO/bZlnZPK2Cmi2QaffxGO/2RvWi9sL+FAiRiXMgsyxQ1DIDA==}
    engines: {node: ^10 || ^12 || ^13.7 || ^14 || >=15.0.1}
    hasBin: true

  nanoid@4.0.2:
    resolution: {integrity: sha512-7ZtY5KTCNheRGfEFxnedV5zFiORN1+Y1N6zvPTnHQd8ENUvfaDBeuJDZb2bN/oXwXxu3qkTXDzy57W5vAmDTBw==}
    engines: {node: ^14 || ^16 || >=18}
    hasBin: true

  natural-compare-lite@1.4.0:
    resolution: {integrity: sha512-Tj+HTDSJJKaZnfiuw+iaF9skdPpTo2GtEly5JHnWV/hfv2Qj/9RKsGISQtLh2ox3l5EAGw487hnBee0sIJ6v2g==}

  natural-compare@1.4.0:
    resolution: {integrity: sha512-OWND8ei3VtNC9h7V60qff3SVobHr996CTwgxubgyQYEpg290h9J0buyECNNJexkFm5sOajh5G116RYA1c8ZMSw==}

  node-fetch@2.6.11:
    resolution: {integrity: sha512-4I6pdBY1EthSqDmJkiNk3JIT8cswwR9nfeW/cPdUagJYEQG7R95WRH74wpz7ma8Gh/9dI9FP+OU+0E4FvtA55w==}
    engines: {node: 4.x || >=6.0.0}
    peerDependencies:
      encoding: ^0.1.0
    peerDependenciesMeta:
      encoding:
        optional: true

  node-releases@2.0.10:
    resolution: {integrity: sha512-5GFldHPXVG/YZmFzJvKK2zDSzPKhEp0+ZR5SVaoSag9fsL5YgHbUHDfnG5494ISANDcK4KwPXAx2xqVEydmd7w==}

  normalize-path@3.0.0:
    resolution: {integrity: sha512-6eZs5Ls3WtCisHWp9S2GUy8dqkpGi4BVSz3GaqiE6ezub0512ESztXUwUB6C6IKbQkY2Pnb/mD4WYojCRwcwLA==}
    engines: {node: '>=0.10.0'}

  normalize-range@0.1.2:
    resolution: {integrity: sha512-bdok/XvKII3nUpklnV6P2hxtMNrCboOjAcyBuQnWEhO665FwrSNRxU+AqpsyvO6LgGYPspN+lu5CLtw4jPRKNA==}
    engines: {node: '>=0.10.0'}

  nth-check@2.1.1:
    resolution: {integrity: sha512-lqjrjmaOoAnWfMmBPL+XNnynZh2+swxiX3WUE0s4yEHI6m+AwrK2UZOimIRl3X/4QctVqS8AiZjFqyOGrMXb/w==}

  object-assign@4.1.1:
    resolution: {integrity: sha512-rJgTQnkUnH1sFw8yT6VSU3zD3sWmu6sZhIseY8VX+GRu3P6F7Fu+JNDoXfklElbLJSnc3FUQHVe4cU5hj+BcUg==}
    engines: {node: '>=0.10.0'}

  object-hash@3.0.0:
    resolution: {integrity: sha512-RSn9F68PjH9HqtltsSnqYC1XXoWe9Bju5+213R98cNGttag9q9yAOTzdbsqvIa7aNm5WffBZFpWYr2aWrklWAw==}
    engines: {node: '>= 6'}

  once@1.4.0:
    resolution: {integrity: sha512-lNaJgI+2Q5URQBkccEKHTQOPaXdUxnZZElQTZY0MFUAuaEqe1E+Nyvgdz/aIyNi6Z9MzO5dv1H8n58/GELp3+w==}

  optionator@0.9.1:
    resolution: {integrity: sha512-74RlY5FCnhq4jRxVUPKDaRwrVNXMqsGsiW6AJw4XK8hmtm10wC0ypZBLw5IIp85NZMr91+qd1RvvENwg7jjRFw==}
    engines: {node: '>= 0.8.0'}

  p-limit@2.3.0:
    resolution: {integrity: sha512-//88mFWSJx8lxCzwdAABTJL2MyWB12+eIY7MDL2SqLmAkeKU9qxRvWuSyTjm3FUmpBEMuFfckAIqEaVGUDxb6w==}
    engines: {node: '>=6'}

  p-limit@3.1.0:
    resolution: {integrity: sha512-TYOanM3wGwNGsZN2cVTYPArw454xnXj5qmWF1bEoAc4+cU/ol7GVh7odevjp1FNHduHc3KZMcFduxU5Xc6uJRQ==}
    engines: {node: '>=10'}

  p-locate@4.1.0:
    resolution: {integrity: sha512-R79ZZ/0wAxKGu3oYMlz8jy/kbhsNrS7SKZ7PxEHBgJ5+F2mtFW2fK2cOtBh1cHYkQsbzFV7I+EoRKe6Yt0oK7A==}
    engines: {node: '>=8'}

  p-locate@5.0.0:
    resolution: {integrity: sha512-LaNjtRWUBY++zB5nE/NwcaoMylSPk+S+ZHNB1TzdbMJMny6dynpAGt7X/tl/QYq3TIeE6nxHppbo2LGymrG5Pw==}
    engines: {node: '>=10'}

  p-queue@7.3.4:
    resolution: {integrity: sha512-esox8CWt0j9EZECFvkFl2WNPat8LN4t7WWeXq73D9ha0V96qPRufApZi4ZhPwXAln1uVVal429HVVKPa2X0yQg==}
    engines: {node: '>=12'}

  p-timeout@5.1.0:
    resolution: {integrity: sha512-auFDyzzzGZZZdHz3BtET9VEz0SE/uMEAx7uWfGPucfzEwwe/xH0iVeZibQmANYE/hp9T2+UUZT5m+BKyrDp3Ew==}
    engines: {node: '>=12'}

  p-try@2.2.0:
    resolution: {integrity: sha512-R4nPAVTAU0B9D35/Gk3uJf/7XYbQcyohSKdvAxIRSNghFl4e71hVoGnBNQz9cWaXxO2I10KTC+3jMdvvoKw6dQ==}
    engines: {node: '>=6'}

  parent-module@1.0.1:
    resolution: {integrity: sha512-GQ2EWRpQV8/o+Aw8YqtfZZPfNRWZYkbidE9k5rpl/hC3vtHHBfGm2Ifi6qWV+coDGkrUKZAxE3Lot5kcsRlh+g==}
    engines: {node: '>=6'}

  path-exists@4.0.0:
    resolution: {integrity: sha512-ak9Qy5Q7jYb2Wwcey5Fpvg2KoAc/ZIhLSLOSBmRmygPsGwkVVt0fZa0qrtMz+m6tJTAHfZQ8FnmB4MG4LWy7/w==}
    engines: {node: '>=8'}

  path-is-absolute@1.0.1:
    resolution: {integrity: sha512-AVbw3UJ2e9bq64vSaS9Am0fje1Pa8pbGqTTsmXfaIiMpnr5DlDhfJOuLj9Sf95ZPVDAUerDfEk88MPmPe7UCQg==}
    engines: {node: '>=0.10.0'}

  path-key@3.1.1:
    resolution: {integrity: sha512-ojmeN0qd+y0jszEtoY48r0Peq5dwMEkIlCOu6Q5f41lfkswXuKtYrhgoTpLnyIcHm24Uhqx+5Tqm2InSwLhE6Q==}
    engines: {node: '>=8'}

  path-parse@1.0.7:
    resolution: {integrity: sha512-LDJzPVEEEPR+y48z93A0Ed0yXb8pAByGWo/k5YYdYgpY2/2EsOsksJrq7lOHxryrVOn1ejG6oAp8ahvOIQD8sw==}

  path-type@4.0.0:
    resolution: {integrity: sha512-gDKb8aZMDeD/tZWs9P6+q0J9Mwkdl6xMV8TjnGP3qJVJ06bdMgkbBlLU8IdfOsIsFz2BW1rNVT3XuNEl8zPAvw==}
    engines: {node: '>=8'}

  pbf@3.2.1:
    resolution: {integrity: sha512-ClrV7pNOn7rtmoQVF4TS1vyU0WhYRnP92fzbfF75jAIwpnzdJXf8iTd4CMEqO4yUenH6NDqLiwjqlh6QgZzgLQ==}
    hasBin: true

  picocolors@1.0.0:
    resolution: {integrity: sha512-1fygroTLlHu66zi26VoTDv8yRgm0Fccecssto+MhsZ0D/DGW2sm8E8AjW7NU5VVTRt5GxbeZ5qBuJr+HyLYkjQ==}

  picomatch@2.3.1:
    resolution: {integrity: sha512-JU3teHTNjmE2VCGFzuY8EXzCDVwEqB2a8fsIvwaStHhAWJEeVd1o1QD80CU6+ZdEXXSLbSsuLwJjkCBWqRQUVA==}
    engines: {node: '>=8.6'}

  pify@2.3.0:
    resolution: {integrity: sha512-udgsAY+fTnvv7kI7aaxbqwWNb0AHiB0qBO89PZKPkoTmGOgdbrHDKD+0B2X4uTfJ/FT1R09r9gTsjUjNJotuog==}
    engines: {node: '>=0.10.0'}

  pikaso@2.7.6:
    resolution: {integrity: sha512-QIGRGKFayu1zD3Bpkb8l76RPrGwEshpbUTnz8qKent92QQncWgAlG0YV6o3TpMaOBKTtn7aVm3JiNhrlzP66lA==}

  pirates@4.0.5:
    resolution: {integrity: sha512-8V9+HQPupnaXMA23c5hvl69zXvTwTzyAYasnkb0Tts4XvO4CliqONMOnvlq26rkhLC3nWDFBJf73LU1e1VZLaQ==}
    engines: {node: '>= 6'}

  plausible-tracker@0.3.8:
    resolution: {integrity: sha512-lmOWYQ7s9KOUJ1R+YTOR3HrjdbxIS2Z4de0P/Jx2dQPteznJl2eX3tXxKClpvbfyGP59B5bbhW8ftN59HbbFSg==}
    engines: {node: '>=10'}

  pngjs@5.0.0:
    resolution: {integrity: sha512-40QW5YalBNfQo5yRYmiw7Yz6TKKVr3h6970B2YE+3fQpsWcrbj1PzJgxeJ19DRQjhMbKPIuMY8rFaXc8moolVw==}
    engines: {node: '>=10.13.0'}

  postcss-calc@8.2.4:
    resolution: {integrity: sha512-SmWMSJmB8MRnnULldx0lQIyhSNvuDl9HfrZkaqqE/WHAhToYsAvDq+yAsA/kIyINDszOp3Rh0GFoNuH5Ypsm3Q==}
    peerDependencies:
      postcss: ^8.2.2

  postcss-colormin@6.0.0:
    resolution: {integrity: sha512-EuO+bAUmutWoZYgHn2T1dG1pPqHU6L4TjzPlu4t1wZGXQ/fxV16xg2EJmYi0z+6r+MGV1yvpx1BHkUaRrPa2bw==}
    engines: {node: ^14 || ^16 || >=18.0}
    peerDependencies:
      postcss: ^8.2.15

  postcss-convert-values@6.0.0:
    resolution: {integrity: sha512-U5D8QhVwqT++ecmy8rnTb+RL9n/B806UVaS3m60lqle4YDFcpbS3ae5bTQIh3wOGUSDHSEtMYLs/38dNG7EYFw==}
    engines: {node: ^14 || ^16 || >=18.0}
    peerDependencies:
      postcss: ^8.2.15

  postcss-discard-comments@6.0.0:
    resolution: {integrity: sha512-p2skSGqzPMZkEQvJsgnkBhCn8gI7NzRH2683EEjrIkoMiwRELx68yoUJ3q3DGSGuQ8Ug9Gsn+OuDr46yfO+eFw==}
    engines: {node: ^14 || ^16 || >=18.0}
    peerDependencies:
      postcss: ^8.2.15

  postcss-discard-duplicates@6.0.0:
    resolution: {integrity: sha512-bU1SXIizMLtDW4oSsi5C/xHKbhLlhek/0/yCnoMQany9k3nPBq+Ctsv/9oMmyqbR96HYHxZcHyK2HR5P/mqoGA==}
    engines: {node: ^14 || ^16 || >=18.0}
    peerDependencies:
      postcss: ^8.2.15

  postcss-discard-empty@6.0.0:
    resolution: {integrity: sha512-b+h1S1VT6dNhpcg+LpyiUrdnEZfICF0my7HAKgJixJLW7BnNmpRH34+uw/etf5AhOlIhIAuXApSzzDzMI9K/gQ==}
    engines: {node: ^14 || ^16 || >=18.0}
    peerDependencies:
      postcss: ^8.2.15

  postcss-discard-overridden@6.0.0:
    resolution: {integrity: sha512-4VELwssYXDFigPYAZ8vL4yX4mUepF/oCBeeIT4OXsJPYOtvJumyz9WflmJWTfDwCUcpDR+z0zvCWBXgTx35SVw==}
    engines: {node: ^14 || ^16 || >=18.0}
    peerDependencies:
      postcss: ^8.2.15

  postcss-import@14.1.0:
    resolution: {integrity: sha512-flwI+Vgm4SElObFVPpTIT7SU7R3qk2L7PyduMcokiaVKuWv9d/U+Gm/QAd8NDLuykTWTkcrjOeD2Pp1rMeBTGw==}
    engines: {node: '>=10.0.0'}
    peerDependencies:
      postcss: ^8.0.0

  postcss-import@15.1.0:
    resolution: {integrity: sha512-hpr+J05B2FVYUAXHeK1YyI267J/dDDhMU6B6civm8hSY1jYJnBXxzKDKDswzJmtLHryrjhnDjqqp/49t8FALew==}
    engines: {node: '>=14.0.0'}
    peerDependencies:
      postcss: ^8.0.0

  postcss-js@4.0.1:
    resolution: {integrity: sha512-dDLF8pEO191hJMtlHFPRa8xsizHaM82MLfNkUHdUtVEV3tgTp5oj+8qbEqYM57SLfc74KSbw//4SeJma2LRVIw==}
    engines: {node: ^12 || ^14 || >= 16}
    peerDependencies:
      postcss: ^8.4.21

  postcss-load-config@3.1.4:
    resolution: {integrity: sha512-6DiM4E7v4coTE4uzA8U//WhtPwyhiim3eyjEMFCnUpzbrkK9wJHgKDT2mR+HbtSrd/NubVaYTOpSpjUl8NQeRg==}
    engines: {node: '>= 10'}
    peerDependencies:
      postcss: '>=8.0.9'
      ts-node: '>=9.0.0'
    peerDependenciesMeta:
      postcss:
        optional: true
      ts-node:
        optional: true

  postcss-load-config@4.0.1:
    resolution: {integrity: sha512-vEJIc8RdiBRu3oRAI0ymerOn+7rPuMvRXslTvZUKZonDHFIczxztIyJ1urxM1x9JXEikvpWWTUUqal5j/8QgvA==}
    engines: {node: '>= 14'}
    peerDependencies:
      postcss: '>=8.0.9'
      ts-node: '>=9.0.0'
    peerDependenciesMeta:
      postcss:
        optional: true
      ts-node:
        optional: true

  postcss-merge-longhand@6.0.0:
    resolution: {integrity: sha512-4VSfd1lvGkLTLYcxFuISDtWUfFS4zXe0FpF149AyziftPFQIWxjvFSKhA4MIxMe4XM3yTDgQMbSNgzIVxChbIg==}
    engines: {node: ^14 || ^16 || >=18.0}
    peerDependencies:
      postcss: ^8.2.15

  postcss-merge-rules@6.0.0:
    resolution: {integrity: sha512-rCXkklftzEkniyv3f4mRCQzxD6oE4Quyh61uyWTUbCJ26Pv2hoz+fivJSsSBWxDBeScR4fKCfF3HHTcD7Ybqnw==}
    engines: {node: ^14 || ^16 || >=18.0}
    peerDependencies:
      postcss: ^8.2.15

  postcss-minify-font-values@6.0.0:
    resolution: {integrity: sha512-zNRAVtyh5E8ndZEYXA4WS8ZYsAp798HiIQ1V2UF/C/munLp2r1UGHwf1+6JFu7hdEhJFN+W1WJQKBrtjhFgEnA==}
    engines: {node: ^14 || ^16 || >=18.0}
    peerDependencies:
      postcss: ^8.2.15

  postcss-minify-gradients@6.0.0:
    resolution: {integrity: sha512-wO0F6YfVAR+K1xVxF53ueZJza3L+R3E6cp0VwuXJQejnNUH0DjcAFe3JEBeTY1dLwGa0NlDWueCA1VlEfiKgAA==}
    engines: {node: ^14 || ^16 || >=18.0}
    peerDependencies:
      postcss: ^8.2.15

  postcss-minify-params@6.0.0:
    resolution: {integrity: sha512-Fz/wMQDveiS0n5JPcvsMeyNXOIMrwF88n7196puSuQSWSa+/Ofc1gDOSY2xi8+A4PqB5dlYCKk/WfqKqsI+ReQ==}
    engines: {node: ^14 || ^16 || >=18.0}
    peerDependencies:
      postcss: ^8.2.15

  postcss-minify-selectors@6.0.0:
    resolution: {integrity: sha512-ec/q9JNCOC2CRDNnypipGfOhbYPuUkewGwLnbv6omue/PSASbHSU7s6uSQ0tcFRVv731oMIx8k0SP4ZX6be/0g==}
    engines: {node: ^14 || ^16 || >=18.0}
    peerDependencies:
      postcss: ^8.2.15

  postcss-nested@6.0.0:
    resolution: {integrity: sha512-0DkamqrPcmkBDsLn+vQDIrtkSbNkv5AD/M322ySo9kqFkCIYklym2xEmWkwo+Y3/qZo34tzEPNUw4y7yMCdv5w==}
    engines: {node: '>=12.0'}
    peerDependencies:
      postcss: ^8.2.14

  postcss-normalize-charset@6.0.0:
    resolution: {integrity: sha512-cqundwChbu8yO/gSWkuFDmKrCZ2vJzDAocheT2JTd0sFNA4HMGoKMfbk2B+J0OmO0t5GUkiAkSM5yF2rSLUjgQ==}
    engines: {node: ^14 || ^16 || >=18.0}
    peerDependencies:
      postcss: ^8.2.15

  postcss-normalize-display-values@6.0.0:
    resolution: {integrity: sha512-Qyt5kMrvy7dJRO3OjF7zkotGfuYALETZE+4lk66sziWSPzlBEt7FrUshV6VLECkI4EN8Z863O6Nci4NXQGNzYw==}
    engines: {node: ^14 || ^16 || >=18.0}
    peerDependencies:
      postcss: ^8.2.15

  postcss-normalize-positions@6.0.0:
    resolution: {integrity: sha512-mPCzhSV8+30FZyWhxi6UoVRYd3ZBJgTRly4hOkaSifo0H+pjDYcii/aVT4YE6QpOil15a5uiv6ftnY3rm0igPg==}
    engines: {node: ^14 || ^16 || >=18.0}
    peerDependencies:
      postcss: ^8.2.15

  postcss-normalize-repeat-style@6.0.0:
    resolution: {integrity: sha512-50W5JWEBiOOAez2AKBh4kRFm2uhrT3O1Uwdxz7k24aKtbD83vqmcVG7zoIwo6xI2FZ/HDlbrCopXhLeTpQib1A==}
    engines: {node: ^14 || ^16 || >=18.0}
    peerDependencies:
      postcss: ^8.2.15

  postcss-normalize-string@6.0.0:
    resolution: {integrity: sha512-KWkIB7TrPOiqb8ZZz6homet2KWKJwIlysF5ICPZrXAylGe2hzX/HSf4NTX2rRPJMAtlRsj/yfkrWGavFuB+c0w==}
    engines: {node: ^14 || ^16 || >=18.0}
    peerDependencies:
      postcss: ^8.2.15

  postcss-normalize-timing-functions@6.0.0:
    resolution: {integrity: sha512-tpIXWciXBp5CiFs8sem90IWlw76FV4oi6QEWfQwyeREVwUy39VSeSqjAT7X0Qw650yAimYW5gkl2Gd871N5SQg==}
    engines: {node: ^14 || ^16 || >=18.0}
    peerDependencies:
      postcss: ^8.2.15

  postcss-normalize-unicode@6.0.0:
    resolution: {integrity: sha512-ui5crYkb5ubEUDugDc786L/Me+DXp2dLg3fVJbqyAl0VPkAeALyAijF2zOsnZyaS1HyfPuMH0DwyY18VMFVNkg==}
    engines: {node: ^14 || ^16 || >=18.0}
    peerDependencies:
      postcss: ^8.2.15

  postcss-normalize-url@6.0.0:
    resolution: {integrity: sha512-98mvh2QzIPbb02YDIrYvAg4OUzGH7s1ZgHlD3fIdTHLgPLRpv1ZTKJDnSAKr4Rt21ZQFzwhGMXxpXlfrUBKFHw==}
    engines: {node: ^14 || ^16 || >=18.0}
    peerDependencies:
      postcss: ^8.2.15

  postcss-normalize-whitespace@6.0.0:
    resolution: {integrity: sha512-7cfE1AyLiK0+ZBG6FmLziJzqQCpTQY+8XjMhMAz8WSBSCsCNNUKujgIgjCAmDT3cJ+3zjTXFkoD15ZPsckArVw==}
    engines: {node: ^14 || ^16 || >=18.0}
    peerDependencies:
      postcss: ^8.2.15

  postcss-ordered-values@6.0.0:
    resolution: {integrity: sha512-K36XzUDpvfG/nWkjs6d1hRBydeIxGpKS2+n+ywlKPzx1nMYDYpoGbcjhj5AwVYJK1qV2/SDoDEnHzlPD6s3nMg==}
    engines: {node: ^14 || ^16 || >=18.0}
    peerDependencies:
      postcss: ^8.2.15

  postcss-reduce-initial@6.0.0:
    resolution: {integrity: sha512-s2UOnidpVuXu6JiiI5U+fV2jamAw5YNA9Fdi/GRK0zLDLCfXmSGqQtzpUPtfN66RtCbb9fFHoyZdQaxOB3WxVA==}
    engines: {node: ^14 || ^16 || >=18.0}
    peerDependencies:
      postcss: ^8.2.15

  postcss-reduce-transforms@6.0.0:
    resolution: {integrity: sha512-FQ9f6xM1homnuy1wLe9lP1wujzxnwt1EwiigtWwuyf8FsqqXUDUp2Ulxf9A5yjlUOTdCJO6lonYjg1mgqIIi2w==}
    engines: {node: ^14 || ^16 || >=18.0}
    peerDependencies:
      postcss: ^8.2.15

  postcss-selector-parser@6.0.10:
    resolution: {integrity: sha512-IQ7TZdoaqbT+LCpShg46jnZVlhWD2w6iQYAcYXfHARZ7X1t/UGhhceQDs5X0cGqKvYlHNOuv7Oa1xmb0oQuA3w==}
    engines: {node: '>=4'}

  postcss-selector-parser@6.0.11:
    resolution: {integrity: sha512-zbARubNdogI9j7WY4nQJBiNqQf3sLS3wCP4WfOidu+p28LofJqDH1tcXypGrcmMHhDk2t9wGhCsYe/+szLTy1g==}
    engines: {node: '>=4'}

  postcss-svgo@6.0.0:
    resolution: {integrity: sha512-r9zvj/wGAoAIodn84dR/kFqwhINp5YsJkLoujybWG59grR/IHx+uQ2Zo+IcOwM0jskfYX3R0mo+1Kip1VSNcvw==}
    engines: {node: ^14 || ^16 || >= 18}
    peerDependencies:
      postcss: ^8.2.15

  postcss-unique-selectors@6.0.0:
    resolution: {integrity: sha512-EPQzpZNxOxP7777t73RQpZE5e9TrnCrkvp7AH7a0l89JmZiPnS82y216JowHXwpBCQitfyxrof9TK3rYbi7/Yw==}
    engines: {node: ^14 || ^16 || >=18.0}
    peerDependencies:
      postcss: ^8.2.15

  postcss-value-parser@4.2.0:
    resolution: {integrity: sha512-1NNCs6uurfkVbeXG4S8JFT9t19m45ICnif8zWLd5oPSZ50QnwMfK+H3jv408d4jw/7Bttv5axS5IiHoLaVNHeQ==}

  postcss@8.4.31:
    resolution: {integrity: sha512-PS08Iboia9mts/2ygV3eLpY5ghnUcfLV/EXTOW1E2qYxJKGGBUtNjN76FYHnMs36RmARn41bC0AZmn+rR0OVpQ==}
    engines: {node: ^10 || ^12 || >=14}

  potpack@2.0.0:
    resolution: {integrity: sha512-Q+/tYsFU9r7xoOJ+y/ZTtdVQwTWfzjbiXBDMM/JKUux3+QPP02iUuIoeBQ+Ot6oEDlC+/PGjB/5A3K7KKb7hcw==}

  preact@10.13.2:
    resolution: {integrity: sha512-q44QFLhOhty2Bd0Y46fnYW0gD/cbVM9dUVtNTDKPcdXSMA7jfY+Jpd6rk3GB0lcQss0z5s/6CmVP0Z/hV+g6pw==}

  prelude-ls@1.2.1:
    resolution: {integrity: sha512-vkcDPrRZo1QZLbn5RLGPpg/WmIQ65qoWWhcGKf/b5eplkkarX0m9z8ppCat4mlOqUsWpyNuYgO3VRyrYHSzX5g==}
    engines: {node: '>= 0.8.0'}

  prettier-plugin-svelte@2.10.1:
    resolution: {integrity: sha512-Wlq7Z5v2ueCubWo0TZzKc9XHcm7TDxqcuzRuGd0gcENfzfT4JZ9yDlCbEgxWgiPmLHkBjfOtpAWkcT28MCDpUQ==}
    peerDependencies:
      prettier: ^1.16.4 || ^2.0.0
      svelte: ^3.2.0 || ^4.0.0-next.0

  prettier@2.8.8:
    resolution: {integrity: sha512-tdN8qQGvNjw4CHbY+XXk0JgCXn9QiF21a55rBe5LJAU+kDyC4WQn4+awm2Xfk2lQMk5fKup9XgzTZtGkjBdP9Q==}
    engines: {node: '>=10.13.0'}
    hasBin: true

  prism-svelte@0.4.7:
    resolution: {integrity: sha512-yABh19CYbM24V7aS7TuPYRNMqthxwbvx6FF/Rw920YbyBWO3tnyPIqRMgHuSVsLmuHkkBS1Akyof463FVdkeDQ==}

  prismjs@1.29.0:
    resolution: {integrity: sha512-Kx/1w86q/epKcmte75LNrEoT+lX8pBpavuAbvJWRXar7Hz8jrtF+e3vY751p0R8H9HdArwaCTNDDzHg/ScJK1Q==}
    engines: {node: '>=6'}

  promise-queue@2.2.5:
    resolution: {integrity: sha512-p/iXrPSVfnqPft24ZdNNLECw/UrtLTpT3jpAAMzl/o5/rDsGCPo3/CQS2611flL6LkoEJ3oQZw7C8Q80ZISXRQ==}
    engines: {node: '>= 0.8.0'}

  property-expr@2.0.5:
    resolution: {integrity: sha512-IJUkICM5dP5znhCckHSv30Q4b5/JA5enCtkRHYaOVOAocnH/1BQEYTC5NMfT3AVl/iXKdr3aqQbQn9DxyWknwA==}

  protocol-buffers-schema@3.6.0:
    resolution: {integrity: sha512-TdDRD+/QNdrCGCE7v8340QyuXd4kIWIgapsE2+n/SaGiSSbomYl4TjHlvIoCWRpE7wFt02EpB35VVA2ImcBVqw==}

  punycode@2.3.0:
    resolution: {integrity: sha512-rRV+zQD8tVFys26lAGR9WUuS4iUAngJScM+ZRSKtvl5tKeZ2t5bvdNFdNHBW9FWR4guGHlgmsZ1G7BSm2wTbuA==}
    engines: {node: '>=6'}

  qrcode@1.5.1:
    resolution: {integrity: sha512-nS8NJ1Z3md8uTjKtP+SGGhfqmTCs5flU/xR623oI0JX+Wepz9R8UrRVCTBTJm3qGw3rH6jJ6MUHjkDx15cxSSg==}
    engines: {node: '>=10.13.0'}
    hasBin: true

  queue-microtask@1.2.3:
    resolution: {integrity: sha512-NuaNSa6flKT5JaSYQzJok04JzTL1CA6aGhv5rfLW3PgqA+M2ChpZQnAC8h8i4ZFkBS8X5RqkDBHA7r4hej3K9A==}

  quick-lru@5.1.1:
    resolution: {integrity: sha512-WuyALRjWPDGtt/wzJiadO5AXY+8hZ80hVpe6MyivgraREW751X3SbhRvG3eLKOYN+8VEvqLcf3wdnt44Z4S4SA==}
    engines: {node: '>=10'}

  quickselect@2.0.0:
    resolution: {integrity: sha512-RKJ22hX8mHe3Y6wH/N3wCM6BWtjaxIyyUIkpHOvfFnxdI4yD4tBXEBKSbriGujF6jnSVkJrffuo6vxACiSSxIw==}

  read-cache@1.0.0:
    resolution: {integrity: sha512-Owdv/Ft7IjOgm/i0xvNDZ1LrRANRfew4b2prF3OWMQLxLfu3bS8FVhCsrSCMK4lR56Y9ya+AThoTpDCTxCmpRA==}

  readdirp@3.6.0:
    resolution: {integrity: sha512-hOS089on8RduqdbhvQ5Z37A0ESjsqz6qnRcffsMU3495FuTdqSm+7bhJ29JvIOsBDEEnan5DPu9t3To9VRlMzA==}
    engines: {node: '>=8.10.0'}

  regenerator-runtime@0.13.11:
    resolution: {integrity: sha512-kY1AZVr2Ra+t+piVaJ4gxaFaReZVH40AKNo7UCX6W+dEwBo/2oZJzqfuN1qLq1oL45o56cPaTXELwrTh8Fpggg==}

  require-directory@2.1.1:
    resolution: {integrity: sha512-fGxEI7+wsG9xrvdjsrlmL22OMTTiHRwAMroiEeMgq8gzoLC/PQr7RsRDSTLUg/bZAZtF+TVIkHc6/4RIKrui+Q==}
    engines: {node: '>=0.10.0'}

  require-main-filename@2.0.0:
    resolution: {integrity: sha512-NKN5kMDylKuldxYLSUfrbo5Tuzh4hd+2E8NPPX02mZtn1VuREQToYe/ZdlJy+J3uCpfaiGF05e7B8W0iXbQHmg==}

  resolve-from@4.0.0:
    resolution: {integrity: sha512-pb/MYmXstAkysRFx8piNI1tGFNQIFA3vkE3Gq4EuA1dF6gHp/+vgZqsCGJapvy8N3Q+4o7FwvquPJcnZ7RYy4g==}
    engines: {node: '>=4'}

  resolve-protobuf-schema@2.1.0:
    resolution: {integrity: sha512-kI5ffTiZWmJaS/huM8wZfEMer1eRd7oJQhDuxeCLe3t7N7mX3z94CN0xPxBQxFYQTSNz9T0i+v6inKqSdK8xrQ==}

  resolve-url@0.2.1:
    resolution: {integrity: sha512-ZuF55hVUQaaczgOIwqWzkEcEidmlD/xl44x1UZnhOXcYuFN2S6+rcxpG+C1N3So0wvNI3DmJICUFfu2SxhBmvg==}
    deprecated: https://github.com/lydell/resolve-url#deprecated

  resolve@1.22.2:
    resolution: {integrity: sha512-Sb+mjNHOULsBv818T40qSPeRiuWLyaGMa5ewydRLFimneixmVy2zdivRl+AF6jaYPC8ERxGDmFSiqui6SfPd+g==}
    hasBin: true

  reusify@1.0.4:
    resolution: {integrity: sha512-U9nH88a3fc/ekCF1l0/UP1IosiuIjyTh7hBvXVMHYgVcfGvt897Xguj2UOLDeI5BG2m7/uwyaLVT6fbtCwTyzw==}
    engines: {iojs: '>=1.0.0', node: '>=0.10.0'}

  rimraf@2.7.1:
    resolution: {integrity: sha512-uWjbaKIK3T1OSVptzX7Nl6PvQ3qAGtKEtVRjRuazjfL3Bx5eI409VZSqgND+4UNnmzLVdPj9FqFJNPqBZFve4w==}
    hasBin: true

  rimraf@3.0.2:
    resolution: {integrity: sha512-JZkJMZkAGFFPP2YqXZXPbMlMBgsxzE8ILs4lMIX/2o0L9UBw9O/Y3o6wFw/i9YLapcUJWwqbi3kdxIPdC62TIA==}
    hasBin: true

  rollup@3.20.6:
    resolution: {integrity: sha512-2yEB3nQXp/tBQDN0hJScJQheXdvU2wFhh6ld7K/aiZ1vYcak6N/BKjY1QrU6BvO2JWYS8bEs14FRaxXosxy2zw==}
    engines: {node: '>=14.18.0', npm: '>=8.0.0'}
    hasBin: true

  run-parallel@1.2.0:
    resolution: {integrity: sha512-5l4VyZR86LZ/lDxZTR6jqL8AFE2S0IFLMP26AbjsLVADxHdhB/c0GUsH+y39UfCi3dzz8OlQuPmnaJOMoDHQBA==}

  rw@1.3.3:
    resolution: {integrity: sha512-PdhdWy89SiZogBLaw42zdeqtRJ//zFd2PgQavcICDUgJT5oW10QCRKbJ6bg4r0/UY2M6BWd5tkxuGFRvCkgfHQ==}

  sade@1.8.1:
    resolution: {integrity: sha512-xal3CZX1Xlo/k4ApwCFrHVACi9fBqJ7V+mwhBsuf/1IOKbBy098Fex+Wa/5QMubw09pSZ/u8EY8PWgevJsXp1A==}
    engines: {node: '>=6'}

  safe-buffer@5.2.1:
    resolution: {integrity: sha512-rp3So07KcdmmKbGvgaNxQSJr7bGVSVk5S9Eq1F+ppbRo70+YeaDxkw5Dd8NPN+GD6bjnYm2VuPuCXmpuYvmCXQ==}

  sander@0.5.1:
    resolution: {integrity: sha512-3lVqBir7WuKDHGrKRDn/1Ye3kwpXaDOMsiRP1wd6wpZW56gJhsbp5RqQpA6JG/P+pkXizygnr1dKR8vzWaVsfA==}

  sass@1.62.0:
    resolution: {integrity: sha512-Q4USplo4pLYgCi+XlipZCWUQz5pkg/ruSSgJ0WRDSb/+3z9tXUOkQ7QPYn4XrhZKYAK4HlpaQecRwKLJX6+DBg==}
    engines: {node: '>=14.0.0'}
    hasBin: true

  semver@7.5.0:
    resolution: {integrity: sha512-+XC0AD/R7Q2mPSRuy2Id0+CGTZ98+8f+KvwirxOKIEyid+XSx6HbC63p+O4IndTHuX5Z+JxQ0TghCkO5Cg/2HA==}
    engines: {node: '>=10'}
    hasBin: true

  set-blocking@2.0.0:
    resolution: {integrity: sha512-KiKBS8AnWGEyLzofFfmvKwpdPzqiy16LvQfK3yv/fVH7Bj13/wl3JSR1J+rfgRE9q7xUJK4qvgS8raSOeLUehw==}

  set-cookie-parser@2.6.0:
    resolution: {integrity: sha512-RVnVQxTXuerk653XfuliOxBP81Sf0+qfQE73LIYKcyMYHG94AuH0kgrQpRDuTZnSmjpysHmzxJXKNfa6PjFhyQ==}

  shebang-command@2.0.0:
    resolution: {integrity: sha512-kHxr2zZpYtdmrN1qDjrrX/Z1rR1kG8Dx+gkpK1G4eXmvXswmcE1hTWBWYUzlraYw1/yZp6YuDY77YtvbN0dmDA==}
    engines: {node: '>=8'}

  shebang-regex@3.0.0:
    resolution: {integrity: sha512-7++dFhtcx3353uBaq8DDR4NuxBetBzC7ZQOhmTQInHEd6bSrXdiEyzCvG07Z44UYdLShWUyXt5M/yhz8ekcb1A==}
    engines: {node: '>=8'}

  sirv@2.0.2:
    resolution: {integrity: sha512-4Qog6aE29nIjAOKe/wowFTxOdmbEZKb+3tsLljaBRzJwtqto0BChD2zzH0LhgCSXiI+V7X+Y45v14wBZQ1TK3w==}
    engines: {node: '>= 10'}

  slash@3.0.0:
    resolution: {integrity: sha512-g9Q1haeby36OSStwb4ntCGGGaKsaVSjQ68fBxoQcutl5fS1vuY18H3wSt3jFyFtrkx+Kz0V1G85A4MyAdDMi2Q==}
    engines: {node: '>=8'}

  socket.io-client@4.6.1:
    resolution: {integrity: sha512-5UswCV6hpaRsNg5kkEHVcbBIXEYoVbMQaHJBXJCyEQ+CiFPV1NIOY0XOFWG4XR4GZcB8Kn6AsRs/9cy9TbqVMQ==}
    engines: {node: '>=10.0.0'}

  socket.io-parser@4.2.4:
    resolution: {integrity: sha512-/GbIKmo8ioc+NIWIhwdecY0ge+qVBSMdgxGygevmdHj24bsfgtCmcUUcQ5ZzcylGFHsN3k4HB4Cgkl96KVnuew==}
    engines: {node: '>=10.0.0'}

  sorcery@0.11.0:
    resolution: {integrity: sha512-J69LQ22xrQB1cIFJhPfgtLuI6BpWRiWu1Y3vSsIwK/eAScqJxd/+CJlUuHQRdX2C9NGFamq+KqNywGgaThwfHw==}
    hasBin: true

  source-map-js@1.0.2:
    resolution: {integrity: sha512-R0XvVJ9WusLiqTCEiGCmICCMplcCkIwwR11mOSD9CR5u+IXYdiseeEuXCVAjS54zqwkLcPNnmU4OeJ6tUrWhDw==}
    engines: {node: '>=0.10.0'}

  ssr-window@4.0.2:
    resolution: {integrity: sha512-ISv/Ch+ig7SOtw7G2+qkwfVASzazUnvlDTwypdLoPoySv+6MqlOV10VwPSE6EWkGjhW50lUmghPmpYZXMu/+AQ==}

  streamsearch@1.1.0:
    resolution: {integrity: sha512-Mcc5wHehp9aXz1ax6bZUyY5afg9u2rv5cqQI3mRrYkGC8rW2hM02jWuwjtL++LS5qinSyhj2QfLyNsuc+VsExg==}
    engines: {node: '>=10.0.0'}

  string-width@4.2.3:
    resolution: {integrity: sha512-wKyQRQpjJ0sIp62ErSZdGsjMJWsap5oRNihHhu6G7JVO/9jIB6UyevL+tXuOqrng8j/cxKTWyWUwvSTriiZz/g==}
    engines: {node: '>=8'}

  strip-ansi@6.0.1:
    resolution: {integrity: sha512-Y38VPSHcqkFrCpFnQ9vuSXmquuv5oXOKpGeT6aGrr3o3Gc9AlVa6JBfUSOCnbxGGZF+/0ooI7KrPuUSztUdU5A==}
    engines: {node: '>=8'}

  strip-indent@3.0.0:
    resolution: {integrity: sha512-laJTa3Jb+VQpaC6DseHhF7dXVqHTfJPCRDaEbid/drOhgitgYku/letMUqOXFoWV0zIIUbjpdH2t+tYj4bQMRQ==}
    engines: {node: '>=8'}

  strip-json-comments@3.1.1:
    resolution: {integrity: sha512-6fPc+R4ihwqP6N/aIv2f1gMH8lOVtWQHoqC4yK6oSDVVocumAsfCqjkXnqiYMhmMwS/mEHLp7Vehlt3ql6lEig==}
    engines: {node: '>=8'}

  stylehacks@6.0.0:
    resolution: {integrity: sha512-+UT589qhHPwz6mTlCLSt/vMNTJx8dopeJlZAlBMJPWA3ORqu6wmQY7FBXf+qD+FsqoBJODyqNxOUP3jdntFRdw==}
    engines: {node: ^14 || ^16 || >=18.0}
    peerDependencies:
      postcss: ^8.2.15

  sucrase@3.32.0:
    resolution: {integrity: sha512-ydQOU34rpSyj2TGyz4D2p8rbktIOZ8QY9s+DGLvFU1i5pWJE8vkpruCjGCMHsdXwnD7JDcS+noSwM/a7zyNFDQ==}
    engines: {node: '>=8'}
    hasBin: true

  supercluster@7.1.5:
    resolution: {integrity: sha512-EulshI3pGUM66o6ZdH3ReiFcvHpM3vAigyK+vcxdjpJyEbIIrtbmBdY23mGgnI24uXiGFvrGq9Gkum/8U7vJWg==}

  supports-color@7.2.0:
    resolution: {integrity: sha512-qpCAvRl9stuOHveKsn7HncJRvv501qIacKzQlO/+Lwxc9+0q2wLyv4Dfvt80/DPn2pqOBsJdDiogXGR9+OvwRw==}
    engines: {node: '>=8'}

  supports-preserve-symlinks-flag@1.0.0:
    resolution: {integrity: sha512-ot0WnXS9fgdkgIcePe6RHNk1WA8+muPa6cSjeR3V8K27q9BB1rTE3R1p7Hv0z1ZyAc8s6Vvv8DIyWf681MAt0w==}
    engines: {node: '>= 0.4'}

  svelte-check@3.2.0:
    resolution: {integrity: sha512-6ZnscN8dHEN5Eq5LgIzjj07W9nc9myyBH+diXsUAuiY/3rt0l65/LCIQYlIuoFEjp2F1NhXqZiJwV9omPj9tMw==}
    hasBin: true
    peerDependencies:
      svelte: ^3.55.0

  svelte-hmr@0.15.1:
    resolution: {integrity: sha512-BiKB4RZ8YSwRKCNVdNxK/GfY+r4Kjgp9jCLEy0DuqAKfmQtpL38cQK3afdpjw4sqSs4PLi3jIPJIFp259NkZtA==}
    engines: {node: ^12.20 || ^14.13.1 || >= 16}
    peerDependencies:
      svelte: '>=3.19.0'

  svelte-preprocess@5.0.3:
    resolution: {integrity: sha512-GrHF1rusdJVbOZOwgPWtpqmaexkydznKzy5qIC2FabgpFyKN57bjMUUUqPRfbBXK5igiEWn1uO/DXsa2vJ5VHA==}
    engines: {node: '>= 14.10.0'}
    peerDependencies:
      '@babel/core': ^7.10.2
      coffeescript: ^2.5.1
      less: ^3.11.3 || ^4.0.0
      postcss: ^7 || ^8
      postcss-load-config: ^2.1.0 || ^3.0.0 || ^4.0.0
      pug: ^3.0.0
      sass: ^1.26.8
      stylus: ^0.55.0
      sugarss: ^2.0.0 || ^3.0.0 || ^4.0.0
      svelte: ^3.23.0
      typescript: '>=3.9.5 || ^4.0.0 || ^5.0.0'
    peerDependenciesMeta:
      '@babel/core':
        optional: true
      coffeescript:
        optional: true
      less:
        optional: true
      postcss:
        optional: true
      postcss-load-config:
        optional: true
      pug:
        optional: true
      sass:
        optional: true
      stylus:
        optional: true
      sugarss:
        optional: true
      typescript:
        optional: true

  svelte-range-slider-pips@2.1.1:
    resolution: {integrity: sha512-fLkhfnyEc4uMOCZCl8IPyC0e9lujrjqdSyrKw28Y8j99YUPZR+pHnSxde7PqhM0ST6eyO4ugh2nFnLZTIoG9aQ==}

  svelte-tippy@1.3.2:
    resolution: {integrity: sha512-41f+85hwhKBRqX0UNYrgFsi34Kk/KDvUkIZXYANxkWoA2NTVTCZbUC2J8hRNZ4TRVxObTshoZRjK2co5+i6LMw==}

  svelte@3.58.0:
    resolution: {integrity: sha512-brIBNNB76mXFmU/Kerm4wFnkskBbluBDCjx/8TcpYRb298Yh2dztS2kQ6bhtjMcvUhd5ynClfwpz5h2gnzdQ1A==}
    engines: {node: '>= 8'}

  svgo@3.0.2:
    resolution: {integrity: sha512-Z706C1U2pb1+JGP48fbazf3KxHrWOsLme6Rv7imFBn5EnuanDW1GPaA/P1/dvObE670JDePC3mnj0k0B7P0jjQ==}
    engines: {node: '>=14.0.0'}
    hasBin: true

  swiper@8.4.7:
    resolution: {integrity: sha512-VwO/KU3i9IV2Sf+W2NqyzwWob4yX9Qdedq6vBtS0rFqJ6Fa5iLUJwxQkuD4I38w0WDJwmFl8ojkdcRFPHWD+2g==}
    engines: {node: '>= 4.7.0'}

  tailwindcss@3.3.1:
    resolution: {integrity: sha512-Vkiouc41d4CEq0ujXl6oiGFQ7bA3WEhUZdTgXAhtKxSy49OmKs8rEfQmupsfF0IGW8fv2iQkp1EVUuapCFrZ9g==}
    engines: {node: '>=12.13.0'}
    hasBin: true
    peerDependencies:
      postcss: ^8.0.9

  text-table@0.2.0:
    resolution: {integrity: sha512-N+8UisAXDGk8PFXP4HAzVR9nbfmVJ3zYLAWiTIoqC5v5isinhr+r5uaO8+7r3BMfuNIufIsA7RdpVgacC2cSpw==}

  thenify-all@1.6.0:
    resolution: {integrity: sha512-RNxQH/qI8/t3thXJDwcstUO4zeqo64+Uy/+sNVRBx4Xn2OX+OZ9oP+iJnNFqplFra2ZUVeKCSa2oVWi3T4uVmA==}
    engines: {node: '>=0.8'}

  thenify@3.3.1:
    resolution: {integrity: sha512-RVZSIV5IG10Hk3enotrhvz0T9em6cyHBLkH/YAZuKqd8hRkKhSfCGIcP2KUY0EPxndzANBmNllzWPwak+bheSw==}

  thumbhash@0.1.1:
    resolution: {integrity: sha512-kH5pKeIIBPQXAOni2AiY/Cu/NKdkFREdpH+TLdM0g6WA7RriCv0kPLgP731ady67MhTAqrVG/4mnEeibVuCJcg==}

  tiny-case@1.0.3:
    resolution: {integrity: sha512-Eet/eeMhkO6TX8mnUteS9zgPbUMQa4I6Kkp5ORiBD5476/m+PIRiumP5tmh5ioJpH7k51Kehawy2UDfsnxxY8Q==}

  tiny-glob@0.2.9:
    resolution: {integrity: sha512-g/55ssRPUjShh+xkfx9UPDXqhckHEsHr4Vd9zX55oSdGZc/MD0m3sferOkwWtp98bv+kcVfEHtRJgBVJzelrzg==}

  tinykeys@2.1.0:
    resolution: {integrity: sha512-/MESnqBD1xItZJn5oGQ4OsNORQgJfPP96XSGoyu4eLpwpL0ifO0SYR5OD76u0YMhMXsqkb0UqvI9+yXTh4xv8Q==}

  tinyqueue@2.0.3:
    resolution: {integrity: sha512-ppJZNDuKGgxzkHihX8v9v9G5f+18gzaTfrukGrq6ueg0lmH4nqVnA2IPG0AEH3jKEk2GRJCUhDoqpoiw3PHLBA==}

  tippy.js@6.3.7:
    resolution: {integrity: sha512-E1d3oP2emgJ9dRQZdf3Kkn0qJgI6ZLpyS5z6ZkY1DF3kaQaBsGZsndEpHwx+eC+tYM41HaSNvNtLx8tU57FzTQ==}

  to-regex-range@5.0.1:
    resolution: {integrity: sha512-65P7iz6X5yEr1cwcgvQxbbIw7Uk3gOy5dIdtZ4rDveLqhrdJP+Li/Hx6tyK0NEb+2GCyneCMJiGqrADCSNk8sQ==}
    engines: {node: '>=8.0'}

  toposort@2.0.2:
    resolution: {integrity: sha512-0a5EOkAUp8D4moMi2W8ZF8jcga7BgZd91O/yabJCFY8az+XSzeGyTKs0Aoo897iV1Nj6guFq8orWDS96z91oGg==}

  totalist@3.0.1:
    resolution: {integrity: sha512-sf4i37nQ2LBx4m3wB74y+ubopq6W/dIzXg0FDGjsYnZHVa1Da8FH853wlL2gtUhg+xJXjfk3kUZS3BRoQeoQBQ==}
    engines: {node: '>=6'}

  tr46@0.0.3:
    resolution: {integrity: sha512-N3WMsuqV66lT30CrXNbEjx4GEwlow3v6rr4mCcv6prnfwhS01rkgyFdjPNBYd9br7LpXV1+Emh01fHnq2Gdgrw==}

  ts-interface-checker@0.1.13:
    resolution: {integrity: sha512-Y/arvbn+rrz3JCKl9C4kVNfTfSm2/mEp5FSz5EsZSANGPSlQrpRI5M4PKF+mJnE52jOO90PnPSc3Ur3bTQw0gA==}

  tslib@1.14.1:
    resolution: {integrity: sha512-Xni35NKzjgMrwevysHTCArtLDpPvye8zV/0E4EyYn43P7/7qvQwPh9BGkHewbMulVntbigmcT7rdX3BNo9wRJg==}

  tslib@2.5.0:
    resolution: {integrity: sha512-336iVw3rtn2BUK7ORdIAHTyxHGRIHVReokCR3XjbckJMK7ms8FysBfhLR8IXnAgy7T0PTPNBWKiH514FOW/WSg==}

  tsutils@3.21.0:
    resolution: {integrity: sha512-mHKK3iUXL+3UF6xL5k0PEhKRUBKPBCv/+RkEOpjRWxxx27KKRBmmA60A9pgOUvMi8GKhRMPEmjBRPzs2W7O1OA==}
    engines: {node: '>= 6'}
    peerDependencies:
      typescript: '>=2.8.0 || >= 3.2.0-dev || >= 3.3.0-dev || >= 3.4.0-dev || >= 3.5.0-dev || >= 3.6.0-dev || >= 3.6.0-beta || >= 3.7.0-dev || >= 3.7.0-beta'

  type-check@0.4.0:
    resolution: {integrity: sha512-XleUoc9uwGXqjWwXaUTZAmzMcFZ5858QA2vvx1Ur5xIcixXIP+8LnFDgRplU30us6teqdlskFfu+ae4K79Ooew==}
    engines: {node: '>= 0.8.0'}

  type-fest@0.20.2:
    resolution: {integrity: sha512-Ne+eE4r0/iWnpAxD852z3A+N0Bt5RN//NjJwRd2VFHEmrywxf5vsZlh4R6lixl6B+wz/8d+maTSAkN1FIkI3LQ==}
    engines: {node: '>=10'}

  type-fest@2.19.0:
    resolution: {integrity: sha512-RAH822pAdBgcNMAfWnCBU3CFZcfZ/i1eZjwFU/dsLKumyuuP3niueg2UAukXYF0E2AAoc82ZSSf9J0WQBinzHA==}
    engines: {node: '>=12.20'}

  typescript@4.9.5:
    resolution: {integrity: sha512-1FXk9E2Hm+QzZQ7z+McJiHL4NW1F2EzMu9Nq9i3zAaGqibafqYwCVU6WyWAuyQRRzOlxou8xZSyXLEN8oKj24g==}
    engines: {node: '>=4.2.0'}
    hasBin: true

  typescript@5.0.4:
    resolution: {integrity: sha512-cW9T5W9xY37cc+jfEnaUvX91foxtHkza3Nw3wkoF4sSlKn0MONdkdEndig/qPBWXNkmplh3NzayQzCiHM4/hqw==}
    engines: {node: '>=12.20'}
    hasBin: true

  ua-parser-js@1.0.35:
    resolution: {integrity: sha512-fKnGuqmTBnIE+/KXSzCn4db8RTigUzw1AN0DmdU6hJovUTbYJKyqj+8Mt1c4VfRDnOVJnENmfYkIPZ946UrSAA==}

  undici@5.20.0:
    resolution: {integrity: sha512-J3j60dYzuo6Eevbawwp1sdg16k5Tf768bxYK4TUJRH7cBM4kFCbf3mOnM/0E3vQYXvpxITbbWmBafaDbxLDz3g==}
    engines: {node: '>=12.18'}

  unist-util-stringify-position@2.0.3:
    resolution: {integrity: sha512-3faScn5I+hy9VleOq/qNbAd6pAx7iH5jYBMS9I1HgQVijz/4mv5Bvw5iw1sC/90CODiKo81G/ps8AJrISn687g==}

  unlazy@0.8.9:
    resolution: {integrity: sha512-lRCuXN20N1esqSQqtSVBLAw9GJz0lcBuOBs3UGGw7cFWHQlWJVZZ3OviwOl42f1CnVHjAON1rs2hIdJWgMAUyg==}
    peerDependencies:
      fast-blurhash: ^1.1.2
      thumbhash: ^0.1.1

  update-browserslist-db@1.0.11:
    resolution: {integrity: sha512-dCwEFf0/oT85M1fHBg4F0jtLwJrutGoHSQXCh7u4o2t1drG+c0a9Flnqww6XUKSfQMPpJBRjU8d4RXB09qtvaA==}
    hasBin: true
    peerDependencies:
      browserslist: '>= 4.21.0'

  uri-js@4.4.1:
    resolution: {integrity: sha512-7rKUyy33Q1yc98pQ1DAmLtwX109F7TIfWlW1Ydo8Wl1ii1SeHieeh0HHfPeL2fMXK6z0s8ecKs9frCuLJvndBg==}

  util-deprecate@1.0.2:
    resolution: {integrity: sha512-EPD5q1uXyFxJpCrLnCc1nHnq3gOa6DZBocAIiI2TaSCA7VCJ1UJDMagCzIkXNsUYfD1daK//LTEQ8xiIbrHtcw==}

  vfile-message@2.0.4:
    resolution: {integrity: sha512-DjssxRGkMvifUOJre00juHoP9DPWuzjxKuMDrhNbk2TdaYYBNMStsNhEOt3idrtI12VQYM/1+iM0KOzXi4pxwQ==}

  vite-plugin-cross-origin-isolation@0.1.6:
    resolution: {integrity: sha512-OY0naW9nPUDrKTffYnY7FRYXOgZdHoNwMGpPxUmj/n32mGZi01fcq+J536jkmwGWX7DLT95XBQVHHbrAJzTvrw==}

  vite-plugin-iso-import@1.0.0:
    resolution: {integrity: sha512-DqhCElHfkbkqLXtm0UMiAXqh9FdqRHegHpawXtp5LWHjGsdAqYPhmUGBTKFuTRwPSNFYCpyjHRsm7lvM2dskGw==}
    peerDependencies:
      vite: ^2.0.0 || ^3.0.0 || ^4.0.0

  vite@4.2.3:
    resolution: {integrity: sha512-kLU+m2q0Y434Y1kCy3TchefAdtFso0ILi0dLyFV8Us3InXTU11H/B5ZTqCKIQHzSKNxVG/yEx813EA9f1imQ9A==}
    engines: {node: ^14.18.0 || >=16.0.0}
    hasBin: true
    peerDependencies:
      '@types/node': '>= 14'
      less: '*'
      sass: '*'
      stylus: '*'
      sugarss: '*'
      terser: ^5.4.0
    peerDependenciesMeta:
      '@types/node':
        optional: true
      less:
        optional: true
      sass:
        optional: true
      stylus:
        optional: true
      sugarss:
        optional: true
      terser:
        optional: true

  vitefu@0.2.4:
    resolution: {integrity: sha512-fanAXjSaf9xXtOOeno8wZXIhgia+CZury481LsDaV++lSvcU2R9Ch2bPh3PYFyoHW+w9LqAeYRISVQjUIew14g==}
    peerDependencies:
      vite: ^3.0.0 || ^4.0.0
    peerDependenciesMeta:
      vite:
        optional: true

  vt-pbf@3.1.3:
    resolution: {integrity: sha512-2LzDFzt0mZKZ9IpVF2r69G9bXaP2Q2sArJCmcCgvfTdCCZzSyz4aCLoQyUilu37Ll56tCblIZrXFIjNUpGIlmA==}

  webidl-conversions@3.0.1:
    resolution: {integrity: sha512-2JAn3z8AR6rjK8Sm8orRC0h/bcl/DqL7tRPdGZ4I1CjdF+EaMLmYxBHyXuKL849eucPFhvBoxMsflfOb8kxaeQ==}

  whatwg-url@5.0.0:
    resolution: {integrity: sha512-saE57nupxk6v3HY35+jzBwYa0rKSy0XR8JSxZPwgLr7ys0IBzhGviA1/TUGJLmSVqs8pb9AnvICXEuOHLprYTw==}

  which-module@2.0.0:
    resolution: {integrity: sha512-B+enWhmw6cjfVC7kS8Pj9pCrKSc5txArRyaYGe088shv/FGWH+0Rjx/xPgtsWfsUtS27FkP697E4DDhgrgoc0Q==}

  which@2.0.2:
    resolution: {integrity: sha512-BLI3Tl1TW3Pvl70l3yq3Y64i+awpwXqsGBYWkkqMtnbXgrMD+yj7rhW0kuEDxzJaYXGjEW5ogapKNMEKNMjibA==}
    engines: {node: '>= 8'}
    hasBin: true

  wildcard@1.1.2:
    resolution: {integrity: sha512-DXukZJxpHA8LuotRwL0pP1+rS6CS7FF2qStDDE1C7DDg2rLud2PXRMuEDYIPhgEezwnlHNL4c+N6MfMTjCGTng==}

  word-wrap@1.2.4:
    resolution: {integrity: sha512-2V81OA4ugVo5pRo46hAoD2ivUJx8jXmWXfUkY4KFNw0hEptvN0QfH3K4nHiwzGeKl5rFKedV48QVoqYavy4YpA==}
    engines: {node: '>=0.10.0'}

  wrap-ansi@6.2.0:
    resolution: {integrity: sha512-r6lPcBGxZXlIcymEu7InxDMhdW0KDxpLgoFLcguasxCaJ/SOIZwINatK9KY/tf+ZrlywOKU0UDj3ATXUBfxJXA==}
    engines: {node: '>=8'}

  wrappy@1.0.2:
    resolution: {integrity: sha512-l4Sp/DRseor9wL6EvV2+TuQn63dMkPjZ/sp9XkghTEbV9KlPS1xUsZ3u7/IQO4wxtcFB4bgpQPRcR3QCvezPcQ==}

  ws@8.11.0:
    resolution: {integrity: sha512-HPG3wQd9sNQoT9xHyNCXoDUa+Xw/VevmY9FoHyQ+g+rrMn4j6FB4np7Z0OhdTgjx6MgQLK7jwSy1YecU1+4Asg==}
    engines: {node: '>=10.0.0'}
    peerDependencies:
      bufferutil: ^4.0.1
      utf-8-validate: ^5.0.2
    peerDependenciesMeta:
      bufferutil:
        optional: true
      utf-8-validate:
        optional: true

  xmlhttprequest-ssl@2.0.0:
    resolution: {integrity: sha512-QKxVRxiRACQcVuQEYFsI1hhkrMlrXHPegbbd1yn9UHOmRxY+si12nQYzri3vbzt8VdTTRviqcKxcyllFas5z2A==}
    engines: {node: '>=0.4.0'}

  y18n@4.0.3:
    resolution: {integrity: sha512-JKhqTOwSrqNA1NY5lSztJ1GrBiUodLMmIZuLiDaMRJ+itFd+ABVE8XBjOvIWL+rSqNDC74LCSFmlb/U4UZ4hJQ==}

  yallist@4.0.0:
    resolution: {integrity: sha512-3wdGidZyq5PB084XLES5TpOSRA3wjXAlIWMhum2kRcv/41Sn2emQ0dycQW4uZXLejwKvg6EsvbdlVL+FYEct7A==}

  yaml@1.10.2:
    resolution: {integrity: sha512-r3vXyErRCYJ7wg28yvBY5VSoAF8ZvlcW9/BwUzEtUsjvX/DKs24dIkuwjtuprwJJHsbyUbLApepYTR1BN4uHrg==}
    engines: {node: '>= 6'}

  yaml@2.2.1:
    resolution: {integrity: sha512-e0WHiYql7+9wr4cWMx3TVQrNwejKaEe7/rHNmQmqRjazfOP5W8PB6Jpebb5o6fIapbz9o9+2ipcaTM2ZwDI6lw==}
    engines: {node: '>= 14'}

  yargs-parser@18.1.3:
    resolution: {integrity: sha512-o50j0JeToy/4K6OZcaQmW6lyXXKhq7csREXcDwk2omFPJEwUNOVtJKvmDr9EI1fAJZUyZcRF7kxGBWmRXudrCQ==}
    engines: {node: '>=6'}

  yargs@15.4.1:
    resolution: {integrity: sha512-aePbxDmcYW++PaqBsJ+HYUFwCdv4LVvdnhBy78E57PIor8/OVvhMrADFFEDh8DHDFRv/O9i3lPhsENjO7QX0+A==}
    engines: {node: '>=8'}

  yocto-queue@0.1.0:
    resolution: {integrity: sha512-rVksvsnNCdJ/ohGc6xgPwyN8eheCxsiLM8mxuE/t/mOVqJewPuO1miLpTHQiRgTKCLexL4MeAFVagts7HmNZ2Q==}
    engines: {node: '>=10'}

  yup@1.1.1:
    resolution: {integrity: sha512-KfCGHdAErqFZWA5tZf7upSUnGKuTOnsI3hUsLr7fgVtx+DK04NPV01A68/FslI4t3s/ZWpvXJmgXhd7q6ICnag==}

snapshots:

  '@babel/runtime@7.21.0':
    dependencies:
      regenerator-runtime: 0.13.11

  '@beyonk/svelte-mapbox@9.0.5(svelte@3.58.0)':
    dependencies:
      svelte: 3.58.0

  '@ckeditor/ckeditor5-adapter-ckfinder@37.1.0':
    dependencies:
      ckeditor5: 37.1.0

  '@ckeditor/ckeditor5-autoformat@37.1.0':
    dependencies:
      ckeditor5: 37.1.0

  '@ckeditor/ckeditor5-basic-styles@37.1.0':
    dependencies:
      ckeditor5: 37.1.0

  '@ckeditor/ckeditor5-block-quote@37.1.0':
    dependencies:
      ckeditor5: 37.1.0

  '@ckeditor/ckeditor5-build-balloon@37.1.0':
    dependencies:
      '@ckeditor/ckeditor5-adapter-ckfinder': 37.1.0
      '@ckeditor/ckeditor5-autoformat': 37.1.0
      '@ckeditor/ckeditor5-basic-styles': 37.1.0
      '@ckeditor/ckeditor5-block-quote': 37.1.0
      '@ckeditor/ckeditor5-ckbox': 37.1.0
      '@ckeditor/ckeditor5-ckfinder': 37.1.0
      '@ckeditor/ckeditor5-cloud-services': 37.1.0
      '@ckeditor/ckeditor5-easy-image': 37.1.0
      '@ckeditor/ckeditor5-editor-balloon': 37.1.0
      '@ckeditor/ckeditor5-essentials': 37.1.0
      '@ckeditor/ckeditor5-heading': 37.1.0
      '@ckeditor/ckeditor5-image': 37.1.0
      '@ckeditor/ckeditor5-indent': 37.1.0
      '@ckeditor/ckeditor5-link': 37.1.0
      '@ckeditor/ckeditor5-list': 37.1.0
      '@ckeditor/ckeditor5-media-embed': 37.1.0
      '@ckeditor/ckeditor5-paragraph': 37.1.0
      '@ckeditor/ckeditor5-paste-from-office': 37.1.0
      '@ckeditor/ckeditor5-table': 37.1.0
      '@ckeditor/ckeditor5-typing': 37.1.0

  '@ckeditor/ckeditor5-ckbox@37.1.0':
    dependencies:
      ckeditor5: 37.1.0

  '@ckeditor/ckeditor5-ckfinder@37.1.0':
    dependencies:
      ckeditor5: 37.1.0

  '@ckeditor/ckeditor5-clipboard@37.1.0':
    dependencies:
      '@ckeditor/ckeditor5-core': 37.1.0
      '@ckeditor/ckeditor5-engine': 37.1.0
      '@ckeditor/ckeditor5-utils': 37.1.0
      '@ckeditor/ckeditor5-widget': 37.1.0
      lodash-es: 4.17.21

  '@ckeditor/ckeditor5-cloud-services@37.1.0':
    dependencies:
      ckeditor5: 37.1.0

  '@ckeditor/ckeditor5-core@37.1.0':
    dependencies:
      '@ckeditor/ckeditor5-engine': 37.1.0
      '@ckeditor/ckeditor5-utils': 37.1.0
      lodash-es: 4.17.21

  '@ckeditor/ckeditor5-easy-image@37.1.0':
    dependencies:
      ckeditor5: 37.1.0

  '@ckeditor/ckeditor5-editor-balloon@37.1.0':
    dependencies:
      ckeditor5: 37.1.0
      lodash-es: 4.17.21

  '@ckeditor/ckeditor5-engine@37.1.0':
    dependencies:
      '@ckeditor/ckeditor5-utils': 37.1.0
      lodash-es: 4.17.21

  '@ckeditor/ckeditor5-enter@37.1.0':
    dependencies:
      '@ckeditor/ckeditor5-core': 37.1.0
      '@ckeditor/ckeditor5-engine': 37.1.0
      '@ckeditor/ckeditor5-utils': 37.1.0

  '@ckeditor/ckeditor5-essentials@37.1.0':
    dependencies:
      ckeditor5: 37.1.0

  '@ckeditor/ckeditor5-heading@37.1.0':
    dependencies:
      ckeditor5: 37.1.0

  '@ckeditor/ckeditor5-image@37.1.0':
    dependencies:
      '@ckeditor/ckeditor5-ui': 37.1.0
      ckeditor5: 37.1.0
      lodash-es: 4.17.21

  '@ckeditor/ckeditor5-indent@37.1.0':
    dependencies:
      ckeditor5: 37.1.0

  '@ckeditor/ckeditor5-link@37.1.0':
    dependencies:
      '@ckeditor/ckeditor5-ui': 37.1.0
      ckeditor5: 37.1.0
      lodash-es: 4.17.21

  '@ckeditor/ckeditor5-list@37.1.0':
    dependencies:
      '@ckeditor/ckeditor5-ui': 37.1.0
      ckeditor5: 37.1.0

  '@ckeditor/ckeditor5-media-embed@37.1.0':
    dependencies:
      '@ckeditor/ckeditor5-ui': 37.1.0
      ckeditor5: 37.1.0

  '@ckeditor/ckeditor5-paragraph@37.1.0':
    dependencies:
      '@ckeditor/ckeditor5-core': 37.1.0
      '@ckeditor/ckeditor5-ui': 37.1.0
      '@ckeditor/ckeditor5-utils': 37.1.0

  '@ckeditor/ckeditor5-paste-from-office@37.1.0':
    dependencies:
      ckeditor5: 37.1.0

  '@ckeditor/ckeditor5-select-all@37.1.0':
    dependencies:
      '@ckeditor/ckeditor5-core': 37.1.0
      '@ckeditor/ckeditor5-ui': 37.1.0
      '@ckeditor/ckeditor5-utils': 37.1.0

  '@ckeditor/ckeditor5-table@37.1.0':
    dependencies:
      ckeditor5: 37.1.0
      lodash-es: 4.17.21

  '@ckeditor/ckeditor5-theme-lark@37.1.0':
    dependencies:
      '@ckeditor/ckeditor5-ui': 37.1.0

  '@ckeditor/ckeditor5-typing@37.1.0':
    dependencies:
      '@ckeditor/ckeditor5-core': 37.1.0
      '@ckeditor/ckeditor5-engine': 37.1.0
      '@ckeditor/ckeditor5-utils': 37.1.0
      lodash-es: 4.17.21

  '@ckeditor/ckeditor5-ui@37.1.0':
    dependencies:
      '@ckeditor/ckeditor5-core': 37.1.0
      '@ckeditor/ckeditor5-utils': 37.1.0
      lodash-es: 4.17.21

  '@ckeditor/ckeditor5-undo@37.1.0':
    dependencies:
      '@ckeditor/ckeditor5-core': 37.1.0
      '@ckeditor/ckeditor5-engine': 37.1.0
      '@ckeditor/ckeditor5-ui': 37.1.0

  '@ckeditor/ckeditor5-upload@37.1.0':
    dependencies:
      '@ckeditor/ckeditor5-core': 37.1.0
      '@ckeditor/ckeditor5-ui': 37.1.0
      '@ckeditor/ckeditor5-utils': 37.1.0

  '@ckeditor/ckeditor5-utils@37.1.0':
    dependencies:
      lodash-es: 4.17.21

  '@ckeditor/ckeditor5-watchdog@37.1.0':
    dependencies:
      lodash-es: 4.17.21

  '@ckeditor/ckeditor5-widget@37.1.0':
    dependencies:
      '@ckeditor/ckeditor5-core': 37.1.0
      '@ckeditor/ckeditor5-engine': 37.1.0
      '@ckeditor/ckeditor5-enter': 37.1.0
      '@ckeditor/ckeditor5-typing': 37.1.0
      '@ckeditor/ckeditor5-ui': 37.1.0
      '@ckeditor/ckeditor5-utils': 37.1.0
      lodash-es: 4.17.21

  '@esbuild/android-arm64@0.17.17':
    optional: true

  '@esbuild/android-arm@0.17.17':
    optional: true

  '@esbuild/android-x64@0.17.17':
    optional: true

  '@esbuild/darwin-arm64@0.17.17':
    optional: true

  '@esbuild/darwin-x64@0.17.17':
    optional: true

  '@esbuild/freebsd-arm64@0.17.17':
    optional: true

  '@esbuild/freebsd-x64@0.17.17':
    optional: true

  '@esbuild/linux-arm64@0.17.17':
    optional: true

  '@esbuild/linux-arm@0.17.17':
    optional: true

  '@esbuild/linux-ia32@0.17.17':
    optional: true

  '@esbuild/linux-loong64@0.17.17':
    optional: true

  '@esbuild/linux-mips64el@0.17.17':
    optional: true

  '@esbuild/linux-ppc64@0.17.17':
    optional: true

  '@esbuild/linux-riscv64@0.17.17':
    optional: true

  '@esbuild/linux-s390x@0.17.17':
    optional: true

  '@esbuild/linux-x64@0.17.17':
    optional: true

  '@esbuild/netbsd-x64@0.17.17':
    optional: true

  '@esbuild/openbsd-x64@0.17.17':
    optional: true

  '@esbuild/sunos-x64@0.17.17':
    optional: true

  '@esbuild/win32-arm64@0.17.17':
    optional: true

  '@esbuild/win32-ia32@0.17.17':
    optional: true

  '@esbuild/win32-x64@0.17.17':
    optional: true

  '@eslint-community/eslint-utils@4.4.0(eslint@8.38.0)':
    dependencies:
      eslint: 8.38.0
      eslint-visitor-keys: 3.4.0

  '@eslint-community/regexpp@4.5.0': {}

  '@eslint/eslintrc@2.0.2':
    dependencies:
      ajv: 6.12.6
      debug: 4.3.4
      espree: 9.5.1
      globals: 13.20.0
      ignore: 5.2.4
      import-fresh: 3.3.0
      js-yaml: 4.1.0
      minimatch: 3.1.2
      strip-json-comments: 3.1.1
    transitivePeerDependencies:
      - supports-color

  '@eslint/js@8.38.0': {}

  '@felte/common@1.1.4': {}

  '@felte/core@1.3.7':
    dependencies:
      '@felte/common': 1.1.4

  '@felte/reporter-tippy@1.1.5(tippy.js@6.3.7)':
    dependencies:
      '@felte/common': 1.1.4
      tippy.js: 6.3.7

  '@felte/validator-yup@1.0.11(yup@1.1.1)':
    dependencies:
      '@felte/common': 1.1.4
      yup: 1.1.1

  '@ffmpeg/core@0.11.0': {}

  '@ffmpeg/ffmpeg@0.11.6':
    dependencies:
      is-url: 1.2.4
      node-fetch: 2.6.11
      regenerator-runtime: 0.13.11
      resolve-url: 0.2.1
    transitivePeerDependencies:
      - encoding

  '@fontsource/marck-script@4.5.11': {}

  '@humanwhocodes/config-array@0.11.8':
    dependencies:
      '@humanwhocodes/object-schema': 1.2.1
      debug: 4.3.4
      minimatch: 3.1.2
    transitivePeerDependencies:
      - supports-color

  '@humanwhocodes/module-importer@1.0.1': {}

  '@humanwhocodes/object-schema@1.2.1': {}

  '@jridgewell/gen-mapping@0.3.3':
    dependencies:
      '@jridgewell/set-array': 1.1.2
      '@jridgewell/sourcemap-codec': 1.4.15
      '@jridgewell/trace-mapping': 0.3.18

  '@jridgewell/resolve-uri@3.1.0': {}

  '@jridgewell/set-array@1.1.2': {}

  '@jridgewell/sourcemap-codec@1.4.14': {}

  '@jridgewell/sourcemap-codec@1.4.15': {}

  '@jridgewell/trace-mapping@0.3.18':
    dependencies:
      '@jridgewell/resolve-uri': 3.1.0
      '@jridgewell/sourcemap-codec': 1.4.14

  '@mapbox/geojson-rewind@0.5.2':
    dependencies:
      get-stream: 6.0.1
      minimist: 1.2.8

  '@mapbox/jsonlint-lines-primitives@2.0.2': {}

  '@mapbox/mapbox-gl-supported@2.0.1': {}

  '@mapbox/point-geometry@0.1.0': {}

  '@mapbox/tiny-sdf@2.0.6': {}

  '@mapbox/unitbezier@0.0.1': {}

  '@mapbox/vector-tile@1.3.1':
    dependencies:
      '@mapbox/point-geometry': 0.1.0

  '@mapbox/whoots-js@3.1.0': {}

  '@nodelib/fs.scandir@2.1.5':
    dependencies:
      '@nodelib/fs.stat': 2.0.5
      run-parallel: 1.2.0

  '@nodelib/fs.stat@2.0.5': {}

  '@nodelib/fs.walk@1.2.8':
    dependencies:
      '@nodelib/fs.scandir': 2.1.5
      fastq: 1.15.0

  '@polka/url@1.0.0-next.21': {}

  '@popperjs/core@2.11.7': {}

  '@rollup/plugin-commonjs@24.1.0(rollup@3.20.6)':
    dependencies:
      '@rollup/pluginutils': 5.0.2(rollup@3.20.6)
      commondir: 1.0.1
      estree-walker: 2.0.2
      glob: 8.1.0
      is-reference: 1.2.1
      magic-string: 0.27.0
<<<<<<< HEAD
    optionalDependencies:
=======
>>>>>>> 2bfd7341
      rollup: 3.20.6

  '@rollup/plugin-json@6.0.0(rollup@3.20.6)':
    dependencies:
      '@rollup/pluginutils': 5.0.2(rollup@3.20.6)
<<<<<<< HEAD
    optionalDependencies:
=======
>>>>>>> 2bfd7341
      rollup: 3.20.6

  '@rollup/plugin-node-resolve@15.0.2(rollup@3.20.6)':
    dependencies:
      '@rollup/pluginutils': 5.0.2(rollup@3.20.6)
      '@types/resolve': 1.20.2
      deepmerge: 4.3.1
      is-builtin-module: 3.2.1
      is-module: 1.0.0
      resolve: 1.22.2
<<<<<<< HEAD
    optionalDependencies:
=======
>>>>>>> 2bfd7341
      rollup: 3.20.6

  '@rollup/pluginutils@5.0.2(rollup@3.20.6)':
    dependencies:
      '@types/estree': 1.0.1
      estree-walker: 2.0.2
      picomatch: 2.3.1
<<<<<<< HEAD
    optionalDependencies:
=======
>>>>>>> 2bfd7341
      rollup: 3.20.6

  '@sentry-internal/tracing@7.48.0':
    dependencies:
      '@sentry/core': 7.48.0
      '@sentry/types': 7.48.0
      '@sentry/utils': 7.48.0
      tslib: 1.14.1

  '@sentry/browser@7.48.0':
    dependencies:
      '@sentry-internal/tracing': 7.48.0
      '@sentry/core': 7.48.0
      '@sentry/replay': 7.48.0
      '@sentry/types': 7.48.0
      '@sentry/utils': 7.48.0
      tslib: 1.14.1

  '@sentry/core@7.48.0':
    dependencies:
      '@sentry/types': 7.48.0
      '@sentry/utils': 7.48.0
      tslib: 1.14.1

  '@sentry/replay@7.48.0':
    dependencies:
      '@sentry/core': 7.48.0
      '@sentry/types': 7.48.0
      '@sentry/utils': 7.48.0

  '@sentry/tracing@7.48.0':
    dependencies:
      '@sentry-internal/tracing': 7.48.0

  '@sentry/types@7.48.0': {}

  '@sentry/utils@7.48.0':
    dependencies:
      '@sentry/types': 7.48.0
      tslib: 1.14.1

  '@simplewebauthn/browser@7.2.0':
    dependencies:
      '@simplewebauthn/typescript-types': 7.0.0

  '@simplewebauthn/typescript-types@7.0.0': {}

  '@socket.io/component-emitter@3.1.0': {}

<<<<<<< HEAD
  '@sveltejs/adapter-auto@2.0.0(@sveltejs/kit@1.15.7(svelte@3.58.0)(vite@4.2.3(@types/node@18.15.11)(sass@1.62.0)))':
    dependencies:
      '@sveltejs/kit': 1.15.7(svelte@3.58.0)(vite@4.2.3(@types/node@18.15.11)(sass@1.62.0))
      import-meta-resolve: 2.2.2

  '@sveltejs/adapter-node@1.2.3(@sveltejs/kit@1.15.7(svelte@3.58.0)(vite@4.2.3(@types/node@18.15.11)(sass@1.62.0)))':
=======
  '@sveltejs/adapter-auto@2.0.0(@sveltejs/kit@1.15.7)':
    dependencies:
      '@sveltejs/kit': 1.15.7(svelte@3.58.0)(vite@4.2.3)
      import-meta-resolve: 2.2.2

  '@sveltejs/adapter-node@1.2.3(@sveltejs/kit@1.15.7)':
>>>>>>> 2bfd7341
    dependencies:
      '@rollup/plugin-commonjs': 24.1.0(rollup@3.20.6)
      '@rollup/plugin-json': 6.0.0(rollup@3.20.6)
      '@rollup/plugin-node-resolve': 15.0.2(rollup@3.20.6)
<<<<<<< HEAD
      '@sveltejs/kit': 1.15.7(svelte@3.58.0)(vite@4.2.3(@types/node@18.15.11)(sass@1.62.0))
      rollup: 3.20.6

  '@sveltejs/kit@1.15.7(svelte@3.58.0)(vite@4.2.3(@types/node@18.15.11)(sass@1.62.0))':
    dependencies:
      '@sveltejs/vite-plugin-svelte': 2.0.4(svelte@3.58.0)(vite@4.2.3(@types/node@18.15.11)(sass@1.62.0))
=======
      '@sveltejs/kit': 1.15.7(svelte@3.58.0)(vite@4.2.3)
      rollup: 3.20.6

  '@sveltejs/kit@1.15.7(svelte@3.58.0)(vite@4.2.3)':
    dependencies:
      '@sveltejs/vite-plugin-svelte': 2.0.4(svelte@3.58.0)(vite@4.2.3)
>>>>>>> 2bfd7341
      '@types/cookie': 0.5.1
      cookie: 0.5.0
      devalue: 4.3.0
      esm-env: 1.0.0
      kleur: 4.1.5
      magic-string: 0.30.0
      mime: 3.0.0
      sade: 1.8.1
      set-cookie-parser: 2.6.0
      sirv: 2.0.2
      svelte: 3.58.0
      tiny-glob: 0.2.9
      undici: 5.20.0
<<<<<<< HEAD
      vite: 4.2.3(@types/node@18.15.11)(sass@1.62.0)
    transitivePeerDependencies:
      - supports-color

  '@sveltejs/vite-plugin-svelte@2.0.4(svelte@3.58.0)(vite@4.2.3(@types/node@18.15.11)(sass@1.62.0))':
=======
      vite: 4.2.3(sass@1.62.0)
    transitivePeerDependencies:
      - supports-color

  '@sveltejs/vite-plugin-svelte@2.0.4(svelte@3.58.0)(vite@4.2.3)':
>>>>>>> 2bfd7341
    dependencies:
      debug: 4.3.4
      deepmerge: 4.3.1
      kleur: 4.1.5
      magic-string: 0.30.0
      svelte: 3.58.0
      svelte-hmr: 0.15.1(svelte@3.58.0)
<<<<<<< HEAD
      vite: 4.2.3(@types/node@18.15.11)(sass@1.62.0)
      vitefu: 0.2.4(vite@4.2.3(@types/node@18.15.11)(sass@1.62.0))
    transitivePeerDependencies:
      - supports-color

  '@tailwindcss/typography@0.5.9(tailwindcss@3.3.1(postcss@8.4.31))':
=======
      vite: 4.2.3(sass@1.62.0)
      vitefu: 0.2.4(vite@4.2.3)
    transitivePeerDependencies:
      - supports-color

  '@tailwindcss/typography@0.5.9(tailwindcss@3.3.1)':
>>>>>>> 2bfd7341
    dependencies:
      lodash.castarray: 4.4.0
      lodash.isplainobject: 4.0.6
      lodash.merge: 4.6.2
      postcss-selector-parser: 6.0.10
      tailwindcss: 3.3.1(postcss@8.4.31)

  '@transloadit/prettier-bytes@0.0.7': {}

  '@transloadit/prettier-bytes@0.0.9': {}

  '@trysound/sax@0.2.0': {}

  '@types/canvas-confetti@1.6.0': {}

  '@types/cookie@0.5.1': {}

  '@types/dompurify@3.0.2':
    dependencies:
      '@types/trusted-types': 2.0.3

  '@types/estree@1.0.1': {}

  '@types/js-cookie@3.0.3': {}

  '@types/json-schema@7.0.11': {}

  '@types/luxon@3.3.0': {}

  '@types/marked@4.3.0': {}

  '@types/node@18.15.11': {}

  '@types/pug@2.0.6': {}

  '@types/qrcode@1.5.0':
    dependencies:
      '@types/node': 18.15.11

  '@types/resolve@1.20.2': {}

  '@types/semver@7.3.13': {}

  '@types/sortablejs@1.15.1': {}

  '@types/trusted-types@2.0.3': {}

  '@types/ua-parser-js@0.7.36': {}

  '@types/unist@2.0.6': {}

<<<<<<< HEAD
  '@typescript-eslint/eslint-plugin@5.59.0(@typescript-eslint/parser@5.59.0(eslint@8.38.0)(typescript@5.0.4))(eslint@8.38.0)(typescript@5.0.4)':
=======
  '@typescript-eslint/eslint-plugin@5.59.0(@typescript-eslint/parser@5.59.0)(eslint@8.38.0)(typescript@5.0.4)':
>>>>>>> 2bfd7341
    dependencies:
      '@eslint-community/regexpp': 4.5.0
      '@typescript-eslint/parser': 5.59.0(eslint@8.38.0)(typescript@5.0.4)
      '@typescript-eslint/scope-manager': 5.59.0
      '@typescript-eslint/type-utils': 5.59.0(eslint@8.38.0)(typescript@5.0.4)
      '@typescript-eslint/utils': 5.59.0(eslint@8.38.0)(typescript@5.0.4)
      debug: 4.3.4
      eslint: 8.38.0
      grapheme-splitter: 1.0.4
      ignore: 5.2.4
      natural-compare-lite: 1.4.0
      semver: 7.5.0
      tsutils: 3.21.0(typescript@5.0.4)
<<<<<<< HEAD
    optionalDependencies:
=======
>>>>>>> 2bfd7341
      typescript: 5.0.4
    transitivePeerDependencies:
      - supports-color

  '@typescript-eslint/parser@5.59.0(eslint@8.38.0)(typescript@5.0.4)':
    dependencies:
      '@typescript-eslint/scope-manager': 5.59.0
      '@typescript-eslint/types': 5.59.0
      '@typescript-eslint/typescript-estree': 5.59.0(typescript@5.0.4)
      debug: 4.3.4
      eslint: 8.38.0
<<<<<<< HEAD
    optionalDependencies:
=======
>>>>>>> 2bfd7341
      typescript: 5.0.4
    transitivePeerDependencies:
      - supports-color

  '@typescript-eslint/scope-manager@5.59.0':
    dependencies:
      '@typescript-eslint/types': 5.59.0
      '@typescript-eslint/visitor-keys': 5.59.0

  '@typescript-eslint/type-utils@5.59.0(eslint@8.38.0)(typescript@5.0.4)':
    dependencies:
      '@typescript-eslint/typescript-estree': 5.59.0(typescript@5.0.4)
      '@typescript-eslint/utils': 5.59.0(eslint@8.38.0)(typescript@5.0.4)
      debug: 4.3.4
      eslint: 8.38.0
      tsutils: 3.21.0(typescript@5.0.4)
<<<<<<< HEAD
    optionalDependencies:
=======
>>>>>>> 2bfd7341
      typescript: 5.0.4
    transitivePeerDependencies:
      - supports-color

  '@typescript-eslint/types@5.59.0': {}

  '@typescript-eslint/typescript-estree@5.59.0(typescript@5.0.4)':
    dependencies:
      '@typescript-eslint/types': 5.59.0
      '@typescript-eslint/visitor-keys': 5.59.0
      debug: 4.3.4
      globby: 11.1.0
      is-glob: 4.0.3
      semver: 7.5.0
      tsutils: 3.21.0(typescript@5.0.4)
<<<<<<< HEAD
    optionalDependencies:
=======
>>>>>>> 2bfd7341
      typescript: 5.0.4
    transitivePeerDependencies:
      - supports-color

  '@typescript-eslint/utils@5.59.0(eslint@8.38.0)(typescript@5.0.4)':
    dependencies:
      '@eslint-community/eslint-utils': 4.4.0(eslint@8.38.0)
      '@types/json-schema': 7.0.11
      '@types/semver': 7.3.13
      '@typescript-eslint/scope-manager': 5.59.0
      '@typescript-eslint/types': 5.59.0
      '@typescript-eslint/typescript-estree': 5.59.0(typescript@5.0.4)
      eslint: 8.38.0
      eslint-scope: 5.1.1
      semver: 7.5.0
    transitivePeerDependencies:
      - supports-color
      - typescript

  '@typescript-eslint/visitor-keys@5.59.0':
    dependencies:
      '@typescript-eslint/types': 5.59.0
      eslint-visitor-keys: 3.4.0

  '@unlazy/core@0.8.9':
    dependencies:
      fast-blurhash: 1.1.2
      thumbhash: 0.1.1

  '@unlazy/svelte@0.8.9(fast-blurhash@1.1.2)(svelte@3.58.0)(thumbhash@0.1.1)':
    dependencies:
      svelte: 3.58.0
      unlazy: 0.8.9(fast-blurhash@1.1.2)(thumbhash@0.1.1)
    transitivePeerDependencies:
      - fast-blurhash
      - thumbhash

  '@uppy/companion-client@3.1.3':
    dependencies:
      '@uppy/utils': 5.3.0
      namespace-emitter: 2.0.1

  '@uppy/compressor@1.0.2(@uppy/core@3.2.0)':
    dependencies:
      '@transloadit/prettier-bytes': 0.0.9
      '@uppy/core': 3.2.0
      '@uppy/utils': 5.3.0
      compressorjs: 1.2.1
      preact: 10.13.2
      promise-queue: 2.2.5

  '@uppy/core@3.2.0':
    dependencies:
      '@transloadit/prettier-bytes': 0.0.9
      '@uppy/store-default': 3.0.3
      '@uppy/utils': 5.3.0
      lodash.throttle: 4.1.1
      mime-match: 1.0.2
      namespace-emitter: 2.0.1
      nanoid: 4.0.2
      preact: 10.13.2

  '@uppy/dashboard@3.4.0(@uppy/core@3.2.0)':
    dependencies:
      '@transloadit/prettier-bytes': 0.0.7
      '@uppy/core': 3.2.0
      '@uppy/informer': 3.0.2(@uppy/core@3.2.0)
      '@uppy/provider-views': 3.3.0(@uppy/core@3.2.0)
      '@uppy/status-bar': 3.1.1(@uppy/core@3.2.0)
      '@uppy/thumbnail-generator': 3.0.3(@uppy/core@3.2.0)
      '@uppy/utils': 5.3.0
      classnames: 2.3.2
      is-shallow-equal: 1.0.1
      lodash.debounce: 4.0.8
      memoize-one: 6.0.0
      nanoid: 4.0.2
      preact: 10.13.2

  '@uppy/drag-drop@3.0.2(@uppy/core@3.2.0)':
    dependencies:
      '@uppy/core': 3.2.0
      '@uppy/utils': 5.3.0
      preact: 10.13.2

  '@uppy/drop-target@2.0.1(@uppy/core@3.2.0)':
    dependencies:
      '@uppy/core': 3.2.0
      '@uppy/utils': 5.3.0

  '@uppy/image-editor@2.1.2(@uppy/core@3.2.0)':
    dependencies:
      '@uppy/core': 3.2.0
      '@uppy/utils': 5.3.0
      cropperjs: 1.5.7
      preact: 10.13.2

  '@uppy/informer@3.0.2(@uppy/core@3.2.0)':
    dependencies:
      '@uppy/core': 3.2.0
      '@uppy/utils': 5.3.0
      preact: 10.13.2

  '@uppy/progress-bar@3.0.2(@uppy/core@3.2.0)':
    dependencies:
      '@uppy/core': 3.2.0
      '@uppy/utils': 5.3.0
      preact: 10.13.2

  '@uppy/provider-views@3.3.0(@uppy/core@3.2.0)':
    dependencies:
      '@uppy/core': 3.2.0
      '@uppy/utils': 5.3.0
      classnames: 2.3.2
      nanoid: 4.0.2
      p-queue: 7.3.4
      preact: 10.13.2

  '@uppy/status-bar@3.1.1(@uppy/core@3.2.0)':
    dependencies:
      '@transloadit/prettier-bytes': 0.0.9
      '@uppy/core': 3.2.0
      '@uppy/utils': 5.3.0
      classnames: 2.3.2
      lodash.throttle: 4.1.1
      preact: 10.13.2

  '@uppy/store-default@3.0.3': {}

<<<<<<< HEAD
  '@uppy/svelte@3.0.2(@uppy/core@3.2.0)(@uppy/dashboard@3.4.0(@uppy/core@3.2.0))(@uppy/drag-drop@3.0.2(@uppy/core@3.2.0))(@uppy/progress-bar@3.0.2(@uppy/core@3.2.0))(@uppy/status-bar@3.1.1(@uppy/core@3.2.0))(svelte@3.58.0)':
=======
  '@uppy/svelte@3.0.2(@uppy/core@3.2.0)(@uppy/dashboard@3.4.0)(@uppy/drag-drop@3.0.2)(@uppy/progress-bar@3.0.2)(@uppy/status-bar@3.1.1)(svelte@3.58.0)':
>>>>>>> 2bfd7341
    dependencies:
      '@uppy/core': 3.2.0
      '@uppy/dashboard': 3.4.0(@uppy/core@3.2.0)
      '@uppy/drag-drop': 3.0.2(@uppy/core@3.2.0)
      '@uppy/progress-bar': 3.0.2(@uppy/core@3.2.0)
      '@uppy/status-bar': 3.1.1(@uppy/core@3.2.0)
      svelte: 3.58.0

  '@uppy/thumbnail-generator@3.0.3(@uppy/core@3.2.0)':
    dependencies:
      '@uppy/core': 3.2.0
      '@uppy/utils': 5.3.0
      exifr: 7.1.3

  '@uppy/utils@5.3.0':
    dependencies:
      lodash.throttle: 4.1.1

  '@uppy/xhr-upload@3.2.0(@uppy/core@3.2.0)':
    dependencies:
      '@uppy/companion-client': 3.1.3
      '@uppy/core': 3.2.0
      '@uppy/utils': 5.3.0
      nanoid: 4.0.2

  acorn-jsx@5.3.2(acorn@8.8.2):
    dependencies:
      acorn: 8.8.2

  acorn@8.8.2: {}

  ajv@6.12.6:
    dependencies:
      fast-deep-equal: 3.1.3
      fast-json-stable-stringify: 2.1.0
      json-schema-traverse: 0.4.1
      uri-js: 4.4.1

  ansi-regex@5.0.1: {}

  ansi-styles@4.3.0:
    dependencies:
      color-convert: 2.0.1

  any-promise@1.3.0: {}

  anymatch@3.1.3:
    dependencies:
      normalize-path: 3.0.0
      picomatch: 2.3.1

  arg@5.0.2: {}

  argparse@2.0.1: {}

  array-union@2.1.0: {}

  autoprefixer@10.4.14(postcss@8.4.31):
    dependencies:
      browserslist: 4.21.5
<<<<<<< HEAD
      caniuse-lite: 1.0.30001634
=======
      caniuse-lite: 1.0.30001480
>>>>>>> 2bfd7341
      fraction.js: 4.2.0
      normalize-range: 0.1.2
      picocolors: 1.0.0
      postcss: 8.4.31
      postcss-value-parser: 4.2.0

  balanced-match@1.0.2: {}

  binary-extensions@2.2.0: {}

  blueimp-canvas-to-blob@3.29.0: {}

  boolbase@1.0.0: {}

  brace-expansion@1.1.11:
    dependencies:
      balanced-match: 1.0.2
      concat-map: 0.0.1

  brace-expansion@2.0.1:
    dependencies:
      balanced-match: 1.0.2

  braces@3.0.2:
    dependencies:
      fill-range: 7.0.1

  browserslist@4.21.5:
    dependencies:
<<<<<<< HEAD
      caniuse-lite: 1.0.30001634
=======
      caniuse-lite: 1.0.30001480
>>>>>>> 2bfd7341
      electron-to-chromium: 1.4.368
      node-releases: 2.0.10
      update-browserslist-db: 1.0.11(browserslist@4.21.5)

  buffer-crc32@0.2.13: {}

  buffer-equal-constant-time@1.0.1: {}

  builtin-modules@3.3.0: {}

  busboy@1.6.0:
    dependencies:
      streamsearch: 1.1.0

  callsites@3.1.0: {}

  camelcase-css@2.0.1: {}

  camelcase@5.3.1: {}

  caniuse-api@3.0.0:
    dependencies:
      browserslist: 4.21.5
<<<<<<< HEAD
      caniuse-lite: 1.0.30001634
      lodash.memoize: 4.1.2
      lodash.uniq: 4.5.0

  caniuse-lite@1.0.30001634: {}
=======
      caniuse-lite: 1.0.30001480
      lodash.memoize: 4.1.2
      lodash.uniq: 4.5.0

  caniuse-lite@1.0.30001480: {}
>>>>>>> 2bfd7341

  canvas-confetti@1.6.0: {}

  chalk@4.1.2:
    dependencies:
      ansi-styles: 4.3.0
      supports-color: 7.2.0

  chokidar@3.5.3:
    dependencies:
      anymatch: 3.1.3
      braces: 3.0.2
      glob-parent: 5.1.2
      is-binary-path: 2.1.0
      is-glob: 4.0.3
      normalize-path: 3.0.0
      readdirp: 3.6.0
    optionalDependencies:
      fsevents: 2.3.2

  ckeditor5@37.1.0:
    dependencies:
      '@ckeditor/ckeditor5-clipboard': 37.1.0
      '@ckeditor/ckeditor5-core': 37.1.0
      '@ckeditor/ckeditor5-engine': 37.1.0
      '@ckeditor/ckeditor5-enter': 37.1.0
      '@ckeditor/ckeditor5-paragraph': 37.1.0
      '@ckeditor/ckeditor5-select-all': 37.1.0
      '@ckeditor/ckeditor5-typing': 37.1.0
      '@ckeditor/ckeditor5-ui': 37.1.0
      '@ckeditor/ckeditor5-undo': 37.1.0
      '@ckeditor/ckeditor5-upload': 37.1.0
      '@ckeditor/ckeditor5-utils': 37.1.0
      '@ckeditor/ckeditor5-watchdog': 37.1.0
      '@ckeditor/ckeditor5-widget': 37.1.0

  classnames@2.3.2: {}

  cliui@6.0.0:
    dependencies:
      string-width: 4.2.3
      strip-ansi: 6.0.1
      wrap-ansi: 6.2.0

  color-convert@2.0.1:
    dependencies:
      color-name: 1.1.4

  color-name@1.1.4: {}

  colord@2.9.3: {}

  commander@4.1.1: {}

  commander@7.2.0: {}

  commondir@1.0.1: {}

  compressorjs@1.2.1:
    dependencies:
      blueimp-canvas-to-blob: 3.29.0
      is-blob: 2.1.0

  concat-map@0.0.1: {}

  cookie@0.5.0: {}

  cropperjs@1.5.7: {}

  cross-spawn@7.0.3:
    dependencies:
      path-key: 3.1.1
      shebang-command: 2.0.0
      which: 2.0.2

  crypto-js@4.2.0: {}

  css-declaration-sorter@6.4.0(postcss@8.4.31):
    dependencies:
      postcss: 8.4.31

  css-select@5.1.0:
    dependencies:
      boolbase: 1.0.0
      css-what: 6.1.0
      domhandler: 5.0.3
      domutils: 3.0.1
      nth-check: 2.1.1

  css-tree@2.2.1:
    dependencies:
      mdn-data: 2.0.28
      source-map-js: 1.0.2

  css-tree@2.3.1:
    dependencies:
      mdn-data: 2.0.30
      source-map-js: 1.0.2

  css-what@6.1.0: {}

  csscolorparser@1.0.3: {}

  cssesc@3.0.0: {}

  cssnano-preset-default@6.0.0(postcss@8.4.31):
    dependencies:
      css-declaration-sorter: 6.4.0(postcss@8.4.31)
      cssnano-utils: 4.0.0(postcss@8.4.31)
      postcss: 8.4.31
      postcss-calc: 8.2.4(postcss@8.4.31)
      postcss-colormin: 6.0.0(postcss@8.4.31)
      postcss-convert-values: 6.0.0(postcss@8.4.31)
      postcss-discard-comments: 6.0.0(postcss@8.4.31)
      postcss-discard-duplicates: 6.0.0(postcss@8.4.31)
      postcss-discard-empty: 6.0.0(postcss@8.4.31)
      postcss-discard-overridden: 6.0.0(postcss@8.4.31)
      postcss-merge-longhand: 6.0.0(postcss@8.4.31)
      postcss-merge-rules: 6.0.0(postcss@8.4.31)
      postcss-minify-font-values: 6.0.0(postcss@8.4.31)
      postcss-minify-gradients: 6.0.0(postcss@8.4.31)
      postcss-minify-params: 6.0.0(postcss@8.4.31)
      postcss-minify-selectors: 6.0.0(postcss@8.4.31)
      postcss-normalize-charset: 6.0.0(postcss@8.4.31)
      postcss-normalize-display-values: 6.0.0(postcss@8.4.31)
      postcss-normalize-positions: 6.0.0(postcss@8.4.31)
      postcss-normalize-repeat-style: 6.0.0(postcss@8.4.31)
      postcss-normalize-string: 6.0.0(postcss@8.4.31)
      postcss-normalize-timing-functions: 6.0.0(postcss@8.4.31)
      postcss-normalize-unicode: 6.0.0(postcss@8.4.31)
      postcss-normalize-url: 6.0.0(postcss@8.4.31)
      postcss-normalize-whitespace: 6.0.0(postcss@8.4.31)
      postcss-ordered-values: 6.0.0(postcss@8.4.31)
      postcss-reduce-initial: 6.0.0(postcss@8.4.31)
      postcss-reduce-transforms: 6.0.0(postcss@8.4.31)
      postcss-svgo: 6.0.0(postcss@8.4.31)
      postcss-unique-selectors: 6.0.0(postcss@8.4.31)

  cssnano-utils@4.0.0(postcss@8.4.31):
    dependencies:
      postcss: 8.4.31

  cssnano@6.0.0(postcss@8.4.31):
    dependencies:
      cssnano-preset-default: 6.0.0(postcss@8.4.31)
      lilconfig: 2.1.0
      postcss: 8.4.31

  csso@5.0.5:
    dependencies:
      css-tree: 2.2.1

  debug@4.3.4:
    dependencies:
      ms: 2.1.2

  decamelize@1.2.0: {}

  deep-is@0.1.4: {}

  deepmerge@4.3.1: {}

  detect-indent@6.1.0: {}

  devalue@4.3.0: {}

  didyoumean@1.2.2: {}

  dijkstrajs@1.0.3: {}

  dir-glob@3.0.1:
    dependencies:
      path-type: 4.0.0

  dlv@1.1.3: {}

  doctrine@3.0.0:
    dependencies:
      esutils: 2.0.3

  dom-serializer@2.0.0:
    dependencies:
      domelementtype: 2.3.0
      domhandler: 5.0.3
      entities: 4.5.0

  dom7@4.0.6:
    dependencies:
      ssr-window: 4.0.2

  domelementtype@2.3.0: {}

  domhandler@5.0.3:
    dependencies:
      domelementtype: 2.3.0

  dompurify@3.0.3: {}

  domutils@3.0.1:
    dependencies:
      dom-serializer: 2.0.0
      domelementtype: 2.3.0
      domhandler: 5.0.3

  earcut@2.2.4: {}

  ecdsa-sig-formatter@1.0.11:
    dependencies:
      safe-buffer: 5.2.1

  electron-to-chromium@1.4.368: {}

  emoji-regex@8.0.0: {}

  encode-utf8@1.0.3: {}

  engine.io-client@6.4.0:
    dependencies:
      '@socket.io/component-emitter': 3.1.0
      debug: 4.3.4
      engine.io-parser: 5.0.6
      ws: 8.11.0
      xmlhttprequest-ssl: 2.0.0
    transitivePeerDependencies:
      - bufferutil
      - supports-color
      - utf-8-validate

  engine.io-parser@5.0.6: {}

  entities@4.5.0: {}

  es-module-lexer@1.2.1: {}

  es6-promise@3.3.1: {}

  esbuild@0.17.17:
    optionalDependencies:
      '@esbuild/android-arm': 0.17.17
      '@esbuild/android-arm64': 0.17.17
      '@esbuild/android-x64': 0.17.17
      '@esbuild/darwin-arm64': 0.17.17
      '@esbuild/darwin-x64': 0.17.17
      '@esbuild/freebsd-arm64': 0.17.17
      '@esbuild/freebsd-x64': 0.17.17
      '@esbuild/linux-arm': 0.17.17
      '@esbuild/linux-arm64': 0.17.17
      '@esbuild/linux-ia32': 0.17.17
      '@esbuild/linux-loong64': 0.17.17
      '@esbuild/linux-mips64el': 0.17.17
      '@esbuild/linux-ppc64': 0.17.17
      '@esbuild/linux-riscv64': 0.17.17
      '@esbuild/linux-s390x': 0.17.17
      '@esbuild/linux-x64': 0.17.17
      '@esbuild/netbsd-x64': 0.17.17
      '@esbuild/openbsd-x64': 0.17.17
      '@esbuild/sunos-x64': 0.17.17
      '@esbuild/win32-arm64': 0.17.17
      '@esbuild/win32-ia32': 0.17.17
      '@esbuild/win32-x64': 0.17.17

  escalade@3.1.1: {}

  escape-string-regexp@4.0.0: {}

  eslint-config-prettier@8.8.0(eslint@8.38.0):
    dependencies:
      eslint: 8.38.0

  eslint-plugin-svelte3@4.0.0(eslint@8.38.0)(svelte@3.58.0):
    dependencies:
      eslint: 8.38.0
      svelte: 3.58.0

  eslint-scope@5.1.1:
    dependencies:
      esrecurse: 4.3.0
      estraverse: 4.3.0

  eslint-scope@7.2.0:
    dependencies:
      esrecurse: 4.3.0
      estraverse: 5.3.0

  eslint-visitor-keys@3.4.0: {}

  eslint@8.38.0:
    dependencies:
      '@eslint-community/eslint-utils': 4.4.0(eslint@8.38.0)
      '@eslint-community/regexpp': 4.5.0
      '@eslint/eslintrc': 2.0.2
      '@eslint/js': 8.38.0
      '@humanwhocodes/config-array': 0.11.8
      '@humanwhocodes/module-importer': 1.0.1
      '@nodelib/fs.walk': 1.2.8
      ajv: 6.12.6
      chalk: 4.1.2
      cross-spawn: 7.0.3
      debug: 4.3.4
      doctrine: 3.0.0
      escape-string-regexp: 4.0.0
      eslint-scope: 7.2.0
      eslint-visitor-keys: 3.4.0
      espree: 9.5.1
      esquery: 1.5.0
      esutils: 2.0.3
      fast-deep-equal: 3.1.3
      file-entry-cache: 6.0.1
      find-up: 5.0.0
      glob-parent: 6.0.2
      globals: 13.20.0
      grapheme-splitter: 1.0.4
      ignore: 5.2.4
      import-fresh: 3.3.0
      imurmurhash: 0.1.4
      is-glob: 4.0.3
      is-path-inside: 3.0.3
      js-sdsl: 4.4.0
      js-yaml: 4.1.0
      json-stable-stringify-without-jsonify: 1.0.1
      levn: 0.4.1
      lodash.merge: 4.6.2
      minimatch: 3.1.2
      natural-compare: 1.4.0
      optionator: 0.9.1
      strip-ansi: 6.0.1
      strip-json-comments: 3.1.1
      text-table: 0.2.0
    transitivePeerDependencies:
      - supports-color

  esm-env@1.0.0: {}

  espree@9.5.1:
    dependencies:
      acorn: 8.8.2
      acorn-jsx: 5.3.2(acorn@8.8.2)
      eslint-visitor-keys: 3.4.0

  esquery@1.5.0:
    dependencies:
      estraverse: 5.3.0

  esrecurse@4.3.0:
    dependencies:
      estraverse: 5.3.0

  estraverse@4.3.0: {}

  estraverse@5.3.0: {}

  estree-walker@2.0.2: {}

  esutils@2.0.3: {}

  eventemitter3@4.0.7: {}

  exifr@7.1.3: {}

  fast-blurhash@1.1.2: {}

  fast-deep-equal@3.1.3: {}

  fast-glob@3.2.12:
    dependencies:
      '@nodelib/fs.stat': 2.0.5
      '@nodelib/fs.walk': 1.2.8
      glob-parent: 5.1.2
      merge2: 1.4.1
      micromatch: 4.0.5

  fast-json-stable-stringify@2.1.0: {}

  fast-levenshtein@2.0.6: {}

  fastq@1.15.0:
    dependencies:
      reusify: 1.0.4

  felte@1.2.7(svelte@3.58.0):
    dependencies:
      '@felte/core': 1.3.7
      svelte: 3.58.0

  file-entry-cache@6.0.1:
    dependencies:
      flat-cache: 3.0.4

  fill-range@7.0.1:
    dependencies:
      to-regex-range: 5.0.1

  find-up@4.1.0:
    dependencies:
      locate-path: 5.0.0
      path-exists: 4.0.0

  find-up@5.0.0:
    dependencies:
      locate-path: 6.0.0
      path-exists: 4.0.0

  flat-cache@3.0.4:
    dependencies:
      flatted: 3.2.7
      rimraf: 3.0.2

  flatted@3.2.7: {}

  fraction.js@4.2.0: {}

  fs.realpath@1.0.0: {}

  fsevents@2.3.2:
    optional: true

  function-bind@1.1.1: {}

  fuse.js@6.6.2: {}

  geojson-vt@3.2.1: {}

  get-caller-file@2.0.5: {}

  get-stream@6.0.1: {}

  gl-matrix@3.4.3: {}

  glob-parent@5.1.2:
    dependencies:
      is-glob: 4.0.3

  glob-parent@6.0.2:
    dependencies:
      is-glob: 4.0.3

  glob@7.1.6:
    dependencies:
      fs.realpath: 1.0.0
      inflight: 1.0.6
      inherits: 2.0.4
      minimatch: 3.1.2
      once: 1.4.0
      path-is-absolute: 1.0.1

  glob@7.2.3:
    dependencies:
      fs.realpath: 1.0.0
      inflight: 1.0.6
      inherits: 2.0.4
      minimatch: 3.1.2
      once: 1.4.0
      path-is-absolute: 1.0.1

  glob@8.1.0:
    dependencies:
      fs.realpath: 1.0.0
      inflight: 1.0.6
      inherits: 2.0.4
      minimatch: 5.1.6
      once: 1.4.0

  globals@13.20.0:
    dependencies:
      type-fest: 0.20.2

  globalyzer@0.1.0: {}

  globby@11.1.0:
    dependencies:
      array-union: 2.1.0
      dir-glob: 3.0.1
      fast-glob: 3.2.12
      ignore: 5.2.4
      merge2: 1.4.1
      slash: 3.0.0

  globrex@0.1.2: {}

  graceful-fs@4.2.11: {}

  grapheme-splitter@1.0.4: {}

  grid-index@1.1.0: {}

  has-flag@4.0.0: {}

  has@1.0.3:
    dependencies:
      function-bind: 1.1.1

  highlight.js@11.7.0: {}

  i18next-browser-languagedetector@7.0.1:
    dependencies:
      '@babel/runtime': 7.21.0

  i18next@22.4.15:
    dependencies:
      '@babel/runtime': 7.21.0

  ieee754@1.2.1: {}

  ignore@5.2.4: {}

  immutable@4.3.0: {}

  import-fresh@3.3.0:
    dependencies:
      parent-module: 1.0.1
      resolve-from: 4.0.0

  import-meta-resolve@2.2.2: {}

  imurmurhash@0.1.4: {}

  inflight@1.0.6:
    dependencies:
      once: 1.4.0
      wrappy: 1.0.2

  inherits@2.0.4: {}

  is-binary-path@2.1.0:
    dependencies:
      binary-extensions: 2.2.0

  is-blob@2.1.0: {}

  is-builtin-module@3.2.1:
    dependencies:
      builtin-modules: 3.3.0

  is-core-module@2.12.0:
    dependencies:
      has: 1.0.3

  is-extglob@2.1.1: {}

  is-fullwidth-code-point@3.0.0: {}

  is-glob@4.0.3:
    dependencies:
      is-extglob: 2.1.1

  is-module@1.0.0: {}

  is-number@7.0.0: {}

  is-path-inside@3.0.3: {}

  is-reference@1.2.1:
    dependencies:
      '@types/estree': 1.0.1

  is-shallow-equal@1.0.1: {}

  is-url@1.2.4: {}

  isexe@2.0.0: {}

  jiti@1.18.2: {}

  js-cookie@3.0.1: {}

  js-sdsl@4.4.0: {}

  js-yaml@4.1.0:
    dependencies:
      argparse: 2.0.1

  json-schema-traverse@0.4.1: {}

  json-stable-stringify-without-jsonify@1.0.1: {}

  jwa@2.0.0:
    dependencies:
      buffer-equal-constant-time: 1.0.1
      ecdsa-sig-formatter: 1.0.11
      safe-buffer: 5.2.1

  jws@4.0.0:
    dependencies:
      jwa: 2.0.0
      safe-buffer: 5.2.1

  kdbush@3.0.0: {}

  kleur@4.1.5: {}

  konva@8.4.3: {}

  levn@0.4.1:
    dependencies:
      prelude-ls: 1.2.1
      type-check: 0.4.0

  lilconfig@2.1.0: {}

  lines-and-columns@1.2.4: {}

  locate-path@5.0.0:
    dependencies:
      p-locate: 4.1.0

  locate-path@6.0.0:
    dependencies:
      p-locate: 5.0.0

  lodash-es@4.17.21: {}

  lodash.castarray@4.4.0: {}

  lodash.debounce@4.0.8: {}

  lodash.isplainobject@4.0.6: {}

  lodash.memoize@4.1.2: {}

  lodash.merge@4.6.2: {}

  lodash.throttle@4.1.1: {}

  lodash.uniq@4.5.0: {}

  lru-cache@6.0.0:
    dependencies:
      yallist: 4.0.0

  luxon@3.3.0: {}

  magic-string@0.27.0:
    dependencies:
      '@jridgewell/sourcemap-codec': 1.4.15

  magic-string@0.30.0:
    dependencies:
      '@jridgewell/sourcemap-codec': 1.4.15

  mapbox-gl@2.14.1:
    dependencies:
      '@mapbox/geojson-rewind': 0.5.2
      '@mapbox/jsonlint-lines-primitives': 2.0.2
      '@mapbox/mapbox-gl-supported': 2.0.1
      '@mapbox/point-geometry': 0.1.0
      '@mapbox/tiny-sdf': 2.0.6
      '@mapbox/unitbezier': 0.0.1
      '@mapbox/vector-tile': 1.3.1
      '@mapbox/whoots-js': 3.1.0
      csscolorparser: 1.0.3
      earcut: 2.2.4
      geojson-vt: 3.2.1
      gl-matrix: 3.4.3
      grid-index: 1.1.0
      murmurhash-js: 1.0.0
      pbf: 3.2.1
      potpack: 2.0.0
      quickselect: 2.0.0
      rw: 1.3.3
      supercluster: 7.1.5
      tinyqueue: 2.0.3
      vt-pbf: 3.1.3

  marked@5.0.0: {}

  mdn-data@2.0.28: {}

  mdn-data@2.0.30: {}

  mdsvex@0.10.6(svelte@3.58.0):
    dependencies:
      '@types/unist': 2.0.6
      prism-svelte: 0.4.7
      prismjs: 1.29.0
      svelte: 3.58.0
      vfile-message: 2.0.4

  memoize-one@6.0.0: {}

  merge2@1.4.1: {}

  micromatch@4.0.5:
    dependencies:
      braces: 3.0.2
      picomatch: 2.3.1

  mime-match@1.0.2:
    dependencies:
      wildcard: 1.1.2

  mime@3.0.0: {}

  min-indent@1.0.1: {}

  minimatch@3.1.2:
    dependencies:
      brace-expansion: 1.1.11

  minimatch@5.1.6:
    dependencies:
      brace-expansion: 2.0.1

  minimist@1.2.8: {}

  minisearch@6.0.1: {}

  mkdirp@0.5.6:
    dependencies:
      minimist: 1.2.8

  mri@1.2.0: {}

  mrmime@1.0.1: {}

  ms@2.1.2: {}

  murmurhash-js@1.0.0: {}

  mz@2.7.0:
    dependencies:
      any-promise: 1.3.0
      object-assign: 4.1.1
      thenify-all: 1.6.0

  namespace-emitter@2.0.1: {}

  nanoid@3.3.6: {}

  nanoid@4.0.2: {}

  natural-compare-lite@1.4.0: {}

  natural-compare@1.4.0: {}

  node-fetch@2.6.11:
    dependencies:
      whatwg-url: 5.0.0

  node-releases@2.0.10: {}

  normalize-path@3.0.0: {}

  normalize-range@0.1.2: {}

  nth-check@2.1.1:
    dependencies:
      boolbase: 1.0.0

  object-assign@4.1.1: {}

  object-hash@3.0.0: {}

  once@1.4.0:
    dependencies:
      wrappy: 1.0.2

  optionator@0.9.1:
    dependencies:
      deep-is: 0.1.4
      fast-levenshtein: 2.0.6
      levn: 0.4.1
      prelude-ls: 1.2.1
      type-check: 0.4.0
      word-wrap: 1.2.4

  p-limit@2.3.0:
    dependencies:
      p-try: 2.2.0

  p-limit@3.1.0:
    dependencies:
      yocto-queue: 0.1.0

  p-locate@4.1.0:
    dependencies:
      p-limit: 2.3.0

  p-locate@5.0.0:
    dependencies:
      p-limit: 3.1.0

  p-queue@7.3.4:
    dependencies:
      eventemitter3: 4.0.7
      p-timeout: 5.1.0

  p-timeout@5.1.0: {}

  p-try@2.2.0: {}

  parent-module@1.0.1:
    dependencies:
      callsites: 3.1.0

  path-exists@4.0.0: {}

  path-is-absolute@1.0.1: {}

  path-key@3.1.1: {}

  path-parse@1.0.7: {}

  path-type@4.0.0: {}

  pbf@3.2.1:
    dependencies:
      ieee754: 1.2.1
      resolve-protobuf-schema: 2.1.0

  picocolors@1.0.0: {}

  picomatch@2.3.1: {}

  pify@2.3.0: {}

  pikaso@2.7.6:
    dependencies:
      deepmerge: 4.3.1
      konva: 8.4.3
      typescript: 4.9.5

  pirates@4.0.5: {}

  plausible-tracker@0.3.8: {}

  pngjs@5.0.0: {}

  postcss-calc@8.2.4(postcss@8.4.31):
    dependencies:
      postcss: 8.4.31
      postcss-selector-parser: 6.0.11
      postcss-value-parser: 4.2.0

  postcss-colormin@6.0.0(postcss@8.4.31):
    dependencies:
      browserslist: 4.21.5
      caniuse-api: 3.0.0
      colord: 2.9.3
      postcss: 8.4.31
      postcss-value-parser: 4.2.0

  postcss-convert-values@6.0.0(postcss@8.4.31):
    dependencies:
      browserslist: 4.21.5
      postcss: 8.4.31
      postcss-value-parser: 4.2.0

  postcss-discard-comments@6.0.0(postcss@8.4.31):
    dependencies:
      postcss: 8.4.31

  postcss-discard-duplicates@6.0.0(postcss@8.4.31):
    dependencies:
      postcss: 8.4.31

  postcss-discard-empty@6.0.0(postcss@8.4.31):
    dependencies:
      postcss: 8.4.31

  postcss-discard-overridden@6.0.0(postcss@8.4.31):
    dependencies:
      postcss: 8.4.31

  postcss-import@14.1.0(postcss@8.4.31):
    dependencies:
      postcss: 8.4.31
      postcss-value-parser: 4.2.0
      read-cache: 1.0.0
      resolve: 1.22.2

  postcss-import@15.1.0(postcss@8.4.31):
    dependencies:
      postcss: 8.4.31
      postcss-value-parser: 4.2.0
      read-cache: 1.0.0
      resolve: 1.22.2

  postcss-js@4.0.1(postcss@8.4.31):
    dependencies:
      camelcase-css: 2.0.1
      postcss: 8.4.31

  postcss-load-config@3.1.4(postcss@8.4.31):
    dependencies:
      lilconfig: 2.1.0
<<<<<<< HEAD
      yaml: 1.10.2
    optionalDependencies:
      postcss: 8.4.31
=======
      postcss: 8.4.31
      yaml: 1.10.2
>>>>>>> 2bfd7341

  postcss-load-config@4.0.1(postcss@8.4.31):
    dependencies:
      lilconfig: 2.1.0
<<<<<<< HEAD
      yaml: 2.2.1
    optionalDependencies:
      postcss: 8.4.31
=======
      postcss: 8.4.31
      yaml: 2.2.1
>>>>>>> 2bfd7341

  postcss-merge-longhand@6.0.0(postcss@8.4.31):
    dependencies:
      postcss: 8.4.31
      postcss-value-parser: 4.2.0
      stylehacks: 6.0.0(postcss@8.4.31)

  postcss-merge-rules@6.0.0(postcss@8.4.31):
    dependencies:
      browserslist: 4.21.5
      caniuse-api: 3.0.0
      cssnano-utils: 4.0.0(postcss@8.4.31)
      postcss: 8.4.31
      postcss-selector-parser: 6.0.11

  postcss-minify-font-values@6.0.0(postcss@8.4.31):
    dependencies:
      postcss: 8.4.31
      postcss-value-parser: 4.2.0

  postcss-minify-gradients@6.0.0(postcss@8.4.31):
    dependencies:
      colord: 2.9.3
      cssnano-utils: 4.0.0(postcss@8.4.31)
      postcss: 8.4.31
      postcss-value-parser: 4.2.0

  postcss-minify-params@6.0.0(postcss@8.4.31):
    dependencies:
      browserslist: 4.21.5
      cssnano-utils: 4.0.0(postcss@8.4.31)
      postcss: 8.4.31
      postcss-value-parser: 4.2.0

  postcss-minify-selectors@6.0.0(postcss@8.4.31):
    dependencies:
      postcss: 8.4.31
      postcss-selector-parser: 6.0.11

  postcss-nested@6.0.0(postcss@8.4.31):
    dependencies:
      postcss: 8.4.31
      postcss-selector-parser: 6.0.11

  postcss-normalize-charset@6.0.0(postcss@8.4.31):
    dependencies:
      postcss: 8.4.31

  postcss-normalize-display-values@6.0.0(postcss@8.4.31):
    dependencies:
      postcss: 8.4.31
      postcss-value-parser: 4.2.0

  postcss-normalize-positions@6.0.0(postcss@8.4.31):
    dependencies:
      postcss: 8.4.31
      postcss-value-parser: 4.2.0

  postcss-normalize-repeat-style@6.0.0(postcss@8.4.31):
    dependencies:
      postcss: 8.4.31
      postcss-value-parser: 4.2.0

  postcss-normalize-string@6.0.0(postcss@8.4.31):
    dependencies:
      postcss: 8.4.31
      postcss-value-parser: 4.2.0

  postcss-normalize-timing-functions@6.0.0(postcss@8.4.31):
    dependencies:
      postcss: 8.4.31
      postcss-value-parser: 4.2.0

  postcss-normalize-unicode@6.0.0(postcss@8.4.31):
    dependencies:
      browserslist: 4.21.5
      postcss: 8.4.31
      postcss-value-parser: 4.2.0

  postcss-normalize-url@6.0.0(postcss@8.4.31):
    dependencies:
      postcss: 8.4.31
      postcss-value-parser: 4.2.0

  postcss-normalize-whitespace@6.0.0(postcss@8.4.31):
    dependencies:
      postcss: 8.4.31
      postcss-value-parser: 4.2.0

  postcss-ordered-values@6.0.0(postcss@8.4.31):
    dependencies:
      cssnano-utils: 4.0.0(postcss@8.4.31)
      postcss: 8.4.31
      postcss-value-parser: 4.2.0

  postcss-reduce-initial@6.0.0(postcss@8.4.31):
    dependencies:
      browserslist: 4.21.5
      caniuse-api: 3.0.0
      postcss: 8.4.31

  postcss-reduce-transforms@6.0.0(postcss@8.4.31):
    dependencies:
      postcss: 8.4.31
      postcss-value-parser: 4.2.0

  postcss-selector-parser@6.0.10:
    dependencies:
      cssesc: 3.0.0
      util-deprecate: 1.0.2

  postcss-selector-parser@6.0.11:
    dependencies:
      cssesc: 3.0.0
      util-deprecate: 1.0.2

  postcss-svgo@6.0.0(postcss@8.4.31):
    dependencies:
      postcss: 8.4.31
      postcss-value-parser: 4.2.0
      svgo: 3.0.2

  postcss-unique-selectors@6.0.0(postcss@8.4.31):
    dependencies:
      postcss: 8.4.31
      postcss-selector-parser: 6.0.11

  postcss-value-parser@4.2.0: {}

  postcss@8.4.31:
    dependencies:
      nanoid: 3.3.6
      picocolors: 1.0.0
      source-map-js: 1.0.2

  potpack@2.0.0: {}

  preact@10.13.2: {}

  prelude-ls@1.2.1: {}

  prettier-plugin-svelte@2.10.1(prettier@2.8.8)(svelte@3.58.0):
    dependencies:
      prettier: 2.8.8
      svelte: 3.58.0

  prettier@2.8.8: {}

  prism-svelte@0.4.7: {}

  prismjs@1.29.0: {}

  promise-queue@2.2.5: {}

  property-expr@2.0.5: {}

  protocol-buffers-schema@3.6.0: {}

  punycode@2.3.0: {}

  qrcode@1.5.1:
    dependencies:
      dijkstrajs: 1.0.3
      encode-utf8: 1.0.3
      pngjs: 5.0.0
      yargs: 15.4.1

  queue-microtask@1.2.3: {}

  quick-lru@5.1.1: {}

  quickselect@2.0.0: {}

  read-cache@1.0.0:
    dependencies:
      pify: 2.3.0

  readdirp@3.6.0:
    dependencies:
      picomatch: 2.3.1

  regenerator-runtime@0.13.11: {}

  require-directory@2.1.1: {}

  require-main-filename@2.0.0: {}

  resolve-from@4.0.0: {}

  resolve-protobuf-schema@2.1.0:
    dependencies:
      protocol-buffers-schema: 3.6.0

  resolve-url@0.2.1: {}

  resolve@1.22.2:
    dependencies:
      is-core-module: 2.12.0
      path-parse: 1.0.7
      supports-preserve-symlinks-flag: 1.0.0

  reusify@1.0.4: {}

  rimraf@2.7.1:
    dependencies:
      glob: 7.2.3

  rimraf@3.0.2:
    dependencies:
      glob: 7.2.3

  rollup@3.20.6:
    optionalDependencies:
      fsevents: 2.3.2

  run-parallel@1.2.0:
    dependencies:
      queue-microtask: 1.2.3

  rw@1.3.3: {}

  sade@1.8.1:
    dependencies:
      mri: 1.2.0

  safe-buffer@5.2.1: {}

  sander@0.5.1:
    dependencies:
      es6-promise: 3.3.1
      graceful-fs: 4.2.11
      mkdirp: 0.5.6
      rimraf: 2.7.1

  sass@1.62.0:
    dependencies:
      chokidar: 3.5.3
      immutable: 4.3.0
      source-map-js: 1.0.2

  semver@7.5.0:
    dependencies:
      lru-cache: 6.0.0

  set-blocking@2.0.0: {}

  set-cookie-parser@2.6.0: {}

  shebang-command@2.0.0:
    dependencies:
      shebang-regex: 3.0.0

  shebang-regex@3.0.0: {}

  sirv@2.0.2:
    dependencies:
      '@polka/url': 1.0.0-next.21
      mrmime: 1.0.1
      totalist: 3.0.1

  slash@3.0.0: {}

  socket.io-client@4.6.1:
    dependencies:
      '@socket.io/component-emitter': 3.1.0
      debug: 4.3.4
      engine.io-client: 6.4.0
      socket.io-parser: 4.2.4
    transitivePeerDependencies:
      - bufferutil
      - supports-color
      - utf-8-validate

  socket.io-parser@4.2.4:
    dependencies:
      '@socket.io/component-emitter': 3.1.0
      debug: 4.3.4
    transitivePeerDependencies:
      - supports-color

  sorcery@0.11.0:
    dependencies:
      '@jridgewell/sourcemap-codec': 1.4.15
      buffer-crc32: 0.2.13
      minimist: 1.2.8
      sander: 0.5.1

  source-map-js@1.0.2: {}

  ssr-window@4.0.2: {}

  streamsearch@1.1.0: {}

  string-width@4.2.3:
    dependencies:
      emoji-regex: 8.0.0
      is-fullwidth-code-point: 3.0.0
      strip-ansi: 6.0.1

  strip-ansi@6.0.1:
    dependencies:
      ansi-regex: 5.0.1

  strip-indent@3.0.0:
    dependencies:
      min-indent: 1.0.1

  strip-json-comments@3.1.1: {}

  stylehacks@6.0.0(postcss@8.4.31):
    dependencies:
      browserslist: 4.21.5
      postcss: 8.4.31
      postcss-selector-parser: 6.0.11

  sucrase@3.32.0:
    dependencies:
      '@jridgewell/gen-mapping': 0.3.3
      commander: 4.1.1
      glob: 7.1.6
      lines-and-columns: 1.2.4
      mz: 2.7.0
      pirates: 4.0.5
      ts-interface-checker: 0.1.13

  supercluster@7.1.5:
    dependencies:
      kdbush: 3.0.0

  supports-color@7.2.0:
    dependencies:
      has-flag: 4.0.0

  supports-preserve-symlinks-flag@1.0.0: {}

<<<<<<< HEAD
  svelte-check@3.2.0(postcss-load-config@4.0.1(postcss@8.4.31))(postcss@8.4.31)(sass@1.62.0)(svelte@3.58.0):
=======
  svelte-check@3.2.0(postcss-load-config@4.0.1)(postcss@8.4.31)(sass@1.62.0)(svelte@3.58.0):
>>>>>>> 2bfd7341
    dependencies:
      '@jridgewell/trace-mapping': 0.3.18
      chokidar: 3.5.3
      fast-glob: 3.2.12
      import-fresh: 3.3.0
      picocolors: 1.0.0
      sade: 1.8.1
      svelte: 3.58.0
<<<<<<< HEAD
      svelte-preprocess: 5.0.3(postcss-load-config@4.0.1(postcss@8.4.31))(postcss@8.4.31)(sass@1.62.0)(svelte@3.58.0)(typescript@5.0.4)
=======
      svelte-preprocess: 5.0.3(postcss-load-config@4.0.1)(postcss@8.4.31)(sass@1.62.0)(svelte@3.58.0)(typescript@5.0.4)
>>>>>>> 2bfd7341
      typescript: 5.0.4
    transitivePeerDependencies:
      - '@babel/core'
      - coffeescript
      - less
      - postcss
      - postcss-load-config
      - pug
      - sass
      - stylus
      - sugarss

  svelte-hmr@0.15.1(svelte@3.58.0):
    dependencies:
      svelte: 3.58.0

<<<<<<< HEAD
  svelte-preprocess@5.0.3(postcss-load-config@4.0.1(postcss@8.4.31))(postcss@8.4.31)(sass@1.62.0)(svelte@3.58.0)(typescript@5.0.4):
=======
  svelte-preprocess@5.0.3(postcss-load-config@4.0.1)(postcss@8.4.31)(sass@1.62.0)(svelte@3.58.0)(typescript@5.0.4):
>>>>>>> 2bfd7341
    dependencies:
      '@types/pug': 2.0.6
      detect-indent: 6.1.0
      magic-string: 0.27.0
<<<<<<< HEAD
      sorcery: 0.11.0
      strip-indent: 3.0.0
      svelte: 3.58.0
    optionalDependencies:
      postcss: 8.4.31
      postcss-load-config: 4.0.1(postcss@8.4.31)
      sass: 1.62.0
=======
      postcss: 8.4.31
      postcss-load-config: 4.0.1(postcss@8.4.31)
      sass: 1.62.0
      sorcery: 0.11.0
      strip-indent: 3.0.0
      svelte: 3.58.0
>>>>>>> 2bfd7341
      typescript: 5.0.4

  svelte-range-slider-pips@2.1.1: {}

  svelte-tippy@1.3.2:
    dependencies:
      tippy.js: 6.3.7

  svelte@3.58.0: {}

  svgo@3.0.2:
    dependencies:
      '@trysound/sax': 0.2.0
      commander: 7.2.0
      css-select: 5.1.0
      css-tree: 2.3.1
      csso: 5.0.5
      picocolors: 1.0.0

  swiper@8.4.7:
    dependencies:
      dom7: 4.0.6
      ssr-window: 4.0.2

  tailwindcss@3.3.1(postcss@8.4.31):
    dependencies:
      arg: 5.0.2
      chokidar: 3.5.3
      color-name: 1.1.4
      didyoumean: 1.2.2
      dlv: 1.1.3
      fast-glob: 3.2.12
      glob-parent: 6.0.2
      is-glob: 4.0.3
      jiti: 1.18.2
      lilconfig: 2.1.0
      micromatch: 4.0.5
      normalize-path: 3.0.0
      object-hash: 3.0.0
      picocolors: 1.0.0
      postcss: 8.4.31
      postcss-import: 14.1.0(postcss@8.4.31)
      postcss-js: 4.0.1(postcss@8.4.31)
      postcss-load-config: 3.1.4(postcss@8.4.31)
      postcss-nested: 6.0.0(postcss@8.4.31)
      postcss-selector-parser: 6.0.11
      postcss-value-parser: 4.2.0
      quick-lru: 5.1.1
      resolve: 1.22.2
      sucrase: 3.32.0
    transitivePeerDependencies:
      - ts-node

  text-table@0.2.0: {}

  thenify-all@1.6.0:
    dependencies:
      thenify: 3.3.1

  thenify@3.3.1:
    dependencies:
      any-promise: 1.3.0

  thumbhash@0.1.1: {}

  tiny-case@1.0.3: {}

  tiny-glob@0.2.9:
    dependencies:
      globalyzer: 0.1.0
      globrex: 0.1.2

  tinykeys@2.1.0: {}

  tinyqueue@2.0.3: {}

  tippy.js@6.3.7:
    dependencies:
      '@popperjs/core': 2.11.7

  to-regex-range@5.0.1:
    dependencies:
      is-number: 7.0.0

  toposort@2.0.2: {}

  totalist@3.0.1: {}

  tr46@0.0.3: {}

  ts-interface-checker@0.1.13: {}

  tslib@1.14.1: {}

  tslib@2.5.0: {}

  tsutils@3.21.0(typescript@5.0.4):
    dependencies:
      tslib: 1.14.1
      typescript: 5.0.4

  type-check@0.4.0:
    dependencies:
      prelude-ls: 1.2.1

  type-fest@0.20.2: {}

  type-fest@2.19.0: {}

  typescript@4.9.5: {}

  typescript@5.0.4: {}

  ua-parser-js@1.0.35: {}

  undici@5.20.0:
    dependencies:
      busboy: 1.6.0

  unist-util-stringify-position@2.0.3:
    dependencies:
      '@types/unist': 2.0.6

  unlazy@0.8.9(fast-blurhash@1.1.2)(thumbhash@0.1.1):
    dependencies:
      '@unlazy/core': 0.8.9
      fast-blurhash: 1.1.2
      thumbhash: 0.1.1

  update-browserslist-db@1.0.11(browserslist@4.21.5):
    dependencies:
      browserslist: 4.21.5
      escalade: 3.1.1
      picocolors: 1.0.0

  uri-js@4.4.1:
    dependencies:
      punycode: 2.3.0

  util-deprecate@1.0.2: {}

  vfile-message@2.0.4:
    dependencies:
      '@types/unist': 2.0.6
      unist-util-stringify-position: 2.0.3

  vite-plugin-cross-origin-isolation@0.1.6: {}

<<<<<<< HEAD
  vite-plugin-iso-import@1.0.0(vite@4.2.3(@types/node@18.15.11)(sass@1.62.0)):
    dependencies:
      es-module-lexer: 1.2.1
      magic-string: 0.27.0
      vite: 4.2.3(@types/node@18.15.11)(sass@1.62.0)

  vite@4.2.3(@types/node@18.15.11)(sass@1.62.0):
=======
  vite-plugin-iso-import@1.0.0(vite@4.2.3):
    dependencies:
      es-module-lexer: 1.2.1
      magic-string: 0.27.0
      vite: 4.2.3(sass@1.62.0)

  vite@4.2.3(sass@1.62.0):
>>>>>>> 2bfd7341
    dependencies:
      esbuild: 0.17.17
      postcss: 8.4.31
      resolve: 1.22.2
      rollup: 3.20.6
<<<<<<< HEAD
    optionalDependencies:
      '@types/node': 18.15.11
      fsevents: 2.3.2
      sass: 1.62.0

  vitefu@0.2.4(vite@4.2.3(@types/node@18.15.11)(sass@1.62.0)):
    optionalDependencies:
      vite: 4.2.3(@types/node@18.15.11)(sass@1.62.0)
=======
      sass: 1.62.0
    optionalDependencies:
      fsevents: 2.3.2

  vitefu@0.2.4(vite@4.2.3):
    dependencies:
      vite: 4.2.3(sass@1.62.0)
>>>>>>> 2bfd7341

  vt-pbf@3.1.3:
    dependencies:
      '@mapbox/point-geometry': 0.1.0
      '@mapbox/vector-tile': 1.3.1
      pbf: 3.2.1

  webidl-conversions@3.0.1: {}

  whatwg-url@5.0.0:
    dependencies:
      tr46: 0.0.3
      webidl-conversions: 3.0.1

  which-module@2.0.0: {}

  which@2.0.2:
    dependencies:
      isexe: 2.0.0

  wildcard@1.1.2: {}

  word-wrap@1.2.4: {}

  wrap-ansi@6.2.0:
    dependencies:
      ansi-styles: 4.3.0
      string-width: 4.2.3
      strip-ansi: 6.0.1

  wrappy@1.0.2: {}

  ws@8.11.0: {}

  xmlhttprequest-ssl@2.0.0: {}

  y18n@4.0.3: {}

  yallist@4.0.0: {}

  yaml@1.10.2: {}

  yaml@2.2.1: {}

  yargs-parser@18.1.3:
    dependencies:
      camelcase: 5.3.1
      decamelize: 1.2.0

  yargs@15.4.1:
    dependencies:
      cliui: 6.0.0
      decamelize: 1.2.0
      find-up: 4.1.0
      get-caller-file: 2.0.5
      require-directory: 2.1.1
      require-main-filename: 2.0.0
      set-blocking: 2.0.0
      string-width: 4.2.3
      which-module: 2.0.0
      y18n: 4.0.3
      yargs-parser: 18.1.3

  yocto-queue@0.1.0: {}

  yup@1.1.1:
    dependencies:
      property-expr: 2.0.5
      tiny-case: 1.0.3
      toposort: 2.0.2
      type-fest: 2.19.0<|MERGE_RESOLUTION|>--- conflicted
+++ resolved
@@ -55,18 +55,6 @@
         version: 7.2.0
       '@sveltejs/adapter-auto':
         specifier: ^2.0.0
-<<<<<<< HEAD
-        version: 2.0.0(@sveltejs/kit@1.15.7(svelte@3.58.0)(vite@4.2.3(@types/node@18.15.11)(sass@1.62.0)))
-      '@sveltejs/adapter-node':
-        specifier: ^1.2.3
-        version: 1.2.3(@sveltejs/kit@1.15.7(svelte@3.58.0)(vite@4.2.3(@types/node@18.15.11)(sass@1.62.0)))
-      '@sveltejs/kit':
-        specifier: ^1.15.7
-        version: 1.15.7(svelte@3.58.0)(vite@4.2.3(@types/node@18.15.11)(sass@1.62.0))
-      '@tailwindcss/typography':
-        specifier: ^0.5.9
-        version: 0.5.9(tailwindcss@3.3.1(postcss@8.4.31))
-=======
         version: 2.0.0(@sveltejs/kit@1.15.7)
       '@sveltejs/adapter-node':
         specifier: ^1.2.3
@@ -77,7 +65,6 @@
       '@tailwindcss/typography':
         specifier: ^0.5.9
         version: 0.5.9(tailwindcss@3.3.1)
->>>>>>> 2bfd7341
       '@types/canvas-confetti':
         specifier: ^1.6.0
         version: 1.6.0
@@ -107,11 +94,7 @@
         version: 0.7.36
       '@typescript-eslint/eslint-plugin':
         specifier: ^5.59.0
-<<<<<<< HEAD
-        version: 5.59.0(@typescript-eslint/parser@5.59.0(eslint@8.38.0)(typescript@5.0.4))(eslint@8.38.0)(typescript@5.0.4)
-=======
         version: 5.59.0(@typescript-eslint/parser@5.59.0)(eslint@8.38.0)(typescript@5.0.4)
->>>>>>> 2bfd7341
       '@typescript-eslint/parser':
         specifier: ^5.59.0
         version: 5.59.0(eslint@8.38.0)(typescript@5.0.4)
@@ -144,11 +127,7 @@
         version: 3.1.1(@uppy/core@3.2.0)
       '@uppy/svelte':
         specifier: ^3.0.2
-<<<<<<< HEAD
-        version: 3.0.2(@uppy/core@3.2.0)(@uppy/dashboard@3.4.0(@uppy/core@3.2.0))(@uppy/drag-drop@3.0.2(@uppy/core@3.2.0))(@uppy/progress-bar@3.0.2(@uppy/core@3.2.0))(@uppy/status-bar@3.1.1(@uppy/core@3.2.0))(svelte@3.58.0)
-=======
         version: 3.0.2(@uppy/core@3.2.0)(@uppy/dashboard@3.4.0)(@uppy/drag-drop@3.0.2)(@uppy/progress-bar@3.0.2)(@uppy/status-bar@3.1.1)(svelte@3.58.0)
->>>>>>> 2bfd7341
       '@uppy/xhr-upload':
         specifier: ^3.2.0
         version: 3.2.0(@uppy/core@3.2.0)
@@ -250,17 +229,10 @@
         version: 3.58.0
       svelte-check:
         specifier: ^3.2.0
-<<<<<<< HEAD
-        version: 3.2.0(postcss-load-config@4.0.1(postcss@8.4.31))(postcss@8.4.31)(sass@1.62.0)(svelte@3.58.0)
-      svelte-preprocess:
-        specifier: ^5.0.3
-        version: 5.0.3(postcss-load-config@4.0.1(postcss@8.4.31))(postcss@8.4.31)(sass@1.62.0)(svelte@3.58.0)(typescript@5.0.4)
-=======
         version: 3.2.0(postcss-load-config@4.0.1)(postcss@8.4.31)(sass@1.62.0)(svelte@3.58.0)
       svelte-preprocess:
         specifier: ^5.0.3
         version: 5.0.3(postcss-load-config@4.0.1)(postcss@8.4.31)(sass@1.62.0)(svelte@3.58.0)(typescript@5.0.4)
->>>>>>> 2bfd7341
       svelte-range-slider-pips:
         specifier: ^2.1.1
         version: 2.1.1
@@ -293,21 +265,13 @@
         version: 1.0.35
       vite:
         specifier: ^4.2.3
-<<<<<<< HEAD
-        version: 4.2.3(@types/node@18.15.11)(sass@1.62.0)
-=======
         version: 4.2.3(sass@1.62.0)
->>>>>>> 2bfd7341
       vite-plugin-cross-origin-isolation:
         specifier: ^0.1.6
         version: 0.1.6
       vite-plugin-iso-import:
         specifier: ^1.0.0
-<<<<<<< HEAD
-        version: 1.0.0(vite@4.2.3(@types/node@18.15.11)(sass@1.62.0))
-=======
         version: 1.0.0(vite@4.2.3)
->>>>>>> 2bfd7341
       yup:
         specifier: ^1.1.1
         version: 1.1.1
@@ -1121,13 +1085,8 @@
   caniuse-api@3.0.0:
     resolution: {integrity: sha512-bsTwuIg/BZZK/vreVTYYbSWoe2F+71P7K5QGEX+pT250DZbfU1MQ5prOKpPR+LL6uWKK3KMwMCAS74QB3Um1uw==}
 
-<<<<<<< HEAD
-  caniuse-lite@1.0.30001634:
-    resolution: {integrity: sha512-fbBYXQ9q3+yp1q1gBk86tOFs4pyn/yxFm5ZNP18OXJDfA3txImOY9PhfxVggZ4vRHDqoU8NrKU81eN0OtzOgRA==}
-=======
   caniuse-lite@1.0.30001480:
     resolution: {integrity: sha512-q7cpoPPvZYgtyC4VaBSN0Bt+PJ4c4EYRf0DrduInOz2SkFpHD5p3LnvEpqBp7UnJn+8x1Ogl1s38saUxe+ihQQ==}
->>>>>>> 2bfd7341
 
   canvas-confetti@1.6.0:
     resolution: {integrity: sha512-ej+w/m8Jzpv9Z7W7uJZer14Ke8P2ogsjg4ZMGIuq4iqUOqY2Jq8BNW42iGmNfRwREaaEfFIczLuZZiEVSYNHAA==}
@@ -3073,19 +3032,11 @@
       glob: 8.1.0
       is-reference: 1.2.1
       magic-string: 0.27.0
-<<<<<<< HEAD
-    optionalDependencies:
-=======
->>>>>>> 2bfd7341
       rollup: 3.20.6
 
   '@rollup/plugin-json@6.0.0(rollup@3.20.6)':
     dependencies:
       '@rollup/pluginutils': 5.0.2(rollup@3.20.6)
-<<<<<<< HEAD
-    optionalDependencies:
-=======
->>>>>>> 2bfd7341
       rollup: 3.20.6
 
   '@rollup/plugin-node-resolve@15.0.2(rollup@3.20.6)':
@@ -3096,10 +3047,6 @@
       is-builtin-module: 3.2.1
       is-module: 1.0.0
       resolve: 1.22.2
-<<<<<<< HEAD
-    optionalDependencies:
-=======
->>>>>>> 2bfd7341
       rollup: 3.20.6
 
   '@rollup/pluginutils@5.0.2(rollup@3.20.6)':
@@ -3107,10 +3054,6 @@
       '@types/estree': 1.0.1
       estree-walker: 2.0.2
       picomatch: 2.3.1
-<<<<<<< HEAD
-    optionalDependencies:
-=======
->>>>>>> 2bfd7341
       rollup: 3.20.6
 
   '@sentry-internal/tracing@7.48.0':
@@ -3160,40 +3103,22 @@
 
   '@socket.io/component-emitter@3.1.0': {}
 
-<<<<<<< HEAD
-  '@sveltejs/adapter-auto@2.0.0(@sveltejs/kit@1.15.7(svelte@3.58.0)(vite@4.2.3(@types/node@18.15.11)(sass@1.62.0)))':
-    dependencies:
-      '@sveltejs/kit': 1.15.7(svelte@3.58.0)(vite@4.2.3(@types/node@18.15.11)(sass@1.62.0))
-      import-meta-resolve: 2.2.2
-
-  '@sveltejs/adapter-node@1.2.3(@sveltejs/kit@1.15.7(svelte@3.58.0)(vite@4.2.3(@types/node@18.15.11)(sass@1.62.0)))':
-=======
   '@sveltejs/adapter-auto@2.0.0(@sveltejs/kit@1.15.7)':
     dependencies:
       '@sveltejs/kit': 1.15.7(svelte@3.58.0)(vite@4.2.3)
       import-meta-resolve: 2.2.2
 
   '@sveltejs/adapter-node@1.2.3(@sveltejs/kit@1.15.7)':
->>>>>>> 2bfd7341
     dependencies:
       '@rollup/plugin-commonjs': 24.1.0(rollup@3.20.6)
       '@rollup/plugin-json': 6.0.0(rollup@3.20.6)
       '@rollup/plugin-node-resolve': 15.0.2(rollup@3.20.6)
-<<<<<<< HEAD
-      '@sveltejs/kit': 1.15.7(svelte@3.58.0)(vite@4.2.3(@types/node@18.15.11)(sass@1.62.0))
-      rollup: 3.20.6
-
-  '@sveltejs/kit@1.15.7(svelte@3.58.0)(vite@4.2.3(@types/node@18.15.11)(sass@1.62.0))':
-    dependencies:
-      '@sveltejs/vite-plugin-svelte': 2.0.4(svelte@3.58.0)(vite@4.2.3(@types/node@18.15.11)(sass@1.62.0))
-=======
       '@sveltejs/kit': 1.15.7(svelte@3.58.0)(vite@4.2.3)
       rollup: 3.20.6
 
   '@sveltejs/kit@1.15.7(svelte@3.58.0)(vite@4.2.3)':
     dependencies:
       '@sveltejs/vite-plugin-svelte': 2.0.4(svelte@3.58.0)(vite@4.2.3)
->>>>>>> 2bfd7341
       '@types/cookie': 0.5.1
       cookie: 0.5.0
       devalue: 4.3.0
@@ -3207,19 +3132,11 @@
       svelte: 3.58.0
       tiny-glob: 0.2.9
       undici: 5.20.0
-<<<<<<< HEAD
-      vite: 4.2.3(@types/node@18.15.11)(sass@1.62.0)
-    transitivePeerDependencies:
-      - supports-color
-
-  '@sveltejs/vite-plugin-svelte@2.0.4(svelte@3.58.0)(vite@4.2.3(@types/node@18.15.11)(sass@1.62.0))':
-=======
       vite: 4.2.3(sass@1.62.0)
     transitivePeerDependencies:
       - supports-color
 
   '@sveltejs/vite-plugin-svelte@2.0.4(svelte@3.58.0)(vite@4.2.3)':
->>>>>>> 2bfd7341
     dependencies:
       debug: 4.3.4
       deepmerge: 4.3.1
@@ -3227,21 +3144,12 @@
       magic-string: 0.30.0
       svelte: 3.58.0
       svelte-hmr: 0.15.1(svelte@3.58.0)
-<<<<<<< HEAD
-      vite: 4.2.3(@types/node@18.15.11)(sass@1.62.0)
-      vitefu: 0.2.4(vite@4.2.3(@types/node@18.15.11)(sass@1.62.0))
-    transitivePeerDependencies:
-      - supports-color
-
-  '@tailwindcss/typography@0.5.9(tailwindcss@3.3.1(postcss@8.4.31))':
-=======
       vite: 4.2.3(sass@1.62.0)
       vitefu: 0.2.4(vite@4.2.3)
     transitivePeerDependencies:
       - supports-color
 
   '@tailwindcss/typography@0.5.9(tailwindcss@3.3.1)':
->>>>>>> 2bfd7341
     dependencies:
       lodash.castarray: 4.4.0
       lodash.isplainobject: 4.0.6
@@ -3293,11 +3201,7 @@
 
   '@types/unist@2.0.6': {}
 
-<<<<<<< HEAD
-  '@typescript-eslint/eslint-plugin@5.59.0(@typescript-eslint/parser@5.59.0(eslint@8.38.0)(typescript@5.0.4))(eslint@8.38.0)(typescript@5.0.4)':
-=======
   '@typescript-eslint/eslint-plugin@5.59.0(@typescript-eslint/parser@5.59.0)(eslint@8.38.0)(typescript@5.0.4)':
->>>>>>> 2bfd7341
     dependencies:
       '@eslint-community/regexpp': 4.5.0
       '@typescript-eslint/parser': 5.59.0(eslint@8.38.0)(typescript@5.0.4)
@@ -3311,10 +3215,6 @@
       natural-compare-lite: 1.4.0
       semver: 7.5.0
       tsutils: 3.21.0(typescript@5.0.4)
-<<<<<<< HEAD
-    optionalDependencies:
-=======
->>>>>>> 2bfd7341
       typescript: 5.0.4
     transitivePeerDependencies:
       - supports-color
@@ -3326,10 +3226,6 @@
       '@typescript-eslint/typescript-estree': 5.59.0(typescript@5.0.4)
       debug: 4.3.4
       eslint: 8.38.0
-<<<<<<< HEAD
-    optionalDependencies:
-=======
->>>>>>> 2bfd7341
       typescript: 5.0.4
     transitivePeerDependencies:
       - supports-color
@@ -3346,10 +3242,6 @@
       debug: 4.3.4
       eslint: 8.38.0
       tsutils: 3.21.0(typescript@5.0.4)
-<<<<<<< HEAD
-    optionalDependencies:
-=======
->>>>>>> 2bfd7341
       typescript: 5.0.4
     transitivePeerDependencies:
       - supports-color
@@ -3365,10 +3257,6 @@
       is-glob: 4.0.3
       semver: 7.5.0
       tsutils: 3.21.0(typescript@5.0.4)
-<<<<<<< HEAD
-    optionalDependencies:
-=======
->>>>>>> 2bfd7341
       typescript: 5.0.4
     transitivePeerDependencies:
       - supports-color
@@ -3497,11 +3385,7 @@
 
   '@uppy/store-default@3.0.3': {}
 
-<<<<<<< HEAD
-  '@uppy/svelte@3.0.2(@uppy/core@3.2.0)(@uppy/dashboard@3.4.0(@uppy/core@3.2.0))(@uppy/drag-drop@3.0.2(@uppy/core@3.2.0))(@uppy/progress-bar@3.0.2(@uppy/core@3.2.0))(@uppy/status-bar@3.1.1(@uppy/core@3.2.0))(svelte@3.58.0)':
-=======
   '@uppy/svelte@3.0.2(@uppy/core@3.2.0)(@uppy/dashboard@3.4.0)(@uppy/drag-drop@3.0.2)(@uppy/progress-bar@3.0.2)(@uppy/status-bar@3.1.1)(svelte@3.58.0)':
->>>>>>> 2bfd7341
     dependencies:
       '@uppy/core': 3.2.0
       '@uppy/dashboard': 3.4.0(@uppy/core@3.2.0)
@@ -3562,11 +3446,7 @@
   autoprefixer@10.4.14(postcss@8.4.31):
     dependencies:
       browserslist: 4.21.5
-<<<<<<< HEAD
-      caniuse-lite: 1.0.30001634
-=======
       caniuse-lite: 1.0.30001480
->>>>>>> 2bfd7341
       fraction.js: 4.2.0
       normalize-range: 0.1.2
       picocolors: 1.0.0
@@ -3596,11 +3476,7 @@
 
   browserslist@4.21.5:
     dependencies:
-<<<<<<< HEAD
-      caniuse-lite: 1.0.30001634
-=======
       caniuse-lite: 1.0.30001480
->>>>>>> 2bfd7341
       electron-to-chromium: 1.4.368
       node-releases: 2.0.10
       update-browserslist-db: 1.0.11(browserslist@4.21.5)
@@ -3624,19 +3500,11 @@
   caniuse-api@3.0.0:
     dependencies:
       browserslist: 4.21.5
-<<<<<<< HEAD
-      caniuse-lite: 1.0.30001634
-      lodash.memoize: 4.1.2
-      lodash.uniq: 4.5.0
-
-  caniuse-lite@1.0.30001634: {}
-=======
       caniuse-lite: 1.0.30001480
       lodash.memoize: 4.1.2
       lodash.uniq: 4.5.0
 
   caniuse-lite@1.0.30001480: {}
->>>>>>> 2bfd7341
 
   canvas-confetti@1.6.0: {}
 
@@ -4522,26 +4390,14 @@
   postcss-load-config@3.1.4(postcss@8.4.31):
     dependencies:
       lilconfig: 2.1.0
-<<<<<<< HEAD
-      yaml: 1.10.2
-    optionalDependencies:
-      postcss: 8.4.31
-=======
       postcss: 8.4.31
       yaml: 1.10.2
->>>>>>> 2bfd7341
 
   postcss-load-config@4.0.1(postcss@8.4.31):
     dependencies:
       lilconfig: 2.1.0
-<<<<<<< HEAD
-      yaml: 2.2.1
-    optionalDependencies:
-      postcss: 8.4.31
-=======
       postcss: 8.4.31
       yaml: 2.2.1
->>>>>>> 2bfd7341
 
   postcss-merge-longhand@6.0.0(postcss@8.4.31):
     dependencies:
@@ -4877,11 +4733,7 @@
 
   supports-preserve-symlinks-flag@1.0.0: {}
 
-<<<<<<< HEAD
-  svelte-check@3.2.0(postcss-load-config@4.0.1(postcss@8.4.31))(postcss@8.4.31)(sass@1.62.0)(svelte@3.58.0):
-=======
   svelte-check@3.2.0(postcss-load-config@4.0.1)(postcss@8.4.31)(sass@1.62.0)(svelte@3.58.0):
->>>>>>> 2bfd7341
     dependencies:
       '@jridgewell/trace-mapping': 0.3.18
       chokidar: 3.5.3
@@ -4890,11 +4742,7 @@
       picocolors: 1.0.0
       sade: 1.8.1
       svelte: 3.58.0
-<<<<<<< HEAD
-      svelte-preprocess: 5.0.3(postcss-load-config@4.0.1(postcss@8.4.31))(postcss@8.4.31)(sass@1.62.0)(svelte@3.58.0)(typescript@5.0.4)
-=======
       svelte-preprocess: 5.0.3(postcss-load-config@4.0.1)(postcss@8.4.31)(sass@1.62.0)(svelte@3.58.0)(typescript@5.0.4)
->>>>>>> 2bfd7341
       typescript: 5.0.4
     transitivePeerDependencies:
       - '@babel/core'
@@ -4911,31 +4759,17 @@
     dependencies:
       svelte: 3.58.0
 
-<<<<<<< HEAD
-  svelte-preprocess@5.0.3(postcss-load-config@4.0.1(postcss@8.4.31))(postcss@8.4.31)(sass@1.62.0)(svelte@3.58.0)(typescript@5.0.4):
-=======
   svelte-preprocess@5.0.3(postcss-load-config@4.0.1)(postcss@8.4.31)(sass@1.62.0)(svelte@3.58.0)(typescript@5.0.4):
->>>>>>> 2bfd7341
     dependencies:
       '@types/pug': 2.0.6
       detect-indent: 6.1.0
       magic-string: 0.27.0
-<<<<<<< HEAD
-      sorcery: 0.11.0
-      strip-indent: 3.0.0
-      svelte: 3.58.0
-    optionalDependencies:
-      postcss: 8.4.31
-      postcss-load-config: 4.0.1(postcss@8.4.31)
-      sass: 1.62.0
-=======
       postcss: 8.4.31
       postcss-load-config: 4.0.1(postcss@8.4.31)
       sass: 1.62.0
       sorcery: 0.11.0
       strip-indent: 3.0.0
       svelte: 3.58.0
->>>>>>> 2bfd7341
       typescript: 5.0.4
 
   svelte-range-slider-pips@2.1.1: {}
@@ -5084,15 +4918,6 @@
 
   vite-plugin-cross-origin-isolation@0.1.6: {}
 
-<<<<<<< HEAD
-  vite-plugin-iso-import@1.0.0(vite@4.2.3(@types/node@18.15.11)(sass@1.62.0)):
-    dependencies:
-      es-module-lexer: 1.2.1
-      magic-string: 0.27.0
-      vite: 4.2.3(@types/node@18.15.11)(sass@1.62.0)
-
-  vite@4.2.3(@types/node@18.15.11)(sass@1.62.0):
-=======
   vite-plugin-iso-import@1.0.0(vite@4.2.3):
     dependencies:
       es-module-lexer: 1.2.1
@@ -5100,22 +4925,11 @@
       vite: 4.2.3(sass@1.62.0)
 
   vite@4.2.3(sass@1.62.0):
->>>>>>> 2bfd7341
     dependencies:
       esbuild: 0.17.17
       postcss: 8.4.31
       resolve: 1.22.2
       rollup: 3.20.6
-<<<<<<< HEAD
-    optionalDependencies:
-      '@types/node': 18.15.11
-      fsevents: 2.3.2
-      sass: 1.62.0
-
-  vitefu@0.2.4(vite@4.2.3(@types/node@18.15.11)(sass@1.62.0)):
-    optionalDependencies:
-      vite: 4.2.3(@types/node@18.15.11)(sass@1.62.0)
-=======
       sass: 1.62.0
     optionalDependencies:
       fsevents: 2.3.2
@@ -5123,7 +4937,6 @@
   vitefu@0.2.4(vite@4.2.3):
     dependencies:
       vite: 4.2.3(sass@1.62.0)
->>>>>>> 2bfd7341
 
   vt-pbf@3.1.3:
     dependencies:
