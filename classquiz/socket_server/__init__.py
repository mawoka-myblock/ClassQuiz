# SPDX-FileCopyrightText: 2023 Marlon W (Mawoka)
#
# SPDX-License-Identifier: MPL-2.0


import base64
import hashlib
import json
import os
import random

import aiohttp
import socketio
from cryptography.fernet import Fernet

from classquiz.config import redis, settings
from classquiz.db.models import (
    PlayGame,
    QuizQuestionType,
    GameSession,
    GamePlayer,
    QuizQuestion,
    VotingQuizAnswer,
    AnswerDataList,
    AnswerData,
)
from pydantic import BaseModel, ValidationError, field_validator, ValidationInfo
from datetime import datetime

from classquiz.socket_server.export_helpers import save_quiz_to_storage
from classquiz.socket_server.session import get_session, save_session

sio = socketio.AsyncServer(async_mode="asgi", cors_allowed_origins=[])
settings = settings()


def get_fernet_key() -> bytes:
    hlib = hashlib.sha256()
    hlib.update(settings.secret_key.encode("utf-8"))
    return base64.urlsafe_b64encode(hlib.hexdigest().encode("latin-1")[:32])


fernet = Fernet(get_fernet_key())


async def generate_final_results(game_data: PlayGame, game_pin: str) -> dict:
    results = {}
    for i in range(len(game_data.questions)):
        redis_res = await redis.get(f"game_session:{game_pin}:{i}")
        if redis_res is None:
            continue
        else:
            results[str(i)] = json.loads(redis_res)
    return results


def calculate_score(z: float, t: int) -> int:
    t = t * 1000
    res = (t - z) / t
    return int(res * 1000)


def check_already_replied(answers, username) -> bool:
    if answers is None:
        return False
    else:
        answers = AnswerDataList.parse_raw(answers)
        answers = list(filter(lambda a: a.username == username, answers.__root__))

        return len(answers) > 0


async def set_answer(answers, game_pin: str, q_index: int, data: AnswerData) -> AnswerDataList:
    if answers is None:
        answers = AnswerDataList([data])
    else:
        answers = AnswerDataList.model_validate_json(answers)
        answers.append(data)
    await redis.set(
        f"game_session:{game_pin}:{q_index}",
        answers.model_dump_json(),
        ex=7200,
    )
    return answers


class _JoinGameData(BaseModel):
    username: str
    game_pin: str
    captcha: str | None = None
    custom_field: str | None = None


class _RejoinGameData(BaseModel):
    old_sid: str
    game_pin: str
    username: str


@sio.event
async def rejoin_game(sid: str, data: dict):
    redis_res = await redis.get(f"game:{data['game_pin']}")
    if redis_res is None:
        await sio.emit("game_not_found", room=sid)
        return
    try:
        data = _RejoinGameData(**data)
    except ValidationError as e:
        await sio.emit("error", room=sid)
        print(e)
    redis_sid_key = f"game_session:{data.game_pin}:players:{data.username}"
    old_sid = await redis.get(redis_sid_key)
    if old_sid != data.old_sid:
        return
    encrypted_datetime = fernet.encrypt(datetime.now().isoformat().encode("utf-8")).decode("utf-8")
    await redis.set(redis_sid_key, sid)
    await redis.srem(
        f"game_session:{data.game_pin}:players", GamePlayer(username=data.username, sid=data.old_sid).model_dump_json()
    )
    await redis.sadd(
        f"game_session:{data.game_pin}:players", GamePlayer(username=data.username, sid=sid).model_dump_json()
    )
    game_data = PlayGame.model_validate_json(redis_res)
    session = {
        "game_pin": data.game_pin,
        "username": data.username,
        "sid_custom": sid,
        "admin": False,
    }
    await save_session(sid, sio, session)
    await sio.enter_room(sid, data.game_pin)
    await sio.emit("time_sync", encrypted_datetime, room=sid)
    await sio.emit(
        "rejoined_game",
        {
            **json.loads(game_data.model_dump_json(exclude={"quiz_id", "questions", "user_id"})),
            "question_count": len(game_data.questions),
        },
        room=sid,
    )


@sio.event
async def join_game(sid: str, data: dict):
    redis_res = await redis.get(f"game:{data['game_pin']}")
    if redis_res is None:
        await sio.emit("game_not_found", room=sid)
        return
    try:
        data = _JoinGameData(**data)
    except ValidationError as e:
        await sio.emit("error", room=sid)
        print(e)
        return
    game_data = PlayGame.model_validate_json(redis_res)
    if game_data.started:
        await sio.emit("game_already_started", room=sid)
        return
    # +++ START checking captcha +++
    if game_data.captcha_enabled:
        async with aiohttp.ClientSession() as session:
            try:
                if settings.hcaptcha_key is not None:
                    try:
                        async with session.post(
                            "https://hcaptcha.com/siteverify",
                            data={
                                "response": data.captcha,
                                "secret": settings.hcaptcha_key,
                            },
                        ) as resp:
                            resp_data = await resp.model_dump_json()
                            if not resp_data["success"]:
                                print("CAPTCHA FAILED")
                                return
                    except KeyError:
                        print("CAPTCHA FAILED")
                        return
                elif settings.recaptcha_key is not None:
                    async with session.post(
                        "https://www.google.com/recaptcha/api/siteverify",
                        data={
                            "secret": settings.recaptcha_key,
                            "response": data.captcha,
                        },
                    ) as resp:
                        try:
                            resp_data = await resp.model_dump_json()
                            if not resp_data["success"]:
                                print("CAPTCHA FAILED")
                                return
                        except KeyError:
                            print("CAPTCHA FAILED")
                            return
            except TypeError:
                pass
    # --- END checking captcha ---
    if await redis.get(f"game_session:{data.game_pin}:players:{data.username}") is not None:
        await sio.emit("username_already_exists", room=sid)
        return

    session = {
        "game_pin": data.game_pin,
        "username": data.username,
        "sid_custom": sid,
        "admin": False,
    }
    await save_session(sid, sio, session)
    await sio.emit(
        "joined_game",
        {
            **json.loads(game_data.model_dump_json(exclude={"quiz_id", "questions", "user_id"})),
            "question_count": len(game_data.questions),
        },
        room=sid,
    )
    redis_res = await redis.get(f"game_session:{data.game_pin}")
    redis_res = GameSession.model_validate_json(redis_res)
    await redis.set(f"game_session:{data.game_pin}:players:{data.username}", sid, ex=7200)
    await redis.sadd(
        f"game_session:{data.game_pin}:players", GamePlayer(username=data.username, sid=sid).model_dump_json()
    )
    if data.custom_field == "":
        data.custom_field = None
    if data.custom_field is not None:
        await redis.hset(
            f"game:{data.game_pin}:players:custom_fields",
            data.username,
            data.custom_field,
        )

    await sio.emit(
        "player_joined",
        {"username": data.username, "sid": sid},
        room=f"admin:{data.game_pin}",
    )
    # +++ Time-Sync +++
    encrypted_datetime = fernet.encrypt(datetime.now().isoformat().encode("utf-8")).decode("utf-8")
    await sio.emit("time_sync", encrypted_datetime, room=sid)
    # --- Time-Sync ---
    await sio.enter_room(sid, data.game_pin)


@sio.event
async def start_game(sid: str, _data: dict):
    session = await get_session(sid, sio)
    if not session["admin"]:
        return
    game_data = PlayGame.model_validate_json(await redis.get(f"game:{session['game_pin']}"))
    game_data.started = True
    await redis.set(f"game:{session['game_pin']}", game_data.model_dump_json(), ex=7200)
    await redis.delete(f"game_in_lobby:{game_data.user_id.hex}")
    await sio.emit("start_game", room=session["game_pin"])


class _RegisterAsAdminData(BaseModel):
    game_pin: str
    game_id: str


@sio.event
async def register_as_admin(sid: str, data: dict):
    try:
        data = _RegisterAsAdminData(**data)
    except ValidationError as e:
        await sio.emit("error", room=sid)
        print(e)
        return
    game_pin = data.game_pin
    game_id = data.game_id
    if (await redis.get(f"game_session:{game_pin}")) is None:
        await redis.set(
            f"game_session:{game_pin}",
            GameSession(admin=sid, game_id=game_id, answers=[]).model_dump_json(),
            ex=7200,
        )

        await sio.emit(
            "registered_as_admin",
            {"game_id": game_id, "game": await redis.get(f"game:{game_pin}")},
            room=sid,
        )
        session = {}
        session["game_pin"] = game_pin
        session["admin"] = True
        session["remote"] = False
        await save_session(sid, sio, session)
        await sio.enter_room(sid, game_pin)
        await sio.enter_room(sid, f"admin:{data.game_pin}")
    else:
        await sio.emit("already_registered_as_admin", room=sid)


@sio.event
async def get_question_results(sid: str, data: dict):
    session = await get_session(sid, sio)
    if not session["admin"]:
        return

    redis_res = await redis.get(f"game_session:{session['game_pin']}:{data['question_number']}")
    if redis_res is None:
        redis_res = []
    else:
<<<<<<< HEAD
        redis_res = AnswerDataList.parse_raw(redis_res).dict()["__root__"]
    for player in redis_res:
        player_total_score = await redis.hget(f"game_session:{session['game_pin']}:player_scores", player["username"])
        player["total_score"] = int(player_total_score)
    game_data = PlayGame.parse_raw(await redis.get(f"game:{session['game_pin']}"))
=======
        redis_res = AnswerDataList.model_validate_json(redis_res).model_dump()
    game_data = PlayGame.model_validate_json(await redis.get(f"game:{session['game_pin']}"))
>>>>>>> 76897f79
    game_data.question_show = False
    await redis.set(f"game:{session['game_pin']}", game_data.model_dump_json())
    game_pin = session["game_pin"]

    await sio.emit("question_results", redis_res, room=game_pin)


class ABCDQuizAnswerWithoutSolution(BaseModel):
    answer: str
    color: str | None = None


class RangeQuizAnswerWithoutSolution(BaseModel):
    min: int
    max: int


class ReturnQuestion(QuizQuestion):
    answers: list[ABCDQuizAnswerWithoutSolution] | RangeQuizAnswerWithoutSolution | list[VotingQuizAnswer]
    type: QuizQuestionType = QuizQuestionType.ABCD

    @field_validator("answers")
    def answers_not_none_if_abcd_type(cls, v, info: ValidationInfo):
        if info.data["type"] == QuizQuestionType.ABCD and type(v[0]) is not ABCDQuizAnswerWithoutSolution:
            raise ValueError("Answers can't be none if type is ABCD")
        if info.data["type"] == QuizQuestionType.RANGE and type(v) is not RangeQuizAnswerWithoutSolution:
            raise ValueError("Answer must be from type RangeQuizAnswer if type is RANGE")
        # skipcq: PTC-W0047
        if info.data["type"] == QuizQuestionType.VOTING and type(v[0]) is not VotingQuizAnswer:
            pass
        return v


@sio.event
async def set_question_number(sid, data: str):
    # data is just a number (as a str) of the question
    session = await get_session(sid, sio)
    if not session["admin"]:
        return
    game_pin = session["game_pin"]
    game_data = PlayGame.model_validate_json(await redis.get(f"game:{session['game_pin']}"))
    game_data.current_question = int(float(data))
    game_data.question_show = True
    await redis.set(f"game:{session['game_pin']}", game_data.model_dump_json(), ex=7200)
    await redis.set(f"game:{session['game_pin']}:current_time", datetime.now().isoformat(), ex=7200)
    temp_return = game_data.model_dump(include={"questions"})["questions"][int(float(data))]
    if game_data.questions[int(float(data))].type == QuizQuestionType.SLIDE:
        await sio.emit(
            "set_question_number",
            {
                "question_index": int(float(data)),
            },
            room=sid,
        )
        return
    if game_data.questions[int(float(data))].type == QuizQuestionType.VOTING:
        for i in range(len(temp_return["answers"])):
            temp_return["answers"][i] = VotingQuizAnswer(**temp_return["answers"][i])
    temp_return["type"] = game_data.questions[int(float(data))].type
    if temp_return["type"] == QuizQuestionType.ORDER:
        random.shuffle(temp_return["answers"])
    await sio.emit(
        "set_question_number",
        {
            "question_index": int(float(data)),
            "question": ReturnQuestion(**temp_return).model_dump(),
        },
        room=game_pin,
    )


class _SubmitAnswerDataOrderType(BaseModel):
    answer: str


class _SubmitAnswerData(BaseModel):
    question_index: int
    answer: str | int
    complex_answer: list[_SubmitAnswerDataOrderType] | None = None


def verify_answer_abcd(data: dict, game_data: any):
    return any(
        answer.answer == data.answer and answer.right
        for answer in game_data.questions[int(float(data.question_index))].answers
    )


def verify_answer_range(data: dict, game_data: any):
    if (
        game_data.questions[int(float(data.question_index))].answers.min_correct
        <= int(float(data.answer))
        <= game_data.questions[int(float(data.question_index))].answers.max_correct
    ):
        return True

    return False


def verify_answer_order(data: dict, game_data: any):
    if data.complex_answer is None:
        return False
    else:
        question = game_data.questions[int(float(data.question_index))]
        correct_answers = []
        for a in question.answers:
            correct_answers.append({"answer": a.answer})
        answer_order = []
        for a in data.dict()["complex_answer"]:
            answer_order.append(a["answer"])
        data.answer = ", ".join(answer_order)
        if correct_answers == data.dict()["complex_answer"]:
            return True

    return False


def verify_answer_text(data: dict, game_data: any):
    for q in game_data.questions[int(float(data.question_index))].answers:
        if q.case_sensitive:
            if data.answer == q.answer:
                return True
        else:
            if data.answer.lower() == q.answer.lower():
                return True

    return False


def verify_answer_check(data: dict, game_data: any):
    correct_string = ""
    for i, a in enumerate(game_data.questions[int(float(data.question_index))].answers):
        if a.right:
            correct_string += str(i)
    return bool(correct_string == data.answer)


async def verify_answer(data: dict, game_data: any):
    answer_right = False
    if game_data.questions[int(float(data.question_index))].type == QuizQuestionType.ABCD:
        answer_right = verify_answer_abcd(data, game_data)
    elif game_data.questions[int(float(data.question_index))].type == QuizQuestionType.RANGE:
        answer_right = verify_answer_range(data, game_data)
    elif game_data.questions[int(float(data.question_index))].type == QuizQuestionType.VOTING:
        answer_right = False
    elif game_data.questions[int(float(data.question_index))].type == QuizQuestionType.ORDER:
        answer_right = verify_answer_order(data, game_data)
    elif game_data.questions[int(float(data.question_index))].type == QuizQuestionType.TEXT:
        answer_right = verify_answer_text(data, game_data)
    elif game_data.questions[int(data.question_index)].type == QuizQuestionType.CHECK:
        answer_right = verify_answer_check(data, game_data)
    else:
        raise NotImplementedError

    return answer_right


@sio.event
async def submit_answer(sid: str, data: dict):
    now = datetime.now()
    try:
        data = _SubmitAnswerData(**data)
    except ValidationError as e:
        await sio.emit("error", room=sid)
        print(e)
        return
<<<<<<< HEAD
    session = await sio.get_session(sid)
    game_data = PlayGame.parse_raw(await redis.get(f"game:{session['game_pin']}"))
    answer_right = await verify_answer(data, game_data)
    latency = int(float((await sio.get_session(sid))["ping"]))
=======
    data.answer = str(data.answer)
    session = await get_session(sid, sio)
    game_data = PlayGame.model_validate_json(await redis.get(f"game:{session['game_pin']}"))
    answer_right = False
    if game_data.questions[int(float(data.question_index))].type == QuizQuestionType.ABCD:
        for answer in game_data.questions[int(float(data.question_index))].answers:
            if answer.answer == data.answer and answer.right:
                answer_right = True
                break
    elif game_data.questions[int(float(data.question_index))].type == QuizQuestionType.RANGE:
        if (
            game_data.questions[int(float(data.question_index))].answers.min_correct
            <= int(float(data.answer))
            <= game_data.questions[int(float(data.question_index))].answers.max_correct
        ):
            answer_right = True
    elif game_data.questions[int(float(data.question_index))].type == QuizQuestionType.VOTING:
        answer_right = False
    elif game_data.questions[int(float(data.question_index))].type == QuizQuestionType.ORDER:
        if data.complex_answer is None:
            answer_right = False
        else:
            question = game_data.questions[int(float(data.question_index))]
            correct_answers = []
            for a in question.answers:
                correct_answers.append({"answer": a.answer})
            answer_order = []
            for a in data.model_dump()["complex_answer"]:
                answer_order.append(a["answer"])
            data.answer = ", ".join(answer_order)
            if correct_answers == data.model_dump()["complex_answer"]:
                answer_right = True

    elif game_data.questions[int(float(data.question_index))].type == QuizQuestionType.TEXT:
        answer_right = False
        for q in game_data.questions[int(float(data.question_index))].answers:
            if q.case_sensitive:
                if data.answer == q.answer:
                    answer_right = True
                    break
            else:
                if data.answer.lower() == q.answer.lower():
                    answer_right = True
                    break
    elif game_data.questions[int(data.question_index)].type == QuizQuestionType.CHECK:
        correct_string = ""
        for i, a in enumerate(game_data.questions[int(float(data.question_index))].answers):
            if a.right:
                correct_string += str(i)
        answer_right = bool(correct_string == data.answer)
    else:
        raise NotImplementedError
    latency = int(float((await get_session(sid, sio))["ping"]))
>>>>>>> 76897f79
    time_q_started = datetime.fromisoformat(await redis.get(f"game:{session['game_pin']}:current_time"))

    diff = (time_q_started - now).total_seconds() * 1000  # - timedelta(milliseconds=latency)
    score = 0
    if answer_right:
        score = calculate_score(
            abs(diff) - latency,
            int(float(game_data.questions[int(float(data.question_index))].time)),
        )
        if score > 1000:
            score = 1000
    # TODO: If has already replied, return
    answers = await redis.get(f"game_session:{session['game_pin']}:{data.question_index}")
    already_replied = check_already_replied(answers, session["username"])
    if already_replied:
        await sio.emit("already_replied", room=sid)
        return
    # ---
    total_score = await redis.hincrby(f"game_session:{session['game_pin']}:player_scores", session["username"], score)
    answer_data = AnswerData(
        username=session["username"],
        answer=data.answer,
        right=answer_right,
        time_taken=abs(diff) - latency,
        score=score,
        total_score=total_score,
    )
    answers = await set_answer(
        answers,
        game_pin=session["game_pin"],
        data=answer_data,
        q_index=int(float(data.question_index)),
    )
    player_count = await redis.scard(f"game_session:{session['game_pin']}:players")
    await sio.emit("player_answer", {})
    if len(answers) == player_count:
        # await sio.emit(
        #     "question_results",
        #     await redis.get(f"game_session:{session['game_pin']}:{data.question_index}"),
        #     room=session["game_pin"],
        # )
        game_data = PlayGame.model_validate_json(await redis.get(f"game:{session['game_pin']}"))
        game_data.question_show = False
        await redis.set(f"game:{session['game_pin']}", game_data.model_dump_json())
        await sio.emit("everyone_answered", {})


# await redis.set(f"game_data:{session['game_pin']}", json.dumps(data))


@sio.event
async def get_final_results(sid: str, _data: dict):
    session: dict = await get_session(sid, sio)
    game_data = PlayGame(**json.loads(await redis.get(f"game:{session['game_pin']}")))
    if not session["admin"]:
        return
    results = await generate_final_results(game_data, session["game_pin"])
    await sio.emit("final_results", results, room=session["game_pin"])


@sio.event
async def get_export_token(sid: str):
    session = await get_session(sid, sio)
    if not session["admin"]:
        return
    game_data = PlayGame(**json.loads(await redis.get(f"game:{session['game_pin']}")))
    results = await generate_final_results(game_data, session["game_pin"])
    token = os.urandom(32).hex()
    await redis.set(f"export_token:{token}", json.dumps(results), ex=7200)
    await sio.emit("export_token", token, room=sid)


@sio.event
async def show_solutions(sid: str, _data: dict):
    session: dict = await get_session(sid, sio)
    game_data = PlayGame(**json.loads(await redis.get(f"game:{session['game_pin']}")))
    if not session["admin"]:
        return
    await sio.emit("solutions", game_data.questions[game_data.current_question].model_dump(), room=session["game_pin"])


@sio.event
async def echo_time_sync(sid: str, data: str):
    then_dec = fernet.decrypt(data).decode("utf-8")
    then = datetime.fromisoformat(then_dec)
    now = datetime.now()
    delta = now - then
    session = await get_session(sid, sio)
    session["ping"] = delta.microseconds / 1000
    await save_session(sid, sio, session)


class _KickPlayerInput(BaseModel):
    username: str


@sio.event
async def kick_player(sid: str, data: dict):
    try:
        data = _KickPlayerInput(**data)
    except ValidationError as e:
        await sio.emit("error", room=sid)
        print(e)
        return

    session: dict = await get_session(sid, sio)
    if not session["admin"]:
        return

    player_sid = await redis.get(f"game_session:{session['game_pin']}:players:{data.username}")
    await redis.srem(
        f"game_session:{session['game_pin']}:players",
        GamePlayer(username=data.username, sid=player_sid).model_dump_json(),
    )
    await sio.leave_room(player_sid, session["game_pin"])
    await sio.emit("kick", room=player_sid)


class _RegisterAsRemoteInput(BaseModel):
    game_pin: str
    game_id: str


@sio.event
async def register_as_remote(sid: str, data: dict):
    try:
        data = _RegisterAsRemoteInput(**data)
    except ValidationError as e:
        await sio.emit("error", room=sid)
        print(e)
        return
    await sio.emit(
        "registered_as_admin",
        {"game_id": data.game_id, "game": await redis.get(f"game:{data.game_pin}")},
        room=sid,
    )
    await sio.emit("control_visibility", {"visible": False}, room=f"admin:{data.game_pin}")
    session = await get_session(sid, sio)
    session["game_pin"] = data.game_pin
    session["admin"] = True
    session["remote"] = True
    await save_session(sid, sio, session)
    await sio.enter_room(sid, data.game_pin)
    await sio.enter_room(sid, f"admin:{data.game_pin}")


class _SetControlVisibilityInput(BaseModel):
    visible: bool


@sio.event
async def set_control_visibility(sid: str, data: dict):
    try:
        data = _SetControlVisibilityInput(**data)
    except ValidationError as e:
        await sio.emit("error", room=sid)
        print(e)
        return
    session: dict = await get_session(sid, sio)
    await sio.emit(
        "control_visibility",
        {"visible": data.visible},
        room=f"admin:{session['game_pin']}",
    )


@sio.event
async def save_quiz(sid: str):
    session: dict = await get_session(sid, sio)
    if not session["admin"]:
        return
    await save_quiz_to_storage(session["game_pin"])
    await sio.emit("results_saved_successfully")


class ConnectSessionIdEvent(BaseModel):
    session_id: str


@sio.event
async def connect(sid: str, _environ, _auth):
    session_id = os.urandom(16).hex()
    print("Connection opened with handler")
    sio_session = {"session_id": session_id}
    await sio.save_session(sid, sio_session)
    await sio.emit("session_id", ConnectSessionIdEvent(session_id=session_id).dict())<|MERGE_RESOLUTION|>--- conflicted
+++ resolved
@@ -301,16 +301,13 @@
     if redis_res is None:
         redis_res = []
     else:
-<<<<<<< HEAD
-        redis_res = AnswerDataList.parse_raw(redis_res).dict()["__root__"]
+        redis_res = AnswerDataList.model_validate_json(redis_res).model_dump()["root"]
     for player in redis_res:
-        player_total_score = await redis.hget(f"game_session:{session['game_pin']}:player_scores", player["username"])
+        player_total_score = await redis.hget(
+            f"game_session:{session['game_pin']}:player_scores", player["username"]
+        )
         player["total_score"] = int(player_total_score)
-    game_data = PlayGame.parse_raw(await redis.get(f"game:{session['game_pin']}"))
-=======
-        redis_res = AnswerDataList.model_validate_json(redis_res).model_dump()
     game_data = PlayGame.model_validate_json(await redis.get(f"game:{session['game_pin']}"))
->>>>>>> 76897f79
     game_data.question_show = False
     await redis.set(f"game:{session['game_pin']}", game_data.model_dump_json())
     game_pin = session["game_pin"]
@@ -477,66 +474,11 @@
         await sio.emit("error", room=sid)
         print(e)
         return
-<<<<<<< HEAD
-    session = await sio.get_session(sid)
-    game_data = PlayGame.parse_raw(await redis.get(f"game:{session['game_pin']}"))
-    answer_right = await verify_answer(data, game_data)
-    latency = int(float((await sio.get_session(sid))["ping"]))
-=======
     data.answer = str(data.answer)
     session = await get_session(sid, sio)
     game_data = PlayGame.model_validate_json(await redis.get(f"game:{session['game_pin']}"))
-    answer_right = False
-    if game_data.questions[int(float(data.question_index))].type == QuizQuestionType.ABCD:
-        for answer in game_data.questions[int(float(data.question_index))].answers:
-            if answer.answer == data.answer and answer.right:
-                answer_right = True
-                break
-    elif game_data.questions[int(float(data.question_index))].type == QuizQuestionType.RANGE:
-        if (
-            game_data.questions[int(float(data.question_index))].answers.min_correct
-            <= int(float(data.answer))
-            <= game_data.questions[int(float(data.question_index))].answers.max_correct
-        ):
-            answer_right = True
-    elif game_data.questions[int(float(data.question_index))].type == QuizQuestionType.VOTING:
-        answer_right = False
-    elif game_data.questions[int(float(data.question_index))].type == QuizQuestionType.ORDER:
-        if data.complex_answer is None:
-            answer_right = False
-        else:
-            question = game_data.questions[int(float(data.question_index))]
-            correct_answers = []
-            for a in question.answers:
-                correct_answers.append({"answer": a.answer})
-            answer_order = []
-            for a in data.model_dump()["complex_answer"]:
-                answer_order.append(a["answer"])
-            data.answer = ", ".join(answer_order)
-            if correct_answers == data.model_dump()["complex_answer"]:
-                answer_right = True
-
-    elif game_data.questions[int(float(data.question_index))].type == QuizQuestionType.TEXT:
-        answer_right = False
-        for q in game_data.questions[int(float(data.question_index))].answers:
-            if q.case_sensitive:
-                if data.answer == q.answer:
-                    answer_right = True
-                    break
-            else:
-                if data.answer.lower() == q.answer.lower():
-                    answer_right = True
-                    break
-    elif game_data.questions[int(data.question_index)].type == QuizQuestionType.CHECK:
-        correct_string = ""
-        for i, a in enumerate(game_data.questions[int(float(data.question_index))].answers):
-            if a.right:
-                correct_string += str(i)
-        answer_right = bool(correct_string == data.answer)
-    else:
-        raise NotImplementedError
+    answer_right = await verify_answer(data, game_data)
     latency = int(float((await get_session(sid, sio))["ping"]))
->>>>>>> 76897f79
     time_q_started = datetime.fromisoformat(await redis.get(f"game:{session['game_pin']}:current_time"))
 
     diff = (time_q_started - now).total_seconds() * 1000  # - timedelta(milliseconds=latency)
