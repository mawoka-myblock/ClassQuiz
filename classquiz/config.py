--- conflicted
+++ resolved
@@ -7,11 +7,7 @@
 
 from redis import asyncio as redis_lib
 import redis as redis_base_lib
-<<<<<<< HEAD
 from pydantic_settings import BaseSettings, SettingsConfigDict
-=======
-from pydantic_settings import BaseSettings
->>>>>>> 1d312811
 from pydantic import RedisDsn, PostgresDsn, BaseModel
 import meilisearch as MeiliSearch
 from arq import create_pool
@@ -38,7 +34,6 @@
     root_address: str = "http://127.0.0.1:8000"
     redis: RedisDsn = "redis://localhost:6379/0?decode_responses=True"
     skip_email_verification: bool = False
-<<<<<<< HEAD
     db_url: PostgresDsn | str = "postgresql://postgres:mysecretpassword@localhost:5432/classquiz"
     hcaptcha_key: str | None = None
     recaptcha_key: str | None = None
@@ -48,35 +43,15 @@
     mail_server: str
     mail_port: int = 0
     secret_key: str
-=======
-    db_url: str | PostgresDsn = "postgresql://postgres:mysecretpassword@localhost:5432/classquiz"
-    hcaptcha_key: str = "3852831a-48b4-4236-b0de-9769a1998468"
-    recaptcha_key: str | None = None
-    #    mail_address: str
-    mail_address: str = "778@madeupaddress.com"
-    #    mail_password: str
-    mail_password: str = "mail_passwordstring"
-    mail_username: str = "mail_userstring"
-    mail_server: str = "mail_serverstring"
-    mail_port: int = 0
-    secret_key: str = "secret_keystring"
->>>>>>> 1d312811
     access_token_expire_minutes: int = 30
     cache_expiry: int = 86400
     sentry_dsn: str = ""
     meilisearch_url: str = "http://127.0.0.1:7700"
     meilisearch_index: str = "classquiz"
-<<<<<<< HEAD
     google_client_id: str | None = None
     google_client_secret: str | None = None
     github_client_id: str | None = None
     github_client_secret: str | None = None
-=======
-    google_client_id: str = "google_client_idstring"
-    google_client_secret: str = "google_client_secretstring"
-    github_client_id: str = "github_client_idstring"
-    github_client_secret: str = "github_client_secretstring"
->>>>>>> 1d312811
     custom_openid_provider: CustomOpenIDProvider | None = None
     telemetry_enabled: bool = True
     free_storage_limit: int = 1074000000
@@ -85,7 +60,6 @@
     registration_disabled: bool = False
 
     # storage_backend
-<<<<<<< HEAD
     storage_backend: str  # either "local" or "s3"
 
     # if storage_backend == "local":
@@ -96,23 +70,6 @@
     s3_secret_key: str | None = None
     s3_bucket_name: str | None = None
     s3_base_url: str | None = None
-=======
-    storage_backend: str = "local"
-
-    # if storage_backend == "local":
-    storage_path: str = "/tmp/storage"
-
-    # if storage_backend == "s3":
-    s3_access_key: str = "s3_access_keystring"
-    s3_secret_key: str = "s3_secret_keystring"
-    s3_bucket_name: str = "classquiz"
-    s3_base_url: str = "s3_base_urlstring"
-
-    class Config:
-        env_file = ".env"
-        env_file_encoding = "utf-8"
-        env_nested_delimiter = "__"
->>>>>>> 1d312811
 
 
 async def initialize_arq():
