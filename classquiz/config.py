--- conflicted
+++ resolved
@@ -7,13 +7,8 @@
 
 from redis import asyncio as redis_lib
 import redis as redis_base_lib
-<<<<<<< HEAD
 from pydantic import RedisDsn, PostgresDsn, BaseModel
-from pydantic_settings import BaseSettings
-=======
 from pydantic_settings import BaseSettings, SettingsConfigDict
-from pydantic import RedisDsn, PostgresDsn, BaseModel
->>>>>>> f4d69a5e
 import meilisearch as MeiliSearch
 from arq import create_pool
 from arq.connections import RedisSettings, ArqRedis
@@ -74,7 +69,6 @@
     s3_access_key: str | None = None
     s3_secret_key: str | None = None
     s3_bucket_name: str = "classquiz"
-<<<<<<< HEAD
     s3_base_url: str | None
 
     class Config:
@@ -82,9 +76,6 @@
         env_file_encoding = "utf-8"
         env_nested_delimiter = "__"
         extra = "allow"
-=======
-    s3_base_url: str | None = None
->>>>>>> f4d69a5e
 
 
 async def initialize_arq():
