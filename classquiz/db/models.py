# SPDX-FileCopyrightText: 2023 Marlon W (Mawoka)
#
# SPDX-License-Identifier: MPL-2.0


import os
import uuid
from datetime import datetime
from typing import Optional

import ormar
from ormar import ReferentialAction
<<<<<<< HEAD
from pydantic import BaseModel, Json, field_validator, ConfigDict, RootModel, ValidationInfo
=======
from pydantic import BaseModel, Json, validator, RootModel
>>>>>>> f4d69a5e
from enum import Enum
from . import metadata, database
from .quiztivity import QuizTivityPage
from sqlalchemy import func


class UserAuthTypes(Enum):
    LOCAL = "LOCAL"
    GOOGLE = "GOOGLE"
    GITHUB = "GITHUB"
    CUSTOM = "CUSTOM"


class User(ormar.Model):
    """
    The user model in the database
    """

    id: uuid.UUID = ormar.UUID(primary_key=True, default=uuid.uuid4())
    email: str = ormar.String(unique=True, max_length=100)
    username: str = ormar.String(unique=True, max_length=100)
    password: Optional[str] = ormar.String(max_length=100, nullable=True)
    verified: bool = ormar.Boolean(default=False)
    verify_key: str = ormar.String(unique=True, max_length=100, nullable=True)
    created_at: datetime = ormar.DateTime(default=datetime.now())
    auth_type: UserAuthTypes = ormar.Enum(enum_class=UserAuthTypes, default=UserAuthTypes.LOCAL)
    google_uid: Optional[str] = ormar.String(unique=True, max_length=255, nullable=True)
    avatar: bytes = ormar.LargeBinary(max_length=25000, represent_as_base64_str=True)
    github_user_id: int | None = ormar.Integer(nullable=True)
    require_password: bool = ormar.Boolean(default=True, nullable=False)
    backup_code: str = ormar.String(max_length=64, min_length=64, nullable=False, default=os.urandom(32).hex())
    totp_secret: str = ormar.String(max_length=32, min_length=32, nullable=True, default=None)
    storage_used: int = ormar.BigInteger(nullable=False, default=0, minimum=0)

<<<<<<< HEAD
    ormar_config = ormar.OrmarConfig(
        tablename="users",
        metadata=metadata,
        database=database,
    )

    model_config = ConfigDict(use_enum_values=True)
=======
    ormar_config = ormar.OrmarConfig(database=database, metadata=metadata, tablename="users")
>>>>>>> f4d69a5e


class FidoCredentials(ormar.Model):
    pk: int = ormar.Integer(autoincrement=True, primary_key=True)
    id: bytes = ormar.LargeBinary(max_length=256)
    public_key: bytes = ormar.LargeBinary(max_length=256)
    sign_count: int = ormar.Integer()
    user: Optional[User] = ormar.ForeignKey(User, ondelete=ReferentialAction.CASCADE)

<<<<<<< HEAD
    ormar_config = ormar.OrmarConfig(
        tablename="fido_credentials",
        metadata=metadata,
        database=database,
    )
=======
    ormar_config = ormar.OrmarConfig(database=database, metadata=metadata, tablename="fido_credentials")
>>>>>>> f4d69a5e


class ApiKey(ormar.Model):
    key: str = ormar.String(max_length=48, min_length=48, primary_key=True)
    user: Optional[User] = ormar.ForeignKey(User, ondelete=ReferentialAction.CASCADE)

<<<<<<< HEAD
    ormar_config = ormar.OrmarConfig(
        tablename="api_keys",
        metadata=metadata,
        database=database,
    )
=======
    ormar_config = ormar.OrmarConfig(database=database, metadata=metadata, tablename="api_keys")
>>>>>>> f4d69a5e


class UserSession(ormar.Model):
    """
    The user session model for user-sessions
    """

    id: uuid.UUID = ormar.UUID(primary_key=True, default=uuid.uuid4())
    user: Optional[User] = ormar.ForeignKey(User, ondelete=ReferentialAction.CASCADE)
    session_key: str = ormar.String(unique=True, max_length=64)
    created_at: datetime = ormar.DateTime(default=datetime.now())
    ip_address: str = ormar.String(max_length=100, nullable=True)
    user_agent: str = ormar.String(max_length=255, nullable=True)
    last_seen: datetime = ormar.DateTime(default=datetime.now())

<<<<<<< HEAD
    ormar_config = ormar.OrmarConfig(
        tablename="user_sessions",
        metadata=metadata,
        database=database,
    )
=======
    ormar_config = ormar.OrmarConfig(database=database, metadata=metadata, tablename="user_sessions")
>>>>>>> f4d69a5e


class ABCDQuizAnswer(BaseModel):
    right: bool
    answer: str
    color: str | None = None


class RangeQuizAnswer(BaseModel):
    min: int
    max: int
    min_correct: int
    max_correct: int


class VotingQuizAnswer(BaseModel):
    answer: str
    image: str | None = None
    color: str | None = None


class QuizQuestionType(str, Enum):
    ABCD = "ABCD"
    RANGE = "RANGE"
    VOTING = "VOTING"
    SLIDE = "SLIDE"
    TEXT = "TEXT"
    ORDER = "ORDER"
    CHECK = "CHECK"


class TextQuizAnswer(BaseModel):
    answer: str
    case_sensitive: bool


class QuizQuestion(BaseModel):
    question: str
    time: str  # in Secs
    type: None | QuizQuestionType = QuizQuestionType.ABCD
    answers: list[ABCDQuizAnswer] | RangeQuizAnswer | list[TextQuizAnswer] | list[VotingQuizAnswer] | str
    image: str | None = None
    hide_results: bool | None = False

    @field_validator("answers")
    def answers_not_none_if_abcd_type(cls, v, info: ValidationInfo):
        if info.data["type"] == QuizQuestionType.ABCD and not isinstance(v[0], ABCDQuizAnswer):
            raise ValueError("Answers can't be none if type is ABCD")
        if info.data["type"] == QuizQuestionType.RANGE and not isinstance(v, RangeQuizAnswer):
            raise ValueError("Answer must be from type RangeQuizAnswer if type is RANGE")
        if info.data["type"] == QuizQuestionType.VOTING and not isinstance(v[0], VotingQuizAnswer):
            raise ValueError("Answer must be from type VotingQuizAnswer if type is VOTING")
        if info.data["type"] == QuizQuestionType.TEXT and not isinstance(v[0], TextQuizAnswer):
            raise ValueError("Answer must be from type TextQuizAnswer if type is TEXT")
        if info.data["type"] == QuizQuestionType.ORDER and not isinstance(v[0], VotingQuizAnswer):
            raise ValueError("Answer must be from type VotingQuizAnswer if type is ORDER")
        if info.data["type"] == QuizQuestionType.SLIDE and not isinstance(v, str):
            raise ValueError("Answer must be from type SlideElement if type is SLIDE")
        if info.data["type"] == QuizQuestionType.CHECK and not isinstance(v[0], ABCDQuizAnswer):
            raise ValueError("Answers can't be none if type is CHECK")
        return v


class QuizInput(BaseModel):
    public: bool | None = False
    title: str
    description: str
    cover_image: str | None = None
    background_color: str | None = None
    questions: list[QuizQuestion]
    background_image: str | None = None


class Quiz(ormar.Model):
    id: uuid.UUID = ormar.UUID(primary_key=True, default=uuid.uuid4(), nullable=False, unique=True)
    public: bool = ormar.Boolean(default=False)
    title: str = ormar.Text()
    description: str = ormar.Text(nullable=True)
    created_at: datetime = ormar.DateTime(default=datetime.now())
    updated_at: datetime = ormar.DateTime(default=datetime.now())
    user_id: uuid.UUID = ormar.ForeignKey(User, ondelete=ReferentialAction.CASCADE)
    questions: Json[list[QuizQuestion]] = ormar.JSON(nullable=False)
    imported_from_kahoot: Optional[bool] = ormar.Boolean(default=False, nullable=True)
    cover_image: Optional[str] = ormar.Text(nullable=True, unique=False)
    background_color: str | None = ormar.Text(nullable=True, unique=False)
    background_image: str | None = ormar.Text(nullable=True, unique=False)
    kahoot_id: uuid.UUID | None = ormar.UUID(nullable=True, default=None)
    likes: int = ormar.Integer(nullable=False, default=0, server_default="0")
    dislikes: int = ormar.Integer(nullable=False, default=0, server_default="0")
    plays: int = ormar.Integer(nullable=False, default=0, server_default="0")
    views: int = ormar.Integer(nullable=False, default=0, server_default="0")
    mod_rating: int | None = ormar.SmallInteger(nullable=True)

<<<<<<< HEAD
    ormar_config = ormar.OrmarConfig(
        tablename="quiz",
        metadata=metadata,
        database=database,
    )
=======
    ormar_config = ormar.OrmarConfig(tablename="quiz", metadata=metadata, database=database)
>>>>>>> f4d69a5e


class InstanceData(ormar.Model):
    instance_id: uuid.UUID = ormar.UUID(primary_key=True, default=uuid.uuid4(), nullable=False, unique=True)

<<<<<<< HEAD
    ormar_config = ormar.OrmarConfig(
        tablename="instance_data",
        metadata=metadata,
        database=database,
    )
=======
    ormar_config = ormar.OrmarConfig(tablename="instance_data", metadata=metadata, database=database)
>>>>>>> f4d69a5e


class Token(BaseModel):
    """
    For JWT
    """

    access_token: str
    token_type: str


class TokenData(BaseModel):
    """
    For JWT
    """

    email: str | None = None


class PlayGame(BaseModel):
    quiz_id: uuid.UUID | str
    description: str
    user_id: uuid.UUID
    title: str
    questions: list[QuizQuestion]
    game_id: uuid.UUID
    game_pin: str
    started: bool = False
    captcha_enabled: bool = False
    cover_image: str | None = None
    game_mode: str | None = None
    current_question: int = -1
    background_color: str | None = None
    background_image: str | None = None
    custom_field: str | None = None
    question_show: bool = False


class GamePlayer(BaseModel):
    username: str
    sid: str | None = None


class GameAnswer2(BaseModel):
    username: str
    right: bool
    answer: str


class GameAnswer1(BaseModel):
    id: int
    answers: list[GameAnswer2]


class GameSession(BaseModel):
    admin: str
    game_id: str
    # players: list[GamePlayer | None]
    answers: list[GameAnswer1 | None]


class UpdatePassword(BaseModel):
    old_password: str
    new_password: str


class AnswerData(BaseModel):
    username: str
    answer: str
    right: bool
    time_taken: float  # In milliseconds
    score: int


class AnswerDataList(RootModel):
<<<<<<< HEAD
    root: list[AnswerData]

    def __iter__(self):
        return iter(self.root)

    def __getitem__(self, item):
        return self.root(item)

    def append(self, item):
        self.root.append(item)

    def __len__(self) -> int:
        return len(self.root)
=======
    # Just a method to make a top-level list
    root: list[AnswerData]
>>>>>>> f4d69a5e


class GameInLobby(BaseModel):
    game_pin: str
    quiz_title: str
    game_id: uuid.UUID


# skipcq: PY-W0069
# class UserProfileLinks(ormar.Model):
#     id: int = ormar.Integer(primary_key=True, autoincrement=True)
#     user: Optional[User] = ormar.ForeignKey(User)
#     github_username: str | None = ormar.Text(nullable=True)
#     reddit_username: str | None = ormar.Text(nullable=True)
#     kahoot_user_id: str | None = ormar.Text(nullable=True)


class GameResults(ormar.Model):
    id: uuid.UUID = ormar.UUID(primary_key=True)
    quiz: uuid.UUID | Quiz = ormar.ForeignKey(Quiz, ondelete=ReferentialAction.CASCADE)
    user: uuid.UUID | User = ormar.ForeignKey(User, ondelete=ReferentialAction.CASCADE)
    timestamp: datetime = ormar.DateTime(default=datetime.now(), nullable=False)
    player_count: int = ormar.Integer(nullable=False, default=0)
    note: str | None = ormar.Text(nullable=True)
    answers: Json[list[AnswerData]] = ormar.JSON(True)
    player_scores: Json[dict[str, str]] = ormar.JSON(nullable=True)
    custom_field_data: Json[dict[str, str]] | None = ormar.JSON(nullable=True)
    title: str = ormar.Text(nullable=False)
    description: str = ormar.Text(nullable=False)
    questions: Json[list[QuizQuestion]] = ormar.JSON(nullable=False)

<<<<<<< HEAD
    ormar_config = ormar.OrmarConfig(
        tablename="game_results",
        metadata=metadata,
        database=database,
    )
=======
    ormar_config = ormar.OrmarConfig(database=database, metadata=metadata, tablename="game_results")
>>>>>>> f4d69a5e


class QuizTivityInput(BaseModel):
    title: str
    pages: list[QuizTivityPage]


class QuizTivity(ormar.Model):
    id: uuid.UUID = ormar.UUID(primary_key=True)
    title: str = ormar.Text(nullable=False)
    created_at: datetime = ormar.DateTime(nullable=False, server_default=func.now())
    user: User | None = ormar.ForeignKey(User, ondelete=ReferentialAction.CASCADE)
    pages: list[QuizTivityPage] = ormar.JSON(nullable=False)

<<<<<<< HEAD
    ormar_config = ormar.OrmarConfig(
        tablename="quiztivitys",
        metadata=metadata,
        database=database,
    )
=======
    ormar_config = ormar.OrmarConfig(tablename="quiztivitys", metadata=metadata, database=database)
>>>>>>> f4d69a5e


class QuizTivityShare(ormar.Model):
    id: uuid.UUID = ormar.UUID(primary_key=True)
    name: str | None = ormar.Text(nullable=True)
    expire_at: datetime | None = ormar.DateTime(nullable=True)
    quiztivity: QuizTivity | None = ormar.ForeignKey(QuizTivity, ondelete=ReferentialAction.CASCADE)
    user: User | None = ormar.ForeignKey(User, ondelete=ReferentialAction.CASCADE)

<<<<<<< HEAD
    ormar_config = ormar.OrmarConfig(
        tablename="quiztivityshares",
        metadata=metadata,
        database=database,
    )
=======
    ormar_config = ormar.OrmarConfig(database=database, metadata=metadata, tablename="quiztivityshares")
>>>>>>> f4d69a5e


class OnlyId(BaseModel):
    id: uuid.UUID


class PublicQuizTivityShare(BaseModel):
    id: uuid.UUID
    name: str | None = None
    expire_in: int | None = None
    quiztivity: OnlyId
    user: OnlyId

    @classmethod
    def from_db_model(cls, data: QuizTivityShare):
        expire_in = None
        if data.expire_at is not None:
            expire_in = int((data.expire_at - datetime.now()).seconds / 60)
        return cls(
            id=data.id,
            name=data.name,
            expire_in=expire_in,
            quiztivity=OnlyId(id=data.quiztivity.id),
            user=OnlyId(id=data.user.id),
        )


class StorageItem(ormar.Model):
    id: uuid.UUID = ormar.UUID(primary_key=True)
    uploaded_at: datetime = ormar.DateTime(nullable=False, default=datetime.now())
    mime_type: str = ormar.Text(nullable=False)
    hash: bytes | None = ormar.LargeBinary(nullable=True, min_length=16, max_length=16)
    user: User | None = ormar.ForeignKey(User, ondelete=ReferentialAction.SET_NULL)
    size: int = ormar.BigInteger(nullable=False)
    storage_path: str | None = ormar.Text(nullable=True)
    deleted_at: datetime | None = ormar.DateTime(nullable=True, default=None)
    quiztivities: list[QuizTivity] | None = ormar.ManyToMany(QuizTivity)
    quizzes: list[Quiz] | None = ormar.ManyToMany(Quiz)
    alt_text: str | None = ormar.Text(default=None, nullable=True)
    filename: str | None = ormar.Text(default=None, nullable=True)
    thumbhash: str | None = ormar.Text(default=None, nullable=True)
    server: str | None = ormar.Text(default=None, nullable=True)
    imported: bool = ormar.Boolean(default=False, nullable=True)

<<<<<<< HEAD
    ormar_config = ormar.OrmarConfig(
        tablename="storage_items",
        metadata=metadata,
        database=database,
    )
=======
    ormar_config = ormar.OrmarConfig(database=database, metadata=metadata, tablename="storage_items")
>>>>>>> f4d69a5e


class PublicStorageItem(BaseModel):
    id: uuid.UUID
    uploaded_at: datetime
    mime_type: str
    hash: str | None = None
    size: int
    deleted_at: datetime | None = None
    alt_text: str | None = None
    filename: str | None = None
    thumbhash: str | None = None
    server: str | None = None
    imported: bool

    @classmethod
    def from_db_model(cls, data: StorageItem):
        hash_data = None
        if data.hash is not None:
            hash_data = data.hash.hex()
        return cls(
            id=data.id,
            uploaded_at=data.uploaded_at,
            mime_type=data.mime_type,
            hash=hash_data,
            size=data.size,
            deleted_at=data.deleted_at,
            alt_text=data.alt_text,
            filename=data.filename,
            thumbhash=data.thumbhash,
            server=data.server,
            imported=data.imported,
        )


class PrivateStorageItem(PublicStorageItem):
    quizzes: list[OnlyId]
    quiztivities: list[OnlyId]

    @classmethod
    def from_db_model(cls, data: StorageItem):
        hash_data = None
        if data.hash is not None:
            hash_data = data.hash.hex()
        quiztivities = []
        quizzes = []
        for quiz in data.quizzes:
            quizzes.append(OnlyId(id=quiz.id))
        for quiztivity in data.quiztivities:
            quiztivities.append(OnlyId(id=quiztivity.id))
        return cls(
            id=data.id,
            uploaded_at=data.uploaded_at,
            mime_type=data.mime_type,
            hash=hash_data,
            size=data.size,
            deleted_at=data.deleted_at,
            alt_text=data.alt_text,
            filename=data.filename,
            quiztivities=quiztivities,
            quizzes=quizzes,
            thumbhash=data.thumbhash,
            server=data.server,
            imported=data.imported,
        )


class UpdateStorageItem(BaseModel):
    filename: str | None = None
    alt_text: str | None = None


class Controller(ormar.Model):
    id: uuid.UUID = ormar.UUID(primary_key=True)
    user: uuid.UUID | User = ormar.ForeignKey(User)
    secret_key: str = ormar.String(nullable=False, max_length=24, min_length=24)
    player_name: str = ormar.Text(nullable=False)
    last_seen: datetime | None = ormar.DateTime(nullable=True)
    first_seen: datetime | None = ormar.DateTime(nullable=True)
    name: str = ormar.Text(nullable=False)
    os_version: str | None = ormar.Text(nullable=True)
    wanted_os_version: str = ormar.Text(nullable=True, default=None)

<<<<<<< HEAD
    ormar_config = ormar.OrmarConfig(
        tablename="controller",
        metadata=metadata,
        database=database,
    )
=======
    ormar_config = ormar.OrmarConfig(tablename="controller", metadata=metadata, database=database)
>>>>>>> f4d69a5e


class Rating(ormar.Model):
    id: uuid.UUID = ormar.UUID(primary_key=True)
    user: uuid.UUID | User = ormar.ForeignKey(User)
    positive: bool = ormar.Boolean(nullable=False)
    created_at: datetime = ormar.DateTime(nullable=False, server_default=func.now())
    quiz: uuid.UUID | Quiz = ormar.ForeignKey(Quiz)

<<<<<<< HEAD
    ormar_config = ormar.OrmarConfig(
        tablename="rating",
        metadata=metadata,
        database=database,
    )
=======
    ormar_config = ormar.OrmarConfig(database=database, metadata=metadata, tablename="rating")
>>>>>>> f4d69a5e
<|MERGE_RESOLUTION|>--- conflicted
+++ resolved
@@ -10,11 +10,7 @@
 
 import ormar
 from ormar import ReferentialAction
-<<<<<<< HEAD
 from pydantic import BaseModel, Json, field_validator, ConfigDict, RootModel, ValidationInfo
-=======
-from pydantic import BaseModel, Json, validator, RootModel
->>>>>>> f4d69a5e
 from enum import Enum
 from . import metadata, database
 from .quiztivity import QuizTivityPage
@@ -49,7 +45,6 @@
     totp_secret: str = ormar.String(max_length=32, min_length=32, nullable=True, default=None)
     storage_used: int = ormar.BigInteger(nullable=False, default=0, minimum=0)
 
-<<<<<<< HEAD
     ormar_config = ormar.OrmarConfig(
         tablename="users",
         metadata=metadata,
@@ -57,9 +52,6 @@
     )
 
     model_config = ConfigDict(use_enum_values=True)
-=======
-    ormar_config = ormar.OrmarConfig(database=database, metadata=metadata, tablename="users")
->>>>>>> f4d69a5e
 
 
 class FidoCredentials(ormar.Model):
@@ -69,30 +61,22 @@
     sign_count: int = ormar.Integer()
     user: Optional[User] = ormar.ForeignKey(User, ondelete=ReferentialAction.CASCADE)
 
-<<<<<<< HEAD
     ormar_config = ormar.OrmarConfig(
         tablename="fido_credentials",
         metadata=metadata,
         database=database,
     )
-=======
-    ormar_config = ormar.OrmarConfig(database=database, metadata=metadata, tablename="fido_credentials")
->>>>>>> f4d69a5e
 
 
 class ApiKey(ormar.Model):
     key: str = ormar.String(max_length=48, min_length=48, primary_key=True)
     user: Optional[User] = ormar.ForeignKey(User, ondelete=ReferentialAction.CASCADE)
 
-<<<<<<< HEAD
     ormar_config = ormar.OrmarConfig(
         tablename="api_keys",
         metadata=metadata,
         database=database,
     )
-=======
-    ormar_config = ormar.OrmarConfig(database=database, metadata=metadata, tablename="api_keys")
->>>>>>> f4d69a5e
 
 
 class UserSession(ormar.Model):
@@ -108,15 +92,11 @@
     user_agent: str = ormar.String(max_length=255, nullable=True)
     last_seen: datetime = ormar.DateTime(default=datetime.now())
 
-<<<<<<< HEAD
     ormar_config = ormar.OrmarConfig(
         tablename="user_sessions",
         metadata=metadata,
         database=database,
     )
-=======
-    ormar_config = ormar.OrmarConfig(database=database, metadata=metadata, tablename="user_sessions")
->>>>>>> f4d69a5e
 
 
 class ABCDQuizAnswer(BaseModel):
@@ -210,29 +190,21 @@
     views: int = ormar.Integer(nullable=False, default=0, server_default="0")
     mod_rating: int | None = ormar.SmallInteger(nullable=True)
 
-<<<<<<< HEAD
     ormar_config = ormar.OrmarConfig(
         tablename="quiz",
         metadata=metadata,
         database=database,
     )
-=======
-    ormar_config = ormar.OrmarConfig(tablename="quiz", metadata=metadata, database=database)
->>>>>>> f4d69a5e
 
 
 class InstanceData(ormar.Model):
     instance_id: uuid.UUID = ormar.UUID(primary_key=True, default=uuid.uuid4(), nullable=False, unique=True)
 
-<<<<<<< HEAD
     ormar_config = ormar.OrmarConfig(
         tablename="instance_data",
         metadata=metadata,
         database=database,
     )
-=======
-    ormar_config = ormar.OrmarConfig(tablename="instance_data", metadata=metadata, database=database)
->>>>>>> f4d69a5e
 
 
 class Token(BaseModel):
@@ -308,7 +280,6 @@
 
 
 class AnswerDataList(RootModel):
-<<<<<<< HEAD
     root: list[AnswerData]
 
     def __iter__(self):
@@ -322,10 +293,6 @@
 
     def __len__(self) -> int:
         return len(self.root)
-=======
-    # Just a method to make a top-level list
-    root: list[AnswerData]
->>>>>>> f4d69a5e
 
 
 class GameInLobby(BaseModel):
@@ -357,15 +324,11 @@
     description: str = ormar.Text(nullable=False)
     questions: Json[list[QuizQuestion]] = ormar.JSON(nullable=False)
 
-<<<<<<< HEAD
     ormar_config = ormar.OrmarConfig(
         tablename="game_results",
         metadata=metadata,
         database=database,
     )
-=======
-    ormar_config = ormar.OrmarConfig(database=database, metadata=metadata, tablename="game_results")
->>>>>>> f4d69a5e
 
 
 class QuizTivityInput(BaseModel):
@@ -380,15 +343,11 @@
     user: User | None = ormar.ForeignKey(User, ondelete=ReferentialAction.CASCADE)
     pages: list[QuizTivityPage] = ormar.JSON(nullable=False)
 
-<<<<<<< HEAD
     ormar_config = ormar.OrmarConfig(
         tablename="quiztivitys",
         metadata=metadata,
         database=database,
     )
-=======
-    ormar_config = ormar.OrmarConfig(tablename="quiztivitys", metadata=metadata, database=database)
->>>>>>> f4d69a5e
 
 
 class QuizTivityShare(ormar.Model):
@@ -398,15 +357,11 @@
     quiztivity: QuizTivity | None = ormar.ForeignKey(QuizTivity, ondelete=ReferentialAction.CASCADE)
     user: User | None = ormar.ForeignKey(User, ondelete=ReferentialAction.CASCADE)
 
-<<<<<<< HEAD
     ormar_config = ormar.OrmarConfig(
         tablename="quiztivityshares",
         metadata=metadata,
         database=database,
     )
-=======
-    ormar_config = ormar.OrmarConfig(database=database, metadata=metadata, tablename="quiztivityshares")
->>>>>>> f4d69a5e
 
 
 class OnlyId(BaseModel):
@@ -451,15 +406,11 @@
     server: str | None = ormar.Text(default=None, nullable=True)
     imported: bool = ormar.Boolean(default=False, nullable=True)
 
-<<<<<<< HEAD
     ormar_config = ormar.OrmarConfig(
         tablename="storage_items",
         metadata=metadata,
         database=database,
     )
-=======
-    ormar_config = ormar.OrmarConfig(database=database, metadata=metadata, tablename="storage_items")
->>>>>>> f4d69a5e
 
 
 class PublicStorageItem(BaseModel):
@@ -543,15 +494,11 @@
     os_version: str | None = ormar.Text(nullable=True)
     wanted_os_version: str = ormar.Text(nullable=True, default=None)
 
-<<<<<<< HEAD
     ormar_config = ormar.OrmarConfig(
         tablename="controller",
         metadata=metadata,
         database=database,
     )
-=======
-    ormar_config = ormar.OrmarConfig(tablename="controller", metadata=metadata, database=database)
->>>>>>> f4d69a5e
 
 
 class Rating(ormar.Model):
@@ -561,12 +508,8 @@
     created_at: datetime = ormar.DateTime(nullable=False, server_default=func.now())
     quiz: uuid.UUID | Quiz = ormar.ForeignKey(Quiz)
 
-<<<<<<< HEAD
     ormar_config = ormar.OrmarConfig(
         tablename="rating",
         metadata=metadata,
         database=database,
-    )
-=======
-    ormar_config = ormar.OrmarConfig(database=database, metadata=metadata, tablename="rating")
->>>>>>> f4d69a5e
+    )